const anchor = require("@project-serum/anchor");
const PublicKey = anchor.web3.PublicKey;
const assert = require("assert");
const {
  ASSOCIATED_TOKEN_PROGRAM_ID,
  TOKEN_PROGRAM_ID,
  Token,
} = require("@solana/spl-token");
const miscIdl = require("../target/idl/misc.json");
const utf8 = anchor.utils.bytes.utf8;

describe("misc", () => {
  // Configure the client to use the local cluster.
  anchor.setProvider(anchor.Provider.env());
  const program = anchor.workspace.Misc;
  const misc2Program = anchor.workspace.Misc2;

  it("Can allocate extra space for a state constructor", async () => {
    const tx = await program.state.rpc.new();
    const addr = await program.state.address();
    const state = await program.state.fetch();
    const accountInfo = await program.provider.connection.getAccountInfo(addr);
    assert.ok(state.v.equals(Buffer.from([])));
    assert.ok(accountInfo.data.length === 99);
  });

  it("Can use remaining accounts for a state instruction", async () => {
    await program.state.rpc.remainingAccounts({
      remainingAccounts: [
        { pubkey: misc2Program.programId, isWritable: false, isSigner: false },
      ],
    });
  });

  const data = anchor.web3.Keypair.generate();

  it("Can use u128 and i128", async () => {
    const tx = await program.rpc.initialize(
      new anchor.BN(1234),
      new anchor.BN(22),
      {
        accounts: {
          data: data.publicKey,
          rent: anchor.web3.SYSVAR_RENT_PUBKEY,
        },
        signers: [data],
        instructions: [await program.account.data.createInstruction(data)],
      }
    );
    const dataAccount = await program.account.data.fetch(data.publicKey);
    assert.ok(dataAccount.udata.eq(new anchor.BN(1234)));
    assert.ok(dataAccount.idata.eq(new anchor.BN(22)));
  });

  it("Can use u16", async () => {
    const data = anchor.web3.Keypair.generate();
    const tx = await program.rpc.testU16(99, {
      accounts: {
        myAccount: data.publicKey,
        rent: anchor.web3.SYSVAR_RENT_PUBKEY,
      },
      signers: [data],
      instructions: [await program.account.dataU16.createInstruction(data)],
    });
    const dataAccount = await program.account.dataU16.fetch(data.publicKey);
    assert.ok(dataAccount.data === 99);
  });

  it("Can embed programs into genesis from the Anchor.toml", async () => {
    const pid = new anchor.web3.PublicKey(
      "FtMNMKp9DZHKWUyVAsj3Q5QV8ow4P3fUPP7ZrWEQJzKr"
    );
    let accInfo = await anchor.getProvider().connection.getAccountInfo(pid);
    assert.ok(accInfo.executable);
  });

  it("Can use the owner constraint", async () => {
    await program.rpc.testOwner({
      accounts: {
        data: data.publicKey,
        misc: program.programId,
      },
    });

    await assert.rejects(
      async () => {
        await program.rpc.testOwner({
          accounts: {
            data: program.provider.wallet.publicKey,
            misc: program.programId,
          },
        });
      },
      (err) => {
        return true;
      }
    );
  });

  it("Can use the executable attribute", async () => {
    await program.rpc.testExecutable({
      accounts: {
        program: program.programId,
      },
    });

    await assert.rejects(
      async () => {
        await program.rpc.testExecutable({
          accounts: {
            program: program.provider.wallet.publicKey,
          },
        });
      },
      (err) => {
        return true;
      }
    );
  });

  it("Can CPI to state instructions", async () => {
    const oldData = new anchor.BN(0);
    await misc2Program.state.rpc.new({
      accounts: {
        authority: program.provider.wallet.publicKey,
      },
    });
    let stateAccount = await misc2Program.state.fetch();
    assert.ok(stateAccount.data.eq(oldData));
    assert.ok(stateAccount.auth.equals(program.provider.wallet.publicKey));
    const newData = new anchor.BN(2134);
    await program.rpc.testStateCpi(newData, {
      accounts: {
        authority: program.provider.wallet.publicKey,
        cpiState: await misc2Program.state.address(),
        misc2Program: misc2Program.programId,
      },
    });
    stateAccount = await misc2Program.state.fetch();
    assert.ok(stateAccount.data.eq(newData));
    assert.ok(stateAccount.auth.equals(program.provider.wallet.publicKey));
  });

  it("Can retrieve events when simulating a transaction", async () => {
    const resp = await program.simulate.testSimulate(44);
    const expectedRaw = [
      "Program Z2Ddx1Lcd8CHTV9tkWtNnFQrSz6kxz2H38wrr18zZRZ invoke [1]",
      "Program log: NgyCA9omwbMsAAAA",
      "Program log: fPhuIELK/k7SBAAA",
      "Program log: jvbowsvlmkcJAAAA",
      "Program Z2Ddx1Lcd8CHTV9tkWtNnFQrSz6kxz2H38wrr18zZRZ consumed 4819 of 200000 compute units",
      "Program Z2Ddx1Lcd8CHTV9tkWtNnFQrSz6kxz2H38wrr18zZRZ success",
    ];

    assert.ok(JSON.stringify(expectedRaw), resp.raw);
    assert.ok(resp.events[0].name === "E1");
    assert.ok(resp.events[0].data.data === 44);
    assert.ok(resp.events[1].name === "E2");
    assert.ok(resp.events[1].data.data === 1234);
    assert.ok(resp.events[2].name === "E3");
    assert.ok(resp.events[2].data.data === 9);
  });

  let dataI8;

  it("Can use i8 in the idl", async () => {
    dataI8 = anchor.web3.Keypair.generate();
    await program.rpc.testI8(-3, {
      accounts: {
        data: dataI8.publicKey,
        rent: anchor.web3.SYSVAR_RENT_PUBKEY,
      },
      instructions: [await program.account.dataI8.createInstruction(dataI8)],
      signers: [dataI8],
    });
    const dataAccount = await program.account.dataI8.fetch(dataI8.publicKey);
    assert.ok(dataAccount.data === -3);
  });

  let dataPubkey;

  it("Can use i16 in the idl", async () => {
    const data = anchor.web3.Keypair.generate();
    await program.rpc.testI16(-2048, {
      accounts: {
        data: data.publicKey,
        rent: anchor.web3.SYSVAR_RENT_PUBKEY,
      },
      instructions: [await program.account.dataI16.createInstruction(data)],
      signers: [data],
    });
    const dataAccount = await program.account.dataI16.fetch(data.publicKey);
    assert.ok(dataAccount.data === -2048);

    dataPubkey = data.publicKey;
  });

  it("Can use base58 strings to fetch an account", async () => {
    const dataAccount = await program.account.dataI16.fetch(
      dataPubkey.toString()
    );
    assert.ok(dataAccount.data === -2048);
  });

  it("Should fail to close an account when sending lamports to itself", async () => {
    try {
      await program.rpc.testClose({
        accounts: {
          data: data.publicKey,
          solDest: data.publicKey,
        },
      });
      assert.ok(false);
    } catch (err) {
      const errMsg = "A close constraint was violated";
      assert.equal(err.toString(), errMsg);
      assert.equal(err.msg, errMsg);
      assert.equal(err.code, 2011);
    }
  });

  it("Can close an account", async () => {
    const openAccount = await program.provider.connection.getAccountInfo(
      data.publicKey
    );
    assert.ok(openAccount !== null);

    let beforeBalance = (
      await program.provider.connection.getAccountInfo(
        program.provider.wallet.publicKey
      )
    ).lamports;

    await program.rpc.testClose({
      accounts: {
        data: data.publicKey,
        solDest: program.provider.wallet.publicKey,
      },
    });

    let afterBalance = (
      await program.provider.connection.getAccountInfo(
        program.provider.wallet.publicKey
      )
    ).lamports;

    // Retrieved rent exemption sol.
    assert.ok(afterBalance > beforeBalance);

    const closedAccount = await program.provider.connection.getAccountInfo(
      data.publicKey
    );
    assert.ok(closedAccount === null);
  });

  it("Can use instruction data in accounts constraints", async () => {
    // b"my-seed"
    const seed = Buffer.from([109, 121, 45, 115, 101, 101, 100]);
    const [myPda, nonce] = await PublicKey.findProgramAddress(
      [seed, anchor.web3.SYSVAR_RENT_PUBKEY.toBuffer()],
      program.programId
    );

    await program.rpc.testInstructionConstraint(nonce, {
      accounts: {
        myPda,
        myAccount: anchor.web3.SYSVAR_RENT_PUBKEY,
      },
    });
  });

  it("Can create a PDA account with instruction data", async () => {
    const seed = Buffer.from([1, 2, 3, 4]);
    const domain = "my-domain";
    const foo = anchor.web3.SYSVAR_RENT_PUBKEY;
    const [myPda, nonce] = await PublicKey.findProgramAddress(
      [
        Buffer.from(anchor.utils.bytes.utf8.encode("my-seed")),
        Buffer.from(anchor.utils.bytes.utf8.encode(domain)),
        foo.toBuffer(),
        seed,
      ],
      program.programId
    );

    await program.rpc.testPdaInit(domain, seed, nonce, {
      accounts: {
        myPda,
        myPayer: program.provider.wallet.publicKey,
        foo,
        rent: anchor.web3.SYSVAR_RENT_PUBKEY,
        systemProgram: anchor.web3.SystemProgram.programId,
      },
    });

    const myPdaAccount = await program.account.dataU16.fetch(myPda);
    assert.ok(myPdaAccount.data === 6);
  });

  it("Can create a zero copy PDA account", async () => {
    const [myPda, nonce] = await PublicKey.findProgramAddress(
      [Buffer.from(anchor.utils.bytes.utf8.encode("my-seed"))],
      program.programId
    );
    await program.rpc.testPdaInitZeroCopy(nonce, {
      accounts: {
        myPda,
        myPayer: program.provider.wallet.publicKey,
        rent: anchor.web3.SYSVAR_RENT_PUBKEY,
        systemProgram: anchor.web3.SystemProgram.programId,
      },
    });

    const myPdaAccount = await program.account.dataZeroCopy.fetch(myPda);
    assert.ok(myPdaAccount.data === 9);
    assert.ok((myPdaAccount.bump = nonce));
  });

  it("Can write to a zero copy PDA account", async () => {
    const [myPda, bump] = await PublicKey.findProgramAddress(
      [Buffer.from(anchor.utils.bytes.utf8.encode("my-seed"))],
      program.programId
    );
    await program.rpc.testPdaMutZeroCopy({
      accounts: {
        myPda,
        myPayer: program.provider.wallet.publicKey,
      },
    });

    const myPdaAccount = await program.account.dataZeroCopy.fetch(myPda);
    assert.ok(myPdaAccount.data === 1234);
    assert.ok((myPdaAccount.bump = bump));
  });

  it("Can create a token account from seeds pda", async () => {
    const [mint, mint_bump] = await PublicKey.findProgramAddress(
      [Buffer.from(anchor.utils.bytes.utf8.encode("my-mint-seed"))],
      program.programId
    );
    const [myPda, token_bump] = await PublicKey.findProgramAddress(
      [Buffer.from(anchor.utils.bytes.utf8.encode("my-token-seed"))],
      program.programId
    );
    await program.rpc.testTokenSeedsInit(token_bump, mint_bump, {
      accounts: {
        myPda,
        mint,
        authority: program.provider.wallet.publicKey,
        systemProgram: anchor.web3.SystemProgram.programId,
        rent: anchor.web3.SYSVAR_RENT_PUBKEY,
        tokenProgram: TOKEN_PROGRAM_ID,
      },
    });

    const mintAccount = new Token(
      program.provider.connection,
      mint,
      TOKEN_PROGRAM_ID,
      program.provider.wallet.payer
    );
    const account = await mintAccount.getAccountInfo(myPda);
    assert.ok(account.state === 1);
    assert.ok(account.amount.toNumber() === 0);
    assert.ok(account.isInitialized);
    assert.ok(account.owner.equals(program.provider.wallet.publicKey));
    assert.ok(account.mint.equals(mint));
  });

  it("Can execute a fallback function", async () => {
    await assert.rejects(
      async () => {
        await anchor.utils.rpc.invoke(program.programId);
      },
      (err) => {
        assert.ok(err.toString().includes("custom program error: 0x4d2"));
        return true;
      }
    );
  });

  it("Can init a random account", async () => {
    const data = anchor.web3.Keypair.generate();
    await program.rpc.testInit({
      accounts: {
        data: data.publicKey,
        payer: program.provider.wallet.publicKey,
        systemProgram: anchor.web3.SystemProgram.programId,
      },
      signers: [data],
    });

    const account = await program.account.dataI8.fetch(data.publicKey);
    assert.ok(account.data === 3);
  });

  it("Can init a random account prefunded", async () => {
    const data = anchor.web3.Keypair.generate();
    await program.rpc.testInit({
      accounts: {
        data: data.publicKey,
        payer: program.provider.wallet.publicKey,
        systemProgram: anchor.web3.SystemProgram.programId,
      },
      signers: [data],
      instructions: [
        anchor.web3.SystemProgram.transfer({
          fromPubkey: program.provider.wallet.publicKey,
          toPubkey: data.publicKey,
          lamports: 4039280,
        }),
      ],
    });

    const account = await program.account.dataI8.fetch(data.publicKey);
    assert.ok(account.data === 3);
  });

  it("Can init a random zero copy account", async () => {
    const data = anchor.web3.Keypair.generate();
    await program.rpc.testInitZeroCopy({
      accounts: {
        data: data.publicKey,
        payer: program.provider.wallet.publicKey,
        systemProgram: anchor.web3.SystemProgram.programId,
      },
      signers: [data],
    });
    const account = await program.account.dataZeroCopy.fetch(data.publicKey);
    assert.ok(account.data === 10);
    assert.ok(account.bump === 2);
  });

  let mint = undefined;

  it("Can create a random mint account", async () => {
    mint = anchor.web3.Keypair.generate();
    await program.rpc.testInitMint({
      accounts: {
        mint: mint.publicKey,
        payer: program.provider.wallet.publicKey,
        systemProgram: anchor.web3.SystemProgram.programId,
        tokenProgram: TOKEN_PROGRAM_ID,
        rent: anchor.web3.SYSVAR_RENT_PUBKEY,
      },
      signers: [mint],
    });
    const client = new Token(
      program.provider.connection,
      mint.publicKey,
      TOKEN_PROGRAM_ID,
      program.provider.wallet.payer
    );
    const mintAccount = await client.getMintInfo();
    assert.ok(mintAccount.decimals === 6);
    assert.ok(
      mintAccount.mintAuthority.equals(program.provider.wallet.publicKey)
    );
    assert.ok(
      mintAccount.freezeAuthority.equals(program.provider.wallet.publicKey)
    );
  });

  it("Can create a random mint account prefunded", async () => {
    mint = anchor.web3.Keypair.generate();
    await program.rpc.testInitMint({
      accounts: {
        mint: mint.publicKey,
        payer: program.provider.wallet.publicKey,
        systemProgram: anchor.web3.SystemProgram.programId,
        tokenProgram: TOKEN_PROGRAM_ID,
        rent: anchor.web3.SYSVAR_RENT_PUBKEY,
      },
      signers: [mint],
      instructions: [
        anchor.web3.SystemProgram.transfer({
          fromPubkey: program.provider.wallet.publicKey,
          toPubkey: mint.publicKey,
          lamports: 4039280,
        }),
      ],
    });
    const client = new Token(
      program.provider.connection,
      mint.publicKey,
      TOKEN_PROGRAM_ID,
      program.provider.wallet.payer
    );
    const mintAccount = await client.getMintInfo();
    assert.ok(mintAccount.decimals === 6);
    assert.ok(
      mintAccount.mintAuthority.equals(program.provider.wallet.publicKey)
    );
  });

  it("Can create a random token account", async () => {
    const token = anchor.web3.Keypair.generate();
    await program.rpc.testInitToken({
      accounts: {
        token: token.publicKey,
        mint: mint.publicKey,
        payer: program.provider.wallet.publicKey,
        systemProgram: anchor.web3.SystemProgram.programId,
        tokenProgram: TOKEN_PROGRAM_ID,
        rent: anchor.web3.SYSVAR_RENT_PUBKEY,
      },
      signers: [token],
    });
    const client = new Token(
      program.provider.connection,
      mint.publicKey,
      TOKEN_PROGRAM_ID,
      program.provider.wallet.payer
    );
    const account = await client.getAccountInfo(token.publicKey);
    assert.ok(account.state === 1);
    assert.ok(account.amount.toNumber() === 0);
    assert.ok(account.isInitialized);
    assert.ok(account.owner.equals(program.provider.wallet.publicKey));
    assert.ok(account.mint.equals(mint.publicKey));
  });

  it("Can create a random token with prefunding", async () => {
    const token = anchor.web3.Keypair.generate();
    await program.rpc.testInitToken({
      accounts: {
        token: token.publicKey,
        mint: mint.publicKey,
        payer: program.provider.wallet.publicKey,
        systemProgram: anchor.web3.SystemProgram.programId,
        tokenProgram: TOKEN_PROGRAM_ID,
        rent: anchor.web3.SYSVAR_RENT_PUBKEY,
      },
      signers: [token],
      instructions: [
        anchor.web3.SystemProgram.transfer({
          fromPubkey: program.provider.wallet.publicKey,
          toPubkey: token.publicKey,
          lamports: 4039280,
        }),
      ],
    });
    const client = new Token(
      program.provider.connection,
      mint.publicKey,
      TOKEN_PROGRAM_ID,
      program.provider.wallet.payer
    );
    const account = await client.getAccountInfo(token.publicKey);
    assert.ok(account.state === 1);
    assert.ok(account.amount.toNumber() === 0);
    assert.ok(account.isInitialized);
    assert.ok(account.owner.equals(program.provider.wallet.publicKey));
    assert.ok(account.mint.equals(mint.publicKey));
  });

  it("Can create a random token with prefunding under the rent exemption", async () => {
    const token = anchor.web3.Keypair.generate();
    await program.rpc.testInitToken({
      accounts: {
        token: token.publicKey,
        mint: mint.publicKey,
        payer: program.provider.wallet.publicKey,
        systemProgram: anchor.web3.SystemProgram.programId,
        tokenProgram: TOKEN_PROGRAM_ID,
        rent: anchor.web3.SYSVAR_RENT_PUBKEY,
      },
      signers: [token],
      instructions: [
        anchor.web3.SystemProgram.transfer({
          fromPubkey: program.provider.wallet.publicKey,
          toPubkey: token.publicKey,
          lamports: 1,
        }),
      ],
    });
    const client = new Token(
      program.provider.connection,
      mint.publicKey,
      TOKEN_PROGRAM_ID,
      program.provider.wallet.payer
    );
    const account = await client.getAccountInfo(token.publicKey);
    assert.ok(account.state === 1);
    assert.ok(account.amount.toNumber() === 0);
    assert.ok(account.isInitialized);
    assert.ok(account.owner.equals(program.provider.wallet.publicKey));
    assert.ok(account.mint.equals(mint.publicKey));
  });

  it("Can initialize multiple accounts via a composite payer", async () => {
    const data1 = anchor.web3.Keypair.generate();
    const data2 = anchor.web3.Keypair.generate();

    const tx = await program.rpc.testCompositePayer({
      accounts: {
        composite: {
          data: data1.publicKey,
          payer: program.provider.wallet.publicKey,
          systemProgram: anchor.web3.SystemProgram.programId,
        },
        data: data2.publicKey,
        systemProgram: anchor.web3.SystemProgram.programId,
      },
      signers: [data1, data2],
    });

    const account1 = await program.account.dataI8.fetch(data1.publicKey);
    assert.equal(account1.data, 1);

    const account2 = await program.account.data.fetch(data2.publicKey);
    assert.equal(account2.udata, 2);
    assert.equal(account2.idata, 3);
  });

  let associatedToken = null;

  it("Can create an associated token account", async () => {
    associatedToken = await Token.getAssociatedTokenAddress(
      ASSOCIATED_TOKEN_PROGRAM_ID,
      TOKEN_PROGRAM_ID,
      mint.publicKey,
      program.provider.wallet.publicKey
    );

    await program.rpc.testInitAssociatedToken({
      accounts: {
        token: associatedToken,
        mint: mint.publicKey,
        payer: program.provider.wallet.publicKey,
        rent: anchor.web3.SYSVAR_RENT_PUBKEY,
        systemProgram: anchor.web3.SystemProgram.programId,
        tokenProgram: TOKEN_PROGRAM_ID,
        associatedTokenProgram: ASSOCIATED_TOKEN_PROGRAM_ID,
      },
    });
    const client = new Token(
      program.provider.connection,
      mint.publicKey,
      TOKEN_PROGRAM_ID,
      program.provider.wallet.payer
    );
    const account = await client.getAccountInfo(associatedToken);
    assert.ok(account.state === 1);
    assert.ok(account.amount.toNumber() === 0);
    assert.ok(account.isInitialized);
    assert.ok(account.owner.equals(program.provider.wallet.publicKey));
    assert.ok(account.mint.equals(mint.publicKey));
  });

  it("Can validate associated_token constraints", async () => {
    await program.rpc.testValidateAssociatedToken({
      accounts: {
        token: associatedToken,
        mint: mint.publicKey,
        wallet: program.provider.wallet.publicKey,
      },
    });

    await assert.rejects(
      async () => {
        await program.rpc.testValidateAssociatedToken({
          accounts: {
            token: associatedToken,
            mint: mint.publicKey,
            wallet: anchor.web3.Keypair.generate().publicKey,
          },
        });
      },
      (err) => {
        assert.equal(err.code, 2009);
        return true;
      }
    );
  });

  it("Can fetch all accounts of a given type", async () => {
    // Initialize the accounts.
    const data1 = anchor.web3.Keypair.generate();
    const data2 = anchor.web3.Keypair.generate();
    const data3 = anchor.web3.Keypair.generate();
    const data4 = anchor.web3.Keypair.generate();
    // Initialize filterable data.
    const filterable1 = anchor.web3.Keypair.generate().publicKey;
    const filterable2 = anchor.web3.Keypair.generate().publicKey;
    // Set up a secondary wallet and program.
    const anotherProgram = new anchor.Program(
      miscIdl,
      program.programId,
      new anchor.Provider(
        program.provider.connection,
        new anchor.Wallet(anchor.web3.Keypair.generate()),
        { commitment: program.provider.connection.commitment }
      )
    );
    // Request airdrop for secondary wallet.
    const signature = await program.provider.connection.requestAirdrop(
      anotherProgram.provider.wallet.publicKey,
      anchor.web3.LAMPORTS_PER_SOL
    );
    await program.provider.connection.confirmTransaction(signature);
    // Create all the accounts.
    await Promise.all([
      program.rpc.testFetchAll(filterable1, {
        accounts: {
          data: data1.publicKey,
          authority: program.provider.wallet.publicKey,
          systemProgram: anchor.web3.SystemProgram.programId,
        },
        signers: [data1],
      }),
      program.rpc.testFetchAll(filterable1, {
        accounts: {
          data: data2.publicKey,
          authority: program.provider.wallet.publicKey,
          systemProgram: anchor.web3.SystemProgram.programId,
        },
        signers: [data2],
      }),
      program.rpc.testFetchAll(filterable2, {
        accounts: {
          data: data3.publicKey,
          authority: program.provider.wallet.publicKey,
          systemProgram: anchor.web3.SystemProgram.programId,
        },
        signers: [data3],
      }),
      anotherProgram.rpc.testFetchAll(filterable1, {
        accounts: {
          data: data4.publicKey,
          authority: anotherProgram.provider.wallet.publicKey,
          systemProgram: anchor.web3.SystemProgram.programId,
        },
        signers: [data4],
      }),
    ]);
    // Call for multiple kinds of .all.
    const allAccounts = await program.account.dataWithFilter.all();
    const allAccountsFilteredByBuffer =
      await program.account.dataWithFilter.all(
        program.provider.wallet.publicKey.toBuffer()
      );
    const allAccountsFilteredByProgramFilters1 =
      await program.account.dataWithFilter.all([
        {
          memcmp: {
            offset: 8,
            bytes: program.provider.wallet.publicKey.toBase58(),
          },
        },
        { memcmp: { offset: 40, bytes: filterable1.toBase58() } },
      ]);
    const allAccountsFilteredByProgramFilters2 =
      await program.account.dataWithFilter.all([
        {
          memcmp: {
            offset: 8,
            bytes: program.provider.wallet.publicKey.toBase58(),
          },
        },
        { memcmp: { offset: 40, bytes: filterable2.toBase58() } },
      ]);
    // Without filters there should be 4 accounts.
    assert.equal(allAccounts.length, 4);
    // Filtering by main wallet there should be 3 accounts.
    assert.equal(allAccountsFilteredByBuffer.length, 3);
    // Filtering all the main wallet accounts and matching the filterable1 value
    // results in a 2 accounts.
    assert.equal(allAccountsFilteredByProgramFilters1.length, 2);
    // Filtering all the main wallet accounts and matching the filterable2 value
    // results in 1 account.
    assert.equal(allAccountsFilteredByProgramFilters2.length, 1);
  });

  it("Can use pdas with empty seeds", async () => {
    const [pda, bump] = await PublicKey.findProgramAddress(
      [],
      program.programId
    );

    await program.rpc.testInitWithEmptySeeds({
      accounts: {
        pda: pda,
        authority: program.provider.wallet.publicKey,
        systemProgram: anchor.web3.SystemProgram.programId,
      },
    });
    await program.rpc.testEmptySeedsConstraint({
      accounts: {
        pda: pda,
      },
    });

    const [pda2, bump2] = await PublicKey.findProgramAddress(
      ["non-empty"],
      program.programId
    );
    await assert.rejects(
      program.rpc.testEmptySeedsConstraint({
        accounts: {
          pda: pda2,
        },
      }),
      (err) => {
        assert.equal(err.code, 2006);
        return true;
      }
    );
  });

  const ifNeededAcc = anchor.web3.Keypair.generate();

  it("Can init if needed a new account", async () => {
    await program.rpc.testInitIfNeeded(1, {
      accounts: {
        data: ifNeededAcc.publicKey,
        systemProgram: anchor.web3.SystemProgram.programId,
        payer: program.provider.wallet.publicKey,
      },
      signers: [ifNeededAcc],
    });
    const account = await program.account.dataU16.fetch(ifNeededAcc.publicKey);
    assert.ok(account.data, 1);
  });

  it("Can init if needed a previously created account", async () => {
    await program.rpc.testInitIfNeeded(3, {
      accounts: {
        data: ifNeededAcc.publicKey,
        systemProgram: anchor.web3.SystemProgram.programId,
        payer: program.provider.wallet.publicKey,
      },
      signers: [ifNeededAcc],
    });
    const account = await program.account.dataU16.fetch(ifNeededAcc.publicKey);
    assert.ok(account.data, 3);
  });

  it("Can use const for array size", async () => {
    const data = anchor.web3.Keypair.generate();
    const tx = await program.rpc.testConstArraySize(99, {
      accounts: {
        data: data.publicKey,
        rent: anchor.web3.SYSVAR_RENT_PUBKEY,
      },
      signers: [data],
      instructions: [
        await program.account.dataConstArraySize.createInstruction(data),
      ],
    });
    const dataAccount = await program.account.dataConstArraySize.fetch(
      data.publicKey
    );
    assert.deepStrictEqual(dataAccount.data, [99, ...new Array(9).fill(0)]);
  });
  
  it("Should include BASE const in IDL", async () => {
    assert(
      miscIdl.constants.find(
        (c) => c.name === "BASE" && c.type === "u128" && c.value === "1_000_000"
      ) !== undefined
    );
  });

  it("Should include DECIMALS const in IDL", async () => {
    assert(
      miscIdl.constants.find(
        (c) => c.name === "DECIMALS" && c.type === "u8" && c.value === "6"
      ) !== undefined
    );
  });

  it("Should not include NO_IDL const in IDL", async () => {
    assert.equal(
      miscIdl.constants.find((c) => c.name === "NO_IDL"),
      undefined
    );
  });

<<<<<<< HEAD
=======
  it("init_if_needed throws if account exists but is not owned by the expected program", async () => {
    const newAcc = await anchor.web3.PublicKey.findProgramAddress(
      [utf8.encode("hello")],
      program.programId
    );
    await program.rpc.testInitIfNeededChecksOwner({
      accounts: {
        data: newAcc[0],
        systemProgram: anchor.web3.SystemProgram.programId,
        payer: program.provider.wallet.publicKey,
        owner: program.programId,
      },
    });

    try {
      await program.rpc.testInitIfNeededChecksOwner({
        accounts: {
          data: newAcc[0],
          systemProgram: anchor.web3.SystemProgram.programId,
          payer: program.provider.wallet.publicKey,
          owner: anchor.web3.Keypair.generate().publicKey,
        },
      });
      assert.ok(false);
    } catch (err) {
      assert.equal(err.code, 2004);
    }
  });

  it("init_if_needed throws if pda account exists but does not have the expected seeds", async () => {
    const newAcc = await anchor.web3.PublicKey.findProgramAddress(
      [utf8.encode("nothello")],
      program.programId
    );
    await program.rpc.testInitIfNeededChecksSeeds("nothello", {
      accounts: {
        data: newAcc[0],
        systemProgram: anchor.web3.SystemProgram.programId,
        payer: program.provider.wallet.publicKey,
      },
    });

    // this will throw if it is not a proper PDA
    // we need this so we know that the following tx failed
    // not because it couldn't create this pda
    // but because the two pdas were different
    anchor.web3.PublicKey.createProgramAddress(
      [utf8.encode("hello")],
      program.programId
    );

    try {
      await program.rpc.testInitIfNeededChecksSeeds("hello", {
        accounts: {
          data: newAcc[0],
          systemProgram: anchor.web3.SystemProgram.programId,
          payer: program.provider.wallet.publicKey,
          owner: anchor.web3.Keypair.generate().publicKey,
        },
      });
      assert.ok(false);
    } catch (err) {
      assert.equal(err.code, 2006);
    }
  });

  it("init_if_needed throws if account exists but is not the expected space", async () => {
    const newAcc = anchor.web3.Keypair.generate();
    await program.rpc.initWithSpace(3, {
      accounts: {
        data: newAcc.publicKey,
        systemProgram: anchor.web3.SystemProgram.programId,
        payer: program.provider.wallet.publicKey,
      },
      signers: [newAcc],
    });

    try {
      await program.rpc.testInitIfNeeded(3, {
        accounts: {
          data: newAcc.publicKey,
          systemProgram: anchor.web3.SystemProgram.programId,
          payer: program.provider.wallet.publicKey,
        },
        signers: [newAcc],
      });
      assert.ok(false);
    } catch (err) {
      assert.equal(err.code, 2019);
    }
  });

  it("init_if_needed throws if mint exists but has the wrong mint authority", async () => {
    const mint = anchor.web3.Keypair.generate();
    await program.rpc.testInitMint({
      accounts: {
        mint: mint.publicKey,
        payer: program.provider.wallet.publicKey,
        systemProgram: anchor.web3.SystemProgram.programId,
        tokenProgram: TOKEN_PROGRAM_ID,
        rent: anchor.web3.SYSVAR_RENT_PUBKEY,
      },
      signers: [mint],
    });

    try {
      await program.rpc.testInitMintIfNeeded(6, {
        accounts: {
          mint: mint.publicKey,
          payer: program.provider.wallet.publicKey,
          systemProgram: anchor.web3.SystemProgram.programId,
          tokenProgram: TOKEN_PROGRAM_ID,
          rent: anchor.web3.SYSVAR_RENT_PUBKEY,
          mintAuthority: anchor.web3.Keypair.generate().publicKey,
          freezeAuthority: program.provider.wallet.publicKey,
        },
        signers: [mint],
      });
      assert.ok(false);
    } catch (err) {
      assert.equal(err.code, 2016);
    }
  });

  it("init_if_needed throws if mint exists but has the wrong freeze authority", async () => {
    const mint = anchor.web3.Keypair.generate();
    await program.rpc.testInitMint({
      accounts: {
        mint: mint.publicKey,
        payer: program.provider.wallet.publicKey,
        systemProgram: anchor.web3.SystemProgram.programId,
        tokenProgram: TOKEN_PROGRAM_ID,
        rent: anchor.web3.SYSVAR_RENT_PUBKEY,
      },
      signers: [mint],
    });

    try {
      await program.rpc.testInitMintIfNeeded(6, {
        accounts: {
          mint: mint.publicKey,
          payer: program.provider.wallet.publicKey,
          systemProgram: anchor.web3.SystemProgram.programId,
          tokenProgram: TOKEN_PROGRAM_ID,
          rent: anchor.web3.SYSVAR_RENT_PUBKEY,
          mintAuthority: program.provider.wallet.publicKey,
          freezeAuthority: anchor.web3.Keypair.generate().publicKey,
        },
        signers: [mint],
      });
      assert.ok(false);
    } catch (err) {
      assert.equal(err.code, 2017);
    }
  });

  it("init_if_needed throws if mint exists but has the wrong decimals", async () => {
    const mint = anchor.web3.Keypair.generate();
    await program.rpc.testInitMint({
      accounts: {
        mint: mint.publicKey,
        payer: program.provider.wallet.publicKey,
        systemProgram: anchor.web3.SystemProgram.programId,
        tokenProgram: TOKEN_PROGRAM_ID,
        rent: anchor.web3.SYSVAR_RENT_PUBKEY,
      },
      signers: [mint],
    });

    try {
      await program.rpc.testInitMintIfNeeded(9, {
        accounts: {
          mint: mint.publicKey,
          payer: program.provider.wallet.publicKey,
          systemProgram: anchor.web3.SystemProgram.programId,
          tokenProgram: TOKEN_PROGRAM_ID,
          rent: anchor.web3.SYSVAR_RENT_PUBKEY,
          mintAuthority: program.provider.wallet.publicKey,
          freezeAuthority: program.provider.wallet.publicKey,
        },
        signers: [mint],
      });
      assert.ok(false);
    } catch (err) {
      assert.equal(err.code, 2018);
    }
  });

  it("init_if_needed throws if token exists but has the wrong owner", async () => {
    const mint = anchor.web3.Keypair.generate();
    await program.rpc.testInitMint({
      accounts: {
        mint: mint.publicKey,
        payer: program.provider.wallet.publicKey,
        systemProgram: anchor.web3.SystemProgram.programId,
        tokenProgram: TOKEN_PROGRAM_ID,
        rent: anchor.web3.SYSVAR_RENT_PUBKEY,
      },
      signers: [mint],
    });

    const token = anchor.web3.Keypair.generate();
    await program.rpc.testInitToken({
      accounts: {
        token: token.publicKey,
        mint: mint.publicKey,
        payer: program.provider.wallet.publicKey,
        systemProgram: anchor.web3.SystemProgram.programId,
        tokenProgram: TOKEN_PROGRAM_ID,
        rent: anchor.web3.SYSVAR_RENT_PUBKEY,
      },
      signers: [token],
    });

    try {
      await program.rpc.testInitTokenIfNeeded({
        accounts: {
          token: token.publicKey,
          mint: mint.publicKey,
          payer: program.provider.wallet.publicKey,
          systemProgram: anchor.web3.SystemProgram.programId,
          tokenProgram: TOKEN_PROGRAM_ID,
          rent: anchor.web3.SYSVAR_RENT_PUBKEY,
          authority: anchor.web3.Keypair.generate().publicKey,
        },
        signers: [token],
      });
      assert.ok(false);
    } catch (err) {
      assert.equal(err.code, 2015);
    }
  });

  it("init_if_needed throws if token exists but has the wrong mint", async () => {
    const mint = anchor.web3.Keypair.generate();
    await program.rpc.testInitMint({
      accounts: {
        mint: mint.publicKey,
        payer: program.provider.wallet.publicKey,
        systemProgram: anchor.web3.SystemProgram.programId,
        tokenProgram: TOKEN_PROGRAM_ID,
        rent: anchor.web3.SYSVAR_RENT_PUBKEY,
      },
      signers: [mint],
    });

    const mint2 = anchor.web3.Keypair.generate();
    await program.rpc.testInitMint({
      accounts: {
        mint: mint2.publicKey,
        payer: program.provider.wallet.publicKey,
        systemProgram: anchor.web3.SystemProgram.programId,
        tokenProgram: TOKEN_PROGRAM_ID,
        rent: anchor.web3.SYSVAR_RENT_PUBKEY,
      },
      signers: [mint2],
    });

    const token = anchor.web3.Keypair.generate();
    await program.rpc.testInitToken({
      accounts: {
        token: token.publicKey,
        mint: mint.publicKey,
        payer: program.provider.wallet.publicKey,
        systemProgram: anchor.web3.SystemProgram.programId,
        tokenProgram: TOKEN_PROGRAM_ID,
        rent: anchor.web3.SYSVAR_RENT_PUBKEY,
      },
      signers: [token],
    });

    try {
      await program.rpc.testInitTokenIfNeeded({
        accounts: {
          token: token.publicKey,
          mint: mint2.publicKey,
          payer: program.provider.wallet.publicKey,
          systemProgram: anchor.web3.SystemProgram.programId,
          tokenProgram: TOKEN_PROGRAM_ID,
          rent: anchor.web3.SYSVAR_RENT_PUBKEY,
          authority: program.provider.wallet.publicKey,
        },
        signers: [token],
      });
      assert.ok(false);
    } catch (err) {
      assert.equal(err.code, 2014);
    }
  });

  it("init_if_needed throws if associated token exists but has the wrong owner", async () => {
    const mint = anchor.web3.Keypair.generate();
    await program.rpc.testInitMint({
      accounts: {
        mint: mint.publicKey,
        payer: program.provider.wallet.publicKey,
        systemProgram: anchor.web3.SystemProgram.programId,
        tokenProgram: TOKEN_PROGRAM_ID,
        rent: anchor.web3.SYSVAR_RENT_PUBKEY,
      },
      signers: [mint],
    });

    const associatedToken = await Token.getAssociatedTokenAddress(
      ASSOCIATED_TOKEN_PROGRAM_ID,
      TOKEN_PROGRAM_ID,
      mint.publicKey,
      program.provider.wallet.publicKey
    );

    await program.rpc.testInitAssociatedToken({
      accounts: {
        token: associatedToken,
        mint: mint.publicKey,
        payer: program.provider.wallet.publicKey,
        rent: anchor.web3.SYSVAR_RENT_PUBKEY,
        systemProgram: anchor.web3.SystemProgram.programId,
        tokenProgram: TOKEN_PROGRAM_ID,
        associatedTokenProgram: ASSOCIATED_TOKEN_PROGRAM_ID,
      },
    });

    try {
      await program.rpc.testInitAssociatedTokenIfNeeded({
        accounts: {
          token: associatedToken,
          mint: mint.publicKey,
          payer: program.provider.wallet.publicKey,
          rent: anchor.web3.SYSVAR_RENT_PUBKEY,
          systemProgram: anchor.web3.SystemProgram.programId,
          tokenProgram: TOKEN_PROGRAM_ID,
          associatedTokenProgram: ASSOCIATED_TOKEN_PROGRAM_ID,
          authority: anchor.web3.Keypair.generate().publicKey,
        },
      });
      assert.ok(false);
    } catch (err) {
      assert.equal(err.code, 2015);
    }
  });

  it("init_if_needed throws if associated token exists but has the wrong mint", async () => {
    const mint = anchor.web3.Keypair.generate();
    await program.rpc.testInitMint({
      accounts: {
        mint: mint.publicKey,
        payer: program.provider.wallet.publicKey,
        systemProgram: anchor.web3.SystemProgram.programId,
        tokenProgram: TOKEN_PROGRAM_ID,
        rent: anchor.web3.SYSVAR_RENT_PUBKEY,
      },
      signers: [mint],
    });

    const mint2 = anchor.web3.Keypair.generate();
    await program.rpc.testInitMint({
      accounts: {
        mint: mint2.publicKey,
        payer: program.provider.wallet.publicKey,
        systemProgram: anchor.web3.SystemProgram.programId,
        tokenProgram: TOKEN_PROGRAM_ID,
        rent: anchor.web3.SYSVAR_RENT_PUBKEY,
      },
      signers: [mint2],
    });

    const associatedToken = await Token.getAssociatedTokenAddress(
      ASSOCIATED_TOKEN_PROGRAM_ID,
      TOKEN_PROGRAM_ID,
      mint.publicKey,
      program.provider.wallet.publicKey
    );

    await program.rpc.testInitAssociatedToken({
      accounts: {
        token: associatedToken,
        mint: mint.publicKey,
        payer: program.provider.wallet.publicKey,
        rent: anchor.web3.SYSVAR_RENT_PUBKEY,
        systemProgram: anchor.web3.SystemProgram.programId,
        tokenProgram: TOKEN_PROGRAM_ID,
        associatedTokenProgram: ASSOCIATED_TOKEN_PROGRAM_ID,
      },
    });

    try {
      await program.rpc.testInitAssociatedTokenIfNeeded({
        accounts: {
          token: associatedToken,
          mint: mint2.publicKey,
          payer: program.provider.wallet.publicKey,
          rent: anchor.web3.SYSVAR_RENT_PUBKEY,
          systemProgram: anchor.web3.SystemProgram.programId,
          tokenProgram: TOKEN_PROGRAM_ID,
          associatedTokenProgram: ASSOCIATED_TOKEN_PROGRAM_ID,
          authority: program.provider.wallet.publicKey,
        },
      });
      assert.ok(false);
    } catch (err) {
      assert.equal(err.code, 2014);
    }
  });

>>>>>>> f4fe7d44
  it("Can use multidimensional array", async () => {
    const array2d = new Array(10).fill(new Array(10).fill(99));
    const data = anchor.web3.Keypair.generate();
    const tx = await program.rpc.testMultidimensionalArray(array2d, {
      accounts: {
        data: data.publicKey,
        rent: anchor.web3.SYSVAR_RENT_PUBKEY,
      },
      signers: [data],
      instructions: [
        await program.account.dataMultidimensionalArray.createInstruction(data),
      ],
    });
    const dataAccount = await program.account.dataMultidimensionalArray.fetch(
      data.publicKey
    );
    assert.deepStrictEqual(dataAccount.data, array2d);
  });
});<|MERGE_RESOLUTION|>--- conflicted
+++ resolved
@@ -877,8 +877,6 @@
     );
   });
 
-<<<<<<< HEAD
-=======
   it("init_if_needed throws if account exists but is not owned by the expected program", async () => {
     const newAcc = await anchor.web3.PublicKey.findProgramAddress(
       [utf8.encode("hello")],
@@ -1283,7 +1281,6 @@
     }
   });
 
->>>>>>> f4fe7d44
   it("Can use multidimensional array", async () => {
     const array2d = new Array(10).fill(new Array(10).fill(99));
     const data = anchor.web3.Keypair.generate();
