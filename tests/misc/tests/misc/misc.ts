import * as anchor from "@project-serum/anchor";
import {
  Program,
  BN,
  IdlAccounts,
  AnchorError,
  Wallet,
  IdlTypes,
  IdlEvents,
} from "@project-serum/anchor";
import {
  PublicKey,
  Keypair,
  SystemProgram,
  SYSVAR_RENT_PUBKEY,
  Message,
  VersionedTransaction,
} from "@solana/web3.js";
import {
  TOKEN_PROGRAM_ID,
  Token,
  ASSOCIATED_TOKEN_PROGRAM_ID,
} from "@solana/spl-token";
import { Misc } from "../../target/types/misc";
import { MiscOptional } from "../../target/types/misc_optional";
import { Misc2 } from "../../target/types/misc2";

const utf8 = anchor.utils.bytes.utf8;
const { assert, expect } = require("chai");
const nativeAssert = require("assert");
const miscIdl = require("../../target/idl/misc.json");

const miscTest = (
  program: anchor.Program<Misc> | anchor.Program<MiscOptional>
) => {
  return () => {
    // Configure the client to use the local cluster.
    const provider = anchor.AnchorProvider.env();
    const wallet = provider.wallet as Wallet;
    anchor.setProvider(provider);
    const misc2Program = anchor.workspace.Misc2 as Program<Misc2>;

    it("Can allocate extra space for a state constructor", async () => {
      // @ts-expect-error
      const tx = await program.state.rpc.new();
      const addr = await program.state.address();
      const state = await program.state.fetch();
      const accountInfo = await program.provider.connection.getAccountInfo(
        addr
      );
      assert.isTrue(state.v.equals(Buffer.from([])));
      assert.lengthOf(accountInfo.data, 99);
    });

    it("Can use remaining accounts for a state instruction", async () => {
      await program.state.rpc.remainingAccounts({
        remainingAccounts: [
          {
            pubkey: misc2Program.programId,
            isWritable: false,
            isSigner: false,
          },
        ],
      });
    });

    const data = anchor.web3.Keypair.generate();

    it("Can use u128 and i128", async () => {
      const tx = await program.rpc.initialize(
        new anchor.BN(1234),
        new anchor.BN(22),
        {
          accounts: {
            data: data.publicKey,
          },
          signers: [data],
          instructions: [await program.account.data.createInstruction(data)],
        }
      );
      const dataAccount = await program.account.data.fetch(data.publicKey);
      assert.isTrue(dataAccount.udata.eq(new anchor.BN(1234)));
      assert.isTrue(dataAccount.idata.eq(new anchor.BN(22)));
    });

    it("Can use u16", async () => {
      const data = anchor.web3.Keypair.generate();
      const tx = await program.rpc.testU16(99, {
        accounts: {
          myAccount: data.publicKey,
        },
        signers: [data],
        instructions: [await program.account.dataU16.createInstruction(data)],
      });
      const dataAccount = await program.account.dataU16.fetch(data.publicKey);
      assert.strictEqual(dataAccount.data, 99);
    });

    it("Can embed programs into genesis from the Anchor.toml", async () => {
      const pid = new anchor.web3.PublicKey(
        "FtMNMKp9DZHKWUyVAsj3Q5QV8ow4P3fUPP7ZrWEQJzKr"
      );
      let accInfo = await anchor.getProvider().connection.getAccountInfo(pid);
      assert.isTrue(accInfo.executable);
    });

    it("Can use the owner constraint", async () => {
      await program.rpc.testOwner({
        accounts: {
          data: data.publicKey,
          misc: program.programId,
        },
      });

      await nativeAssert.rejects(
        async () => {
          await program.rpc.testOwner({
            accounts: {
              data: provider.wallet.publicKey,
              misc: program.programId,
            },
          });
        },
        (err) => {
          return true;
        }
      );
    });

    it("Can use the executable attribute", async () => {
      await program.rpc.testExecutable({
        accounts: {
          program: program.programId,
        },
      });

      await nativeAssert.rejects(
        async () => {
          await program.rpc.testExecutable({
            accounts: {
              program: provider.wallet.publicKey,
            },
          });
        },
        (err) => {
          return true;
        }
      );
    });

    it("Can CPI to state instructions", async () => {
      const oldData = new anchor.BN(0);
      try {
        await misc2Program.state.fetch();
        // if state account already exists, reset data to oldData.
        await program.rpc.testStateCpi(oldData, {
          accounts: {
            authority: provider.wallet.publicKey,
            cpiState: await misc2Program.state.address(),
            misc2Program: misc2Program.programId,
          },
        });
      } catch (e) {
        // initialize if it doesn't exist
        await misc2Program.state.rpc.new({
          accounts: {
            authority: provider.wallet.publicKey,
          },
        });
      }
      let stateAccount = await misc2Program.state.fetch();
      assert.isTrue(stateAccount.data.eq(oldData));
      assert.isTrue(stateAccount.auth.equals(provider.wallet.publicKey));
      const newData = new anchor.BN(2134);
      await program.rpc.testStateCpi(newData, {
        accounts: {
          authority: provider.wallet.publicKey,
          cpiState: await misc2Program.state.address(),
          misc2Program: misc2Program.programId,
        },
      });
      stateAccount = await misc2Program.state.fetch();
      assert.isTrue(stateAccount.data.eq(newData));
      assert.isTrue(stateAccount.auth.equals(provider.wallet.publicKey));
    });

    it("Can retrieve events when simulating a transaction", async () => {
      const resp = await program.methods.testSimulate(44).simulate();
      const expectedRaw = [
        `Program ${program.programId.toString()} invoke [1]`,
        "Program log: Instruction: TestSimulate",
        "Program data: NgyCA9omwbMsAAAA",
        "Program data: fPhuIELK/k7SBAAA",
        "Program data: jvbowsvlmkcJAAAA",
        "Program data: zxM5neEnS1kBAgMEBQYHCAkK",
        "Program data: g06Ei2GL1gIBAgMEBQYHCAkKCw==",
      ];

      assert.deepStrictEqual(expectedRaw, resp.raw.slice(0, -2));
      assert.strictEqual(resp.events[0].name, "E1");
      assert.strictEqual(resp.events[0].data.data, 44);
      assert.strictEqual(resp.events[1].name, "E2");
      assert.strictEqual(resp.events[1].data.data, 1234);
      assert.strictEqual(resp.events[2].name, "E3");
      assert.strictEqual(resp.events[2].data.data, 9);
      assert.strictEqual(resp.events[3].name, "E5");
      assert.deepStrictEqual(
        resp.events[3].data.data,
        [1, 2, 3, 4, 5, 6, 7, 8, 9, 10]
      );
      assert.strictEqual(resp.events[4].name, "E6");
      assert.deepStrictEqual(
        resp.events[4].data.data,
        [1, 2, 3, 4, 5, 6, 7, 8, 9, 10, 11]
      );
    });

    it("Can use enum in idl", async () => {
      const resp1 = await program.methods
        .testInputEnum({ first: {} })
        .simulate();
      const event1 = resp1.events[0].data as IdlEvents<
        typeof program.idl
      >["E7"];
      assert.deepEqual(event1.data.first, {});

      const resp2 = await program.methods
        .testInputEnum({ second: { x: new BN(1), y: new BN(2) } })
        .simulate();
      const event2 = resp2.events[0].data as IdlEvents<
        typeof program.idl
      >["E7"];
      assert.isTrue(new BN(1).eq(event2.data.second.x));
      assert.isTrue(new BN(2).eq(event2.data.second.y));

      const resp3 = await program.methods
        .testInputEnum({
          tupleStructTest: [
            { data1: 1, data2: 11, data3: 111, data4: new BN(1111) },
          ],
        })
        .simulate();
      const event3 = resp3.events[0].data as IdlEvents<
        typeof program.idl
      >["E7"];
      assert.strictEqual(event3.data.tupleStructTest[0].data1, 1);
      assert.strictEqual(event3.data.tupleStructTest[0].data2, 11);
      assert.strictEqual(event3.data.tupleStructTest[0].data3, 111);
      assert.isTrue(event3.data.tupleStructTest[0].data4.eq(new BN(1111)));

      const resp4 = await program.methods
        .testInputEnum({ tupleTest: [1, 2, 3, 4] })
        .simulate();
      const event4 = resp4.events[0].data as IdlEvents<
        typeof program.idl
      >["E7"];
      assert.strictEqual(event4.data.tupleTest[0], 1);
      assert.strictEqual(event4.data.tupleTest[1], 2);
      assert.strictEqual(event4.data.tupleTest[2], 3);
      assert.strictEqual(event4.data.tupleTest[3], 4);
    });

    let dataI8;

    it("Can use i8 in the idl", async () => {
      dataI8 = anchor.web3.Keypair.generate();
      await program.rpc.testI8(-3, {
        accounts: {
          data: dataI8.publicKey,
        },
        instructions: [await program.account.dataI8.createInstruction(dataI8)],
        signers: [dataI8],
      });
      const dataAccount = await program.account.dataI8.fetch(dataI8.publicKey);
      assert.strictEqual(dataAccount.data, -3);
    });

    let dataPubkey;

    it("Can use i16 in the idl", async () => {
      const data = anchor.web3.Keypair.generate();
      await program.rpc.testI16(-2048, {
        accounts: {
          data: data.publicKey,
        },
        instructions: [await program.account.dataI16.createInstruction(data)],
        signers: [data],
      });
      const dataAccount = await program.account.dataI16.fetch(data.publicKey);
      assert.strictEqual(dataAccount.data, -2048);

      dataPubkey = data.publicKey;
    });

    it("Can use base58 strings to fetch an account", async () => {
      const dataAccount = await program.account.dataI16.fetch(
        dataPubkey.toString()
      );
      assert.strictEqual(dataAccount.data, -2048);
    });

    it("Should fail to close an account when sending lamports to itself", async () => {
      try {
        await program.rpc.testClose({
          accounts: {
            data: data.publicKey,
            solDest: data.publicKey,
          },
        });
        expect(false).to.be.true;
      } catch (err) {
        const errMsg = "A close constraint was violated";
        assert.strictEqual(err.error.errorMessage, errMsg);
        assert.strictEqual(err.error.errorCode.number, 2011);
      }
    });

    it("Can close an account", async () => {
      const connection = program.provider.connection;
      const openAccount = await connection.getAccountInfo(data.publicKey);

      assert.isNotNull(openAccount);
      const openAccountBalance = openAccount.lamports;
      // double balance to calculate closed balance correctly
      const transferIx = anchor.web3.SystemProgram.transfer({
        fromPubkey: provider.wallet.publicKey,
        toPubkey: data.publicKey,
        lamports: openAccountBalance,
      });
      const transferTransaction = new anchor.web3.Transaction().add(transferIx);
      await provider.sendAndConfirm(transferTransaction);

      let beforeBalance = (
        await connection.getAccountInfo(provider.wallet.publicKey)
      ).lamports;

      await program.methods
        .testClose()
        .accounts({
          data: data.publicKey,
          solDest: provider.wallet.publicKey,
        })
        .postInstructions([transferIx])
        .rpc();

      let afterBalance = (
        await connection.getAccountInfo(provider.wallet.publicKey)
      ).lamports;

      // Retrieved rent exemption sol.
      expect(afterBalance > beforeBalance).to.be.true;

      const closedAccount = await connection.getAccountInfo(data.publicKey);

<<<<<<< HEAD
      assert.isTrue(closedAccount.data.length === 0);
      assert.isTrue(closedAccount.owner.equals(SystemProgram.programId));
=======
    const myPdaAccount = await program.account.dataZeroCopy.fetch(myPda);
    assert.strictEqual(myPdaAccount.data, 1234);
    assert.strictEqual(myPdaAccount.bump, bump);
  });

  it("Can create a token account from seeds pda", async () => {
    const [mint, mint_bump] = await PublicKey.findProgramAddress(
      [Buffer.from(anchor.utils.bytes.utf8.encode("my-mint-seed"))],
      program.programId
    );
    const [myPda, token_bump] = await PublicKey.findProgramAddress(
      [Buffer.from(anchor.utils.bytes.utf8.encode("my-token-seed"))],
      program.programId
    );
    await program.rpc.testTokenSeedsInit({
      accounts: {
        myPda,
        mint,
        authority: provider.wallet.publicKey,
        systemProgram: anchor.web3.SystemProgram.programId,
        tokenProgram: TOKEN_PROGRAM_ID,
      },
>>>>>>> ca7c3f0a
    });

    it("Can close an account twice", async () => {
      const data = anchor.web3.Keypair.generate();
      await program.methods
        .initialize(new anchor.BN(10), new anchor.BN(10))
        .accounts({ data: data.publicKey })
        .preInstructions([await program.account.data.createInstruction(data)])
        .signers([data])
        .rpc();

      const connection = program.provider.connection;
      const openAccount = await connection.getAccountInfo(data.publicKey);
      assert.isNotNull(openAccount);

      const openAccountBalance = openAccount.lamports;
      // double balance to calculate closed balance correctly
      const transferIx = anchor.web3.SystemProgram.transfer({
        fromPubkey: provider.wallet.publicKey,
        toPubkey: data.publicKey,
        lamports: openAccountBalance,
      });
      const transferTransaction = new anchor.web3.Transaction().add(transferIx);
      await provider.sendAndConfirm(transferTransaction);

      let beforeBalance = (
        await connection.getAccountInfo(provider.wallet.publicKey)
      ).lamports;

      await program.methods
        .testCloseTwice()
        .accounts({
          data: data.publicKey,
          solDest: provider.wallet.publicKey,
        })
        .postInstructions([transferIx])
        .rpc();

      let afterBalance = (
        await connection.getAccountInfo(provider.wallet.publicKey)
      ).lamports;

      // Retrieved rent exemption sol.
      expect(afterBalance > beforeBalance).to.be.true;

      const closedAccount = await connection.getAccountInfo(data.publicKey);
      assert.isTrue(closedAccount.data.length === 0);
      assert.isTrue(closedAccount.owner.equals(SystemProgram.programId));
    });

    it("Can close a mut account manually", async () => {
      const data = anchor.web3.Keypair.generate();
      await program.methods
        .initialize(new anchor.BN(10), new anchor.BN(10))
        .accounts({ data: data.publicKey })
        .preInstructions([await program.account.data.createInstruction(data)])
        .signers([data])
        .rpc();

      const connection = program.provider.connection;
      const openAccount = await connection.getAccountInfo(data.publicKey);

      assert.isNotNull(openAccount);
      const openAccountBalance = openAccount.lamports;
      // double balance to calculate closed balance correctly
      const transferIx = anchor.web3.SystemProgram.transfer({
        fromPubkey: provider.wallet.publicKey,
        toPubkey: data.publicKey,
        lamports: openAccountBalance,
      });
      const transferTransaction = new anchor.web3.Transaction().add(transferIx);
      await provider.sendAndConfirm(transferTransaction);

<<<<<<< HEAD
      let beforeBalance = (
        await connection.getAccountInfo(provider.wallet.publicKey)
      ).lamports;

      await program.methods
        .testCloseMut()
        .accounts({
          data: data.publicKey,
          solDest: provider.wallet.publicKey,
        })
        .postInstructions([transferIx])
        .rpc();

      let afterBalance = (
        await connection.getAccountInfo(provider.wallet.publicKey)
      ).lamports;

      // Retrieved rent exemption sol.
      expect(afterBalance > beforeBalance).to.be.true;

      const closedAccount = await connection.getAccountInfo(data.publicKey);
      assert.isTrue(closedAccount.data.length === 0);
      assert.isTrue(closedAccount.owner.equals(SystemProgram.programId));
=======
  it("Should fail when trying to init the payer as a program account", async () => {
    try {
      await program.rpc.testInit({
        accounts: {
          data: provider.wallet.publicKey,
          payer: provider.wallet.publicKey,
          systemProgram: anchor.web3.SystemProgram.programId,
        },
      });
      assert.fail("Transaction should fail");
    } catch (e) {
      // "Error Code: TryingToInitPayerAsProgramAccount. Error Number: 4101. Error Message: You cannot/should not initialize the payer account as a program account."
      assert.strictEqual(e.error.errorCode.number, 4101);
    }
  });

  it("Can init a random zero copy account", async () => {
    const data = anchor.web3.Keypair.generate();
    await program.rpc.testInitZeroCopy({
      accounts: {
        data: data.publicKey,
        payer: provider.wallet.publicKey,
        systemProgram: anchor.web3.SystemProgram.programId,
      },
      signers: [data],
    });
    const account = await program.account.dataZeroCopy.fetch(data.publicKey);
    assert.strictEqual(account.data, 10);
    assert.strictEqual(account.bump, 2);
  });

  let mint = undefined;

  it("Can create a random mint account", async () => {
    mint = anchor.web3.Keypair.generate();
    await program.rpc.testInitMint({
      accounts: {
        mint: mint.publicKey,
        payer: provider.wallet.publicKey,
        systemProgram: anchor.web3.SystemProgram.programId,
        tokenProgram: TOKEN_PROGRAM_ID,
      },
      signers: [mint],
    });
    const client = new Token(
      program.provider.connection,
      mint.publicKey,
      TOKEN_PROGRAM_ID,
      wallet.payer
    );
    const mintAccount = await client.getMintInfo();
    assert.strictEqual(mintAccount.decimals, 6);
    assert.isTrue(mintAccount.mintAuthority.equals(provider.wallet.publicKey));
    assert.isTrue(
      mintAccount.freezeAuthority.equals(provider.wallet.publicKey)
    );
  });

  it("Can create a random mint account prefunded", async () => {
    mint = anchor.web3.Keypair.generate();
    await program.rpc.testInitMint({
      accounts: {
        mint: mint.publicKey,
        payer: provider.wallet.publicKey,
        systemProgram: anchor.web3.SystemProgram.programId,
        tokenProgram: TOKEN_PROGRAM_ID,
      },
      signers: [mint],
      instructions: [
        anchor.web3.SystemProgram.transfer({
          fromPubkey: provider.wallet.publicKey,
          toPubkey: mint.publicKey,
          lamports: 4039280,
        }),
      ],
    });
    const client = new Token(
      program.provider.connection,
      mint.publicKey,
      TOKEN_PROGRAM_ID,
      wallet.payer
    );
    const mintAccount = await client.getMintInfo();
    assert.strictEqual(mintAccount.decimals, 6);
    assert.isTrue(mintAccount.mintAuthority.equals(provider.wallet.publicKey));
  });

  it("Can create a random token account", async () => {
    const token = anchor.web3.Keypair.generate();
    await program.rpc.testInitToken({
      accounts: {
        token: token.publicKey,
        mint: mint.publicKey,
        payer: provider.wallet.publicKey,
        systemProgram: anchor.web3.SystemProgram.programId,
        tokenProgram: TOKEN_PROGRAM_ID,
      },
      signers: [token],
    });
    const client = new Token(
      program.provider.connection,
      mint.publicKey,
      TOKEN_PROGRAM_ID,
      wallet.payer
    );
    const account = await client.getAccountInfo(token.publicKey);
    // @ts-expect-error
    assert.strictEqual(account.state, 1);
    assert.strictEqual(account.amount.toNumber(), 0);
    assert.isTrue(account.isInitialized);
    assert.isTrue(account.owner.equals(provider.wallet.publicKey));
    assert.isTrue(account.mint.equals(mint.publicKey));
  });

  it("Can create a random token with prefunding", async () => {
    const token = anchor.web3.Keypair.generate();
    await program.rpc.testInitToken({
      accounts: {
        token: token.publicKey,
        mint: mint.publicKey,
        payer: provider.wallet.publicKey,
        systemProgram: anchor.web3.SystemProgram.programId,
        tokenProgram: TOKEN_PROGRAM_ID,
      },
      signers: [token],
      instructions: [
        anchor.web3.SystemProgram.transfer({
          fromPubkey: provider.wallet.publicKey,
          toPubkey: token.publicKey,
          lamports: 4039280,
        }),
      ],
    });
    const client = new Token(
      program.provider.connection,
      mint.publicKey,
      TOKEN_PROGRAM_ID,
      wallet.payer
    );
    const account = await client.getAccountInfo(token.publicKey);
    // @ts-expect-error
    assert.strictEqual(account.state, 1);
    assert.strictEqual(account.amount.toNumber(), 0);
    assert.isTrue(account.isInitialized);
    assert.isTrue(account.owner.equals(provider.wallet.publicKey));
    assert.isTrue(account.mint.equals(mint.publicKey));
  });

  it("Can create a random token with prefunding under the rent exemption", async () => {
    const token = anchor.web3.Keypair.generate();
    await program.rpc.testInitToken({
      accounts: {
        token: token.publicKey,
        mint: mint.publicKey,
        payer: provider.wallet.publicKey,
        systemProgram: anchor.web3.SystemProgram.programId,
        tokenProgram: TOKEN_PROGRAM_ID,
      },
      signers: [token],
      instructions: [
        anchor.web3.SystemProgram.transfer({
          fromPubkey: provider.wallet.publicKey,
          toPubkey: token.publicKey,
          lamports: 1,
        }),
      ],
>>>>>>> ca7c3f0a
    });

    it("Can use instruction data in accounts constraints", async () => {
      // b"my-seed"
      const seed = Buffer.from([109, 121, 45, 115, 101, 101, 100]);
      const [myPda, nonce] = await PublicKey.findProgramAddress(
        [seed, anchor.web3.SYSVAR_RENT_PUBKEY.toBuffer()],
        program.programId
      );

      await program.rpc.testInstructionConstraint(nonce, {
        accounts: {
          myPda,
          myAccount: anchor.web3.SYSVAR_RENT_PUBKEY,
        },
      });
    });

    it("Can create a PDA account with instruction data", async () => {
      const seed = Buffer.from([1, 2, 3, 4]);
      const domain = "my-domain";
      const foo = anchor.web3.SYSVAR_RENT_PUBKEY;
      const [myPda, nonce] = await PublicKey.findProgramAddress(
        [
          Buffer.from(anchor.utils.bytes.utf8.encode("my-seed")),
          Buffer.from(anchor.utils.bytes.utf8.encode(domain)),
          foo.toBuffer(),
          seed,
        ],
        program.programId
      );

      await program.rpc.testPdaInit(domain, seed, nonce, {
        accounts: {
<<<<<<< HEAD
          myPda,
          myPayer: provider.wallet.publicKey,
          foo,
=======
          token: associatedToken,
          mint: localClient.publicKey,
          payer: provider.wallet.publicKey,
>>>>>>> ca7c3f0a
          systemProgram: anchor.web3.SystemProgram.programId,
        },
      });

      const myPdaAccount = await program.account.dataU16.fetch(myPda);
      assert.strictEqual(myPdaAccount.data, 6);
    });

    it("Can create a zero copy PDA account", async () => {
      const [myPda, nonce] = await PublicKey.findProgramAddress(
        [Buffer.from(anchor.utils.bytes.utf8.encode("my-seed"))],
        program.programId
      );
      await program.rpc.testPdaInitZeroCopy({
        accounts: {
          myPda,
          myPayer: provider.wallet.publicKey,
          systemProgram: anchor.web3.SystemProgram.programId,
        },
      });

      const myPdaAccount = await program.account.dataZeroCopy.fetch(myPda);
      assert.strictEqual(myPdaAccount.data, 9);
      assert.strictEqual(myPdaAccount.bump, nonce);
    });

    it("Can write to a zero copy PDA account", async () => {
      const [myPda, bump] = await PublicKey.findProgramAddress(
        [Buffer.from(anchor.utils.bytes.utf8.encode("my-seed"))],
        program.programId
      );
      await program.rpc.testPdaMutZeroCopy({
        accounts: {
          myPda,
          myPayer: provider.wallet.publicKey,
        },
      });

      const myPdaAccount = await program.account.dataZeroCopy.fetch(myPda);
      assert.strictEqual(myPdaAccount.data, 1234);
      assert.strictEqual(myPdaAccount.bump, bump);
    });

    it("Can create a token account from seeds pda", async () => {
      const [mint, mint_bump] = await PublicKey.findProgramAddress(
        [Buffer.from(anchor.utils.bytes.utf8.encode("my-mint-seed"))],
        program.programId
      );
      const [myPda, token_bump] = await PublicKey.findProgramAddress(
        [Buffer.from(anchor.utils.bytes.utf8.encode("my-token-seed"))],
        program.programId
      );
      await program.rpc.testTokenSeedsInit({
        accounts: {
          myPda,
          mint,
          authority: provider.wallet.publicKey,
          systemProgram: anchor.web3.SystemProgram.programId,
          rent: anchor.web3.SYSVAR_RENT_PUBKEY,
          tokenProgram: TOKEN_PROGRAM_ID,
        },
      });

      const mintAccount = new Token(
        program.provider.connection,
        mint,
        TOKEN_PROGRAM_ID,
        wallet.payer
      );
      const account = await mintAccount.getAccountInfo(myPda);
      // @ts-expect-error
      assert.strictEqual(account.state, 1);
      assert.strictEqual(account.amount.toNumber(), 0);
      assert.isTrue(account.isInitialized);
      assert.isTrue(account.owner.equals(provider.wallet.publicKey));
      assert.isTrue(account.mint.equals(mint));
    });

    it("Can execute a fallback function", async () => {
      await nativeAssert.rejects(
        async () => {
          await anchor.utils.rpc.invoke(program.programId);
        },
        (err) => {
          assert.isTrue(err.toString().includes("custom program error: 0x4d2"));
          return true;
        }
      );
    });
<<<<<<< HEAD
=======
  });

  it("Can fetch all accounts of a given type", async () => {
    // Initialize the accounts.
    const data1 = anchor.web3.Keypair.generate();
    const data2 = anchor.web3.Keypair.generate();
    const data3 = anchor.web3.Keypair.generate();
    const data4 = anchor.web3.Keypair.generate();
    // Initialize filterable data.
    const filterable1 = anchor.web3.Keypair.generate().publicKey;
    const filterable2 = anchor.web3.Keypair.generate().publicKey;
    // Set up a secondary wallet and program.
    const anotherProvider = new anchor.AnchorProvider(
      program.provider.connection,
      new anchor.Wallet(anchor.web3.Keypair.generate()),
      { commitment: program.provider.connection.commitment }
    );
    const anotherProgram = new anchor.Program(
      miscIdl,
      program.programId,
      anotherProvider
    );
    // Request airdrop for secondary wallet.
    const signature = await program.provider.connection.requestAirdrop(
      anotherProvider.wallet.publicKey,
      anchor.web3.LAMPORTS_PER_SOL
    );
    await program.provider.connection.confirmTransaction(signature);
    // Create all the accounts.
    await Promise.all([
      program.rpc.testFetchAll(filterable1, {
        accounts: {
          data: data1.publicKey,
          authority: provider.wallet.publicKey,
          systemProgram: anchor.web3.SystemProgram.programId,
        },
        signers: [data1],
      }),
      program.rpc.testFetchAll(filterable1, {
        accounts: {
          data: data2.publicKey,
          authority: provider.wallet.publicKey,
          systemProgram: anchor.web3.SystemProgram.programId,
        },
        signers: [data2],
      }),
      program.rpc.testFetchAll(filterable2, {
        accounts: {
          data: data3.publicKey,
          authority: provider.wallet.publicKey,
          systemProgram: anchor.web3.SystemProgram.programId,
        },
        signers: [data3],
      }),
      anotherProgram.rpc.testFetchAll(filterable1, {
        accounts: {
          data: data4.publicKey,
          authority: anotherProvider.wallet.publicKey,
          systemProgram: anchor.web3.SystemProgram.programId,
        },
        signers: [data4],
      }),
    ]);
    // Call for multiple kinds of .all.
    const allAccounts = await program.account.dataWithFilter.all();
    const allAccountsFilteredByBuffer =
      await program.account.dataWithFilter.all(
        provider.wallet.publicKey.toBuffer()
      );
    const allAccountsFilteredByProgramFilters1 =
      await program.account.dataWithFilter.all([
        {
          memcmp: {
            offset: 8,
            bytes: provider.wallet.publicKey.toBase58(),
          },
        },
        { memcmp: { offset: 40, bytes: filterable1.toBase58() } },
      ]);
    const allAccountsFilteredByProgramFilters2 =
      await program.account.dataWithFilter.all([
        {
          memcmp: {
            offset: 8,
            bytes: provider.wallet.publicKey.toBase58(),
          },
        },
        { memcmp: { offset: 40, bytes: filterable2.toBase58() } },
      ]);
    // Without filters there should be 4 accounts.
    assert.lengthOf(allAccounts, 4);
    // Filtering by main wallet there should be 3 accounts.
    assert.lengthOf(allAccountsFilteredByBuffer, 3);
    // Filtering all the main wallet accounts and matching the filterable1 value
    // results in a 2 accounts.
    assert.lengthOf(allAccountsFilteredByProgramFilters1, 2);
    // Filtering all the main wallet accounts and matching the filterable2 value
    // results in 1 account.
    assert.lengthOf(allAccountsFilteredByProgramFilters2, 1);
  });

  it("Can use pdas with empty seeds", async () => {
    const [pda, bump] = await PublicKey.findProgramAddress(
      [],
      program.programId
    );

    await program.rpc.testInitWithEmptySeeds({
      accounts: {
        pda: pda,
        authority: provider.wallet.publicKey,
        systemProgram: anchor.web3.SystemProgram.programId,
      },
    });
    await program.rpc.testEmptySeedsConstraint({
      accounts: {
        pda: pda,
      },
    });

    const [pda2] = await PublicKey.findProgramAddress(
      [anchor.utils.bytes.utf8.encode("non-empty")],
      program.programId
    );
    await nativeAssert.rejects(
      program.rpc.testEmptySeedsConstraint({
        accounts: {
          pda: pda2,
        },
      }),
      (err) => {
        assert.equal(err.error.errorCode.number, 2006);
        return true;
      }
    );
  });

  const ifNeededAcc = anchor.web3.Keypair.generate();

  it("Can init if needed a new account", async () => {
    await program.rpc.testInitIfNeeded(1, {
      accounts: {
        data: ifNeededAcc.publicKey,
        systemProgram: anchor.web3.SystemProgram.programId,
        payer: provider.wallet.publicKey,
      },
      signers: [ifNeededAcc],
    });
    const account = await program.account.dataU16.fetch(ifNeededAcc.publicKey);
    assert.strictEqual(account.data, 1);
  });

  it("Can init if needed a previously created account", async () => {
    await program.rpc.testInitIfNeeded(3, {
      accounts: {
        data: ifNeededAcc.publicKey,
        systemProgram: anchor.web3.SystemProgram.programId,
        payer: provider.wallet.publicKey,
      },
      signers: [ifNeededAcc],
    });
    const account = await program.account.dataU16.fetch(ifNeededAcc.publicKey);
    assert.strictEqual(account.data, 3);
  });

  it("Can use const for array size", async () => {
    const data = anchor.web3.Keypair.generate();
    const tx = await program.rpc.testConstArraySize(99, {
      accounts: {
        data: data.publicKey,
      },
      signers: [data],
      instructions: [
        await program.account.dataConstArraySize.createInstruction(data),
      ],
    });
    const dataAccount = await program.account.dataConstArraySize.fetch(
      data.publicKey
    );
    assert.deepStrictEqual(dataAccount.data, [99, ...new Array(9).fill(0)]);
  });

  it("Can use const for instruction data size", async () => {
    const data = anchor.web3.Keypair.generate();
    const dataArray = [99, ...new Array(9).fill(0)];
    const tx = await program.rpc.testConstIxDataSize(dataArray, {
      accounts: {
        data: data.publicKey,
      },
      signers: [data],
      instructions: [
        await program.account.dataConstArraySize.createInstruction(data),
      ],
    });
    const dataAccount = await program.account.dataConstArraySize.fetch(
      data.publicKey
    );
    assert.deepStrictEqual(dataAccount.data, dataArray);
  });

  it("Should include BASE const in IDL", async () => {
    assert.isDefined(
      miscIdl.constants.find(
        (c) => c.name === "BASE" && c.type === "u128" && c.value === "1_000_000"
      )
    );
  });

  it("Should include DECIMALS const in IDL", async () => {
    assert.isDefined(
      miscIdl.constants.find(
        (c) => c.name === "DECIMALS" && c.type === "u8" && c.value === "6"
      )
    );
  });

  it("Should include BYTES_STR const in IDL", async () => {
    assert.isDefined(
      miscIdl.constants.find(
        (c) =>
          c.name === "BYTES_STR" &&
          c.type === "bytes" &&
          c.value === "[116, 101, 115, 116]"
      )
    );
  });

  it("Should include BYTE_STR const in IDL", async () => {
    assert.isDefined(
      miscIdl.constants.find(
        (c) => c.name === "BYTE_STR" && c.type === "u8" && c.value === "116"
      )
    );
  });

  it("Should not include NO_IDL const in IDL", async () => {
    assert.isUndefined(miscIdl.constants.find((c) => c.name === "NO_IDL"));
  });

  it("init_if_needed throws if account exists but is not owned by the expected program", async () => {
    const newAcc = await anchor.web3.PublicKey.findProgramAddress(
      [utf8.encode("hello")],
      program.programId
    );
    await program.rpc.testInitIfNeededChecksOwner({
      accounts: {
        data: newAcc[0],
        systemProgram: anchor.web3.SystemProgram.programId,
        payer: provider.wallet.publicKey,
        owner: program.programId,
      },
    });
>>>>>>> ca7c3f0a

    it("Can init a random account", async () => {
      const data = anchor.web3.Keypair.generate();
      await program.rpc.testInit({
        accounts: {
          data: data.publicKey,
          payer: provider.wallet.publicKey,
          systemProgram: anchor.web3.SystemProgram.programId,
        },
        signers: [data],
      });

      const account = await program.account.dataI8.fetch(data.publicKey);
      assert.strictEqual(account.data, 3);
    });

    it("Can init a random account prefunded", async () => {
      const data = anchor.web3.Keypair.generate();
      await program.rpc.testInit({
        accounts: {
          data: data.publicKey,
          payer: provider.wallet.publicKey,
          systemProgram: anchor.web3.SystemProgram.programId,
        },
        signers: [data],
        instructions: [
          anchor.web3.SystemProgram.transfer({
            fromPubkey: provider.wallet.publicKey,
            toPubkey: data.publicKey,
            lamports: 4039280,
          }),
        ],
      });

      const account = await program.account.dataI8.fetch(data.publicKey);
      assert.strictEqual(account.data, 3);
    });

    it("Can init a random zero copy account", async () => {
      const data = anchor.web3.Keypair.generate();
      await program.rpc.testInitZeroCopy({
        accounts: {
          data: data.publicKey,
          payer: provider.wallet.publicKey,
          systemProgram: anchor.web3.SystemProgram.programId,
        },
        signers: [data],
      });
<<<<<<< HEAD
      const account = await program.account.dataZeroCopy.fetch(data.publicKey);
      assert.strictEqual(account.data, 10);
      assert.strictEqual(account.bump, 2);
=======
      expect(false).to.be.true;
    } catch (_err) {
      assert.isTrue(_err instanceof AnchorError);
      const err: AnchorError = _err;
      assert.strictEqual(err.error.errorCode.number, 2019);
    }
  });

  it("init_if_needed throws if mint exists but has the wrong mint authority", async () => {
    const mint = anchor.web3.Keypair.generate();
    await program.rpc.testInitMint({
      accounts: {
        mint: mint.publicKey,
        payer: provider.wallet.publicKey,
        systemProgram: anchor.web3.SystemProgram.programId,
        tokenProgram: TOKEN_PROGRAM_ID,
      },
      signers: [mint],
>>>>>>> ca7c3f0a
    });

    let mint = undefined;

    it("Can create a random mint account", async () => {
      mint = anchor.web3.Keypair.generate();
      await program.rpc.testInitMint({
        accounts: {
          mint: mint.publicKey,
          payer: provider.wallet.publicKey,
          systemProgram: anchor.web3.SystemProgram.programId,
          tokenProgram: TOKEN_PROGRAM_ID,
<<<<<<< HEAD
          rent: anchor.web3.SYSVAR_RENT_PUBKEY,
        },
        signers: [mint],
      });
      const client = new Token(
        program.provider.connection,
        mint.publicKey,
        TOKEN_PROGRAM_ID,
        wallet.payer
      );
      const mintAccount = await client.getMintInfo();
      assert.strictEqual(mintAccount.decimals, 6);
      assert.isTrue(
        mintAccount.mintAuthority.equals(provider.wallet.publicKey)
      );
      assert.isTrue(
        mintAccount.freezeAuthority.equals(provider.wallet.publicKey)
      );
    });

    it("Can create a random mint account prefunded", async () => {
      mint = anchor.web3.Keypair.generate();
      await program.rpc.testInitMint({
=======
          mintAuthority: anchor.web3.Keypair.generate().publicKey,
          freezeAuthority: provider.wallet.publicKey,
        },
        signers: [mint],
      });
      expect(false).to.be.true;
    } catch (_err) {
      assert.isTrue(_err instanceof AnchorError);
      const err: AnchorError = _err;
      assert.strictEqual(err.error.errorCode.number, 2016);
    }
  });

  it("init_if_needed throws if mint exists but has the wrong freeze authority", async () => {
    const mint = anchor.web3.Keypair.generate();
    await program.rpc.testInitMint({
      accounts: {
        mint: mint.publicKey,
        payer: provider.wallet.publicKey,
        systemProgram: anchor.web3.SystemProgram.programId,
        tokenProgram: TOKEN_PROGRAM_ID,
      },
      signers: [mint],
    });

    try {
      await program.rpc.testInitMintIfNeeded(6, {
>>>>>>> ca7c3f0a
        accounts: {
          mint: mint.publicKey,
          payer: provider.wallet.publicKey,
          systemProgram: anchor.web3.SystemProgram.programId,
          tokenProgram: TOKEN_PROGRAM_ID,
<<<<<<< HEAD
          rent: anchor.web3.SYSVAR_RENT_PUBKEY,
=======
          mintAuthority: provider.wallet.publicKey,
          freezeAuthority: anchor.web3.Keypair.generate().publicKey,
>>>>>>> ca7c3f0a
        },
        signers: [mint],
        instructions: [
          anchor.web3.SystemProgram.transfer({
            fromPubkey: provider.wallet.publicKey,
            toPubkey: mint.publicKey,
            lamports: 4039280,
          }),
        ],
      });
<<<<<<< HEAD
      const client = new Token(
        program.provider.connection,
        mint.publicKey,
        TOKEN_PROGRAM_ID,
        wallet.payer
      );
      const mintAccount = await client.getMintInfo();
      assert.strictEqual(mintAccount.decimals, 6);
      assert.isTrue(
        mintAccount.mintAuthority.equals(provider.wallet.publicKey)
      );
=======
      expect(false).to.be.true;
    } catch (_err) {
      assert.isTrue(_err instanceof AnchorError);
      const err: AnchorError = _err;
      assert.strictEqual(err.error.errorCode.number, 2017);
    }
  });

  it("init_if_needed throws if mint exists but has the wrong decimals", async () => {
    const mint = anchor.web3.Keypair.generate();
    await program.rpc.testInitMint({
      accounts: {
        mint: mint.publicKey,
        payer: provider.wallet.publicKey,
        systemProgram: anchor.web3.SystemProgram.programId,
        tokenProgram: TOKEN_PROGRAM_ID,
      },
      signers: [mint],
>>>>>>> ca7c3f0a
    });

    it("Can create a random token account", async () => {
      const token = anchor.web3.Keypair.generate();
      await program.rpc.testInitToken({
        accounts: {
          token: token.publicKey,
          mint: mint.publicKey,
          payer: provider.wallet.publicKey,
          systemProgram: anchor.web3.SystemProgram.programId,
          tokenProgram: TOKEN_PROGRAM_ID,
<<<<<<< HEAD
          rent: anchor.web3.SYSVAR_RENT_PUBKEY,
=======
          mintAuthority: provider.wallet.publicKey,
          freezeAuthority: provider.wallet.publicKey,
>>>>>>> ca7c3f0a
        },
        signers: [token],
      });
<<<<<<< HEAD
      const client = new Token(
        program.provider.connection,
        mint.publicKey,
        TOKEN_PROGRAM_ID,
        wallet.payer
      );
      const account = await client.getAccountInfo(token.publicKey);
      // @ts-expect-error
      assert.strictEqual(account.state, 1);
      assert.strictEqual(account.amount.toNumber(), 0);
      assert.isTrue(account.isInitialized);
      assert.isTrue(account.owner.equals(provider.wallet.publicKey));
      assert.isTrue(account.mint.equals(mint.publicKey));
=======
      expect(false).to.be.true;
    } catch (_err) {
      assert.isTrue(_err instanceof AnchorError);
      const err: AnchorError = _err;
      assert.strictEqual(err.error.errorCode.number, 2018);
    }
  });

  it("init_if_needed throws if token exists but has the wrong owner", async () => {
    const mint = anchor.web3.Keypair.generate();
    await program.rpc.testInitMint({
      accounts: {
        mint: mint.publicKey,
        payer: provider.wallet.publicKey,
        systemProgram: anchor.web3.SystemProgram.programId,
        tokenProgram: TOKEN_PROGRAM_ID,
      },
      signers: [mint],
    });

    const token = anchor.web3.Keypair.generate();
    await program.rpc.testInitToken({
      accounts: {
        token: token.publicKey,
        mint: mint.publicKey,
        payer: provider.wallet.publicKey,
        systemProgram: anchor.web3.SystemProgram.programId,
        tokenProgram: TOKEN_PROGRAM_ID,
      },
      signers: [token],
>>>>>>> ca7c3f0a
    });

    it("Can create a random token with prefunding", async () => {
      const token = anchor.web3.Keypair.generate();
      await program.rpc.testInitToken({
        accounts: {
          token: token.publicKey,
          mint: mint.publicKey,
          payer: provider.wallet.publicKey,
          systemProgram: anchor.web3.SystemProgram.programId,
          tokenProgram: TOKEN_PROGRAM_ID,
<<<<<<< HEAD
          rent: anchor.web3.SYSVAR_RENT_PUBKEY,
=======
          authority: anchor.web3.Keypair.generate().publicKey,
>>>>>>> ca7c3f0a
        },
        signers: [token],
        instructions: [
          anchor.web3.SystemProgram.transfer({
            fromPubkey: provider.wallet.publicKey,
            toPubkey: token.publicKey,
            lamports: 4039280,
          }),
        ],
      });
<<<<<<< HEAD
      const client = new Token(
        program.provider.connection,
        mint.publicKey,
        TOKEN_PROGRAM_ID,
        wallet.payer
      );
      const account = await client.getAccountInfo(token.publicKey);
      // @ts-expect-error
      assert.strictEqual(account.state, 1);
      assert.strictEqual(account.amount.toNumber(), 0);
      assert.isTrue(account.isInitialized);
      assert.isTrue(account.owner.equals(provider.wallet.publicKey));
      assert.isTrue(account.mint.equals(mint.publicKey));
=======
      expect(false).to.be.true;
    } catch (_err) {
      assert.isTrue(_err instanceof AnchorError);
      const err: AnchorError = _err;
      assert.strictEqual(err.error.errorCode.number, 2015);
    }
  });

  it("init_if_needed throws if token exists but has the wrong mint", async () => {
    const mint = anchor.web3.Keypair.generate();
    await program.rpc.testInitMint({
      accounts: {
        mint: mint.publicKey,
        payer: provider.wallet.publicKey,
        systemProgram: anchor.web3.SystemProgram.programId,
        tokenProgram: TOKEN_PROGRAM_ID,
      },
      signers: [mint],
    });

    const mint2 = anchor.web3.Keypair.generate();
    await program.rpc.testInitMint({
      accounts: {
        mint: mint2.publicKey,
        payer: provider.wallet.publicKey,
        systemProgram: anchor.web3.SystemProgram.programId,
        tokenProgram: TOKEN_PROGRAM_ID,
      },
      signers: [mint2],
    });

    const token = anchor.web3.Keypair.generate();
    await program.rpc.testInitToken({
      accounts: {
        token: token.publicKey,
        mint: mint.publicKey,
        payer: provider.wallet.publicKey,
        systemProgram: anchor.web3.SystemProgram.programId,
        tokenProgram: TOKEN_PROGRAM_ID,
      },
      signers: [token],
>>>>>>> ca7c3f0a
    });

    it("Can create a random token with prefunding under the rent exemption", async () => {
      const token = anchor.web3.Keypair.generate();
      await program.rpc.testInitToken({
        accounts: {
          token: token.publicKey,
          mint: mint.publicKey,
          payer: provider.wallet.publicKey,
          systemProgram: anchor.web3.SystemProgram.programId,
          tokenProgram: TOKEN_PROGRAM_ID,
<<<<<<< HEAD
          rent: anchor.web3.SYSVAR_RENT_PUBKEY,
=======
          authority: provider.wallet.publicKey,
>>>>>>> ca7c3f0a
        },
        signers: [token],
        instructions: [
          anchor.web3.SystemProgram.transfer({
            fromPubkey: provider.wallet.publicKey,
            toPubkey: token.publicKey,
            lamports: 1,
          }),
        ],
      });
<<<<<<< HEAD
      const client = new Token(
        program.provider.connection,
        mint.publicKey,
        TOKEN_PROGRAM_ID,
        wallet.payer
      );
      const account = await client.getAccountInfo(token.publicKey);
      // @ts-expect-error
      assert.strictEqual(account.state, 1);
      assert.strictEqual(account.amount.toNumber(), 0);
      assert.isTrue(account.isInitialized);
      assert.isTrue(account.owner.equals(provider.wallet.publicKey));
      assert.isTrue(account.mint.equals(mint.publicKey));
    });

    it("Can initialize multiple accounts via a composite payer", async () => {
      const data1 = anchor.web3.Keypair.generate();
      const data2 = anchor.web3.Keypair.generate();

      const tx = await program.methods
        .testCompositePayer()
        .accounts({
          composite: {
            data: data1.publicKey,
            payer: provider.wallet.publicKey,
            systemProgram: anchor.web3.SystemProgram.programId,
          },
          data: data2.publicKey,
          systemProgram: anchor.web3.SystemProgram.programId,
        })
        .signers([data1, data2])
        .rpc();

      const account1 = await program.account.dataI8.fetch(data1.publicKey);
      assert.strictEqual(account1.data, 1);

      const account2 = await program.account.data.fetch(data2.publicKey);
      assert.strictEqual(account2.udata.toNumber(), 2);
      assert.strictEqual(account2.idata.toNumber(), 3);
    });

    describe("associated_token constraints", () => {
      let associatedToken = null;
      // apparently cannot await here so doing it in the 'it' statements
      let client = Token.createMint(
        program.provider.connection,
        wallet.payer,
        provider.wallet.publicKey,
        provider.wallet.publicKey,
        9,
        TOKEN_PROGRAM_ID
      );

      it("Can create an associated token account", async () => {
        const localClient = await client;
        associatedToken = await Token.getAssociatedTokenAddress(
          ASSOCIATED_TOKEN_PROGRAM_ID,
          TOKEN_PROGRAM_ID,
          localClient.publicKey,
          provider.wallet.publicKey
        );

        await program.rpc.testInitAssociatedToken({
          accounts: {
            token: associatedToken,
            mint: localClient.publicKey,
            payer: provider.wallet.publicKey,
            rent: anchor.web3.SYSVAR_RENT_PUBKEY,
            systemProgram: anchor.web3.SystemProgram.programId,
            tokenProgram: TOKEN_PROGRAM_ID,
            associatedTokenProgram: ASSOCIATED_TOKEN_PROGRAM_ID,
          },
        });

        const account = await localClient.getAccountInfo(associatedToken);
        // @ts-expect-error
        assert.strictEqual(account.state, 1);
        assert.strictEqual(account.amount.toNumber(), 0);
        assert.isTrue(account.isInitialized);
        assert.isTrue(account.owner.equals(provider.wallet.publicKey));
        assert.isTrue(account.mint.equals(localClient.publicKey));
      });

      it("Can validate associated_token constraints", async () => {
        const localClient = await client;
        await program.rpc.testValidateAssociatedToken({
          accounts: {
            token: associatedToken,
            mint: localClient.publicKey,
            wallet: provider.wallet.publicKey,
          },
        });

        let otherMint = await Token.createMint(
          program.provider.connection,
          wallet.payer,
          provider.wallet.publicKey,
          provider.wallet.publicKey,
          9,
          TOKEN_PROGRAM_ID
        );

        await nativeAssert.rejects(
          async () => {
            await program.rpc.testValidateAssociatedToken({
              accounts: {
                token: associatedToken,
                mint: otherMint.publicKey,
                wallet: provider.wallet.publicKey,
              },
            });
          },
          (err) => {
            assert.strictEqual(err.error.errorCode.number, 2009);
            return true;
          }
        );
      });

      it("associated_token constraints check do not allow authority change", async () => {
        const localClient = await client;
        await program.rpc.testValidateAssociatedToken({
          accounts: {
            token: associatedToken,
            mint: localClient.publicKey,
            wallet: provider.wallet.publicKey,
          },
        });

        await localClient.setAuthority(
          associatedToken,
          anchor.web3.Keypair.generate().publicKey,
          "AccountOwner",
          wallet.payer,
          []
        );

        await nativeAssert.rejects(
          async () => {
            await program.rpc.testValidateAssociatedToken({
              accounts: {
                token: associatedToken,
                mint: localClient.publicKey,
                wallet: provider.wallet.publicKey,
              },
            });
          },
          (err) => {
            assert.strictEqual(err.error.errorCode.number, 2015);
            return true;
          }
        );
      });
=======
      expect(false).to.be.true;
    } catch (_err) {
      assert.isTrue(_err instanceof AnchorError);
      const err: AnchorError = _err;
      assert.strictEqual(err.error.errorCode.number, 2014);
    }
  });

  it("init_if_needed throws if associated token exists but has the wrong owner", async () => {
    const mint = Keypair.generate();
    await program.rpc.testInitMint({
      accounts: {
        mint: mint.publicKey,
        payer: provider.wallet.publicKey,
        systemProgram: SystemProgram.programId,
        tokenProgram: TOKEN_PROGRAM_ID,
      },
      signers: [mint],
    });

    const associatedToken = await Token.getAssociatedTokenAddress(
      ASSOCIATED_TOKEN_PROGRAM_ID,
      TOKEN_PROGRAM_ID,
      mint.publicKey,
      provider.wallet.publicKey
    );

    await program.rpc.testInitAssociatedToken({
      accounts: {
        token: associatedToken,
        mint: mint.publicKey,
        payer: provider.wallet.publicKey,
        systemProgram: anchor.web3.SystemProgram.programId,
        tokenProgram: TOKEN_PROGRAM_ID,
        associatedTokenProgram: ASSOCIATED_TOKEN_PROGRAM_ID,
      },
>>>>>>> ca7c3f0a
    });

    it("Can fetch all accounts of a given type", async () => {
      // Initialize the accounts.
      const data1 = anchor.web3.Keypair.generate();
      const data2 = anchor.web3.Keypair.generate();
      const data3 = anchor.web3.Keypair.generate();
      const data4 = anchor.web3.Keypair.generate();
      // Initialize filterable data.
      const filterable1 = anchor.web3.Keypair.generate().publicKey;
      const filterable2 = anchor.web3.Keypair.generate().publicKey;
      // Set up a secondary wallet and program.
      const anotherProvider = new anchor.AnchorProvider(
        program.provider.connection,
        new anchor.Wallet(anchor.web3.Keypair.generate()),
        { commitment: program.provider.connection.commitment }
      );
      const anotherProgram = new anchor.Program(
        miscIdl,
        program.programId,
        anotherProvider
      );
      // Request airdrop for secondary wallet.
      const signature = await program.provider.connection.requestAirdrop(
        anotherProvider.wallet.publicKey,
        anchor.web3.LAMPORTS_PER_SOL
      );
      await program.provider.connection.confirmTransaction(signature);
      // Create all the accounts.
      await Promise.all([
        program.rpc.testFetchAll(filterable1, {
          accounts: {
            data: data1.publicKey,
            authority: provider.wallet.publicKey,
            systemProgram: anchor.web3.SystemProgram.programId,
          },
          signers: [data1],
        }),
        program.rpc.testFetchAll(filterable1, {
          accounts: {
            data: data2.publicKey,
            authority: provider.wallet.publicKey,
            systemProgram: anchor.web3.SystemProgram.programId,
          },
          signers: [data2],
        }),
        program.rpc.testFetchAll(filterable2, {
          accounts: {
            data: data3.publicKey,
            authority: provider.wallet.publicKey,
            systemProgram: anchor.web3.SystemProgram.programId,
          },
          signers: [data3],
        }),
        anotherProgram.rpc.testFetchAll(filterable1, {
          accounts: {
            data: data4.publicKey,
            authority: anotherProvider.wallet.publicKey,
            systemProgram: anchor.web3.SystemProgram.programId,
          },
          signers: [data4],
        }),
      ]);
      // Call for multiple kinds of .all.
      const allAccounts = await program.account.dataWithFilter.all();
      const allAccountsFilteredByBuffer =
        await program.account.dataWithFilter.all(
          provider.wallet.publicKey.toBuffer()
        );
      const allAccountsFilteredByProgramFilters1 =
        await program.account.dataWithFilter.all([
          {
            memcmp: {
              offset: 8,
              bytes: provider.wallet.publicKey.toBase58(),
            },
          },
          { memcmp: { offset: 40, bytes: filterable1.toBase58() } },
        ]);
      const allAccountsFilteredByProgramFilters2 =
        await program.account.dataWithFilter.all([
          {
            memcmp: {
              offset: 8,
              bytes: provider.wallet.publicKey.toBase58(),
            },
          },
          { memcmp: { offset: 40, bytes: filterable2.toBase58() } },
        ]);
      // Without filters there should be 4 accounts.
      assert.lengthOf(allAccounts, 4);
      // Filtering by main wallet there should be 3 accounts.
      assert.lengthOf(allAccountsFilteredByBuffer, 3);
      // Filtering all the main wallet accounts and matching the filterable1 value
      // results in a 2 accounts.
      assert.lengthOf(allAccountsFilteredByProgramFilters1, 2);
      // Filtering all the main wallet accounts and matching the filterable2 value
      // results in 1 account.
      assert.lengthOf(allAccountsFilteredByProgramFilters2, 1);
    });

    it("Can use pdas with empty seeds", async () => {
      const [pda, bump] = await PublicKey.findProgramAddress(
        [],
        program.programId
      );

      await program.rpc.testInitWithEmptySeeds({
        accounts: {
<<<<<<< HEAD
          pda: pda,
          authority: provider.wallet.publicKey,
=======
          token: associatedToken,
          mint: mint.publicKey,
          payer: provider.wallet.publicKey,
>>>>>>> ca7c3f0a
          systemProgram: anchor.web3.SystemProgram.programId,
        },
      });
<<<<<<< HEAD
      await program.rpc.testEmptySeedsConstraint({
        accounts: {
          pda: pda,
        },
      });

      const [pda2] = await PublicKey.findProgramAddress(
        [anchor.utils.bytes.utf8.encode("non-empty")],
        program.programId
      );
      await nativeAssert.rejects(
        program.rpc.testEmptySeedsConstraint({
          accounts: {
            pda: pda2,
          },
        }),
        (err) => {
          assert.equal(err.error.errorCode.number, 2006);
          return true;
        }
      );
    });

    const ifNeededAcc = anchor.web3.Keypair.generate();
=======
      expect(false).to.be.true;
    } catch (_err) {
      assert.isTrue(_err instanceof AnchorError);
      const err: AnchorError = _err;
      assert.strictEqual(err.error.errorCode.number, 2015);
    }
  });

  it("init_if_needed throws if associated token exists but has the wrong mint", async () => {
    const mint = anchor.web3.Keypair.generate();
    await program.rpc.testInitMint({
      accounts: {
        mint: mint.publicKey,
        payer: provider.wallet.publicKey,
        systemProgram: anchor.web3.SystemProgram.programId,
        tokenProgram: TOKEN_PROGRAM_ID,
      },
      signers: [mint],
    });

    const mint2 = anchor.web3.Keypair.generate();
    await program.rpc.testInitMint({
      accounts: {
        mint: mint2.publicKey,
        payer: provider.wallet.publicKey,
        systemProgram: anchor.web3.SystemProgram.programId,
        tokenProgram: TOKEN_PROGRAM_ID,
      },
      signers: [mint2],
    });

    const associatedToken = await Token.getAssociatedTokenAddress(
      ASSOCIATED_TOKEN_PROGRAM_ID,
      TOKEN_PROGRAM_ID,
      mint.publicKey,
      provider.wallet.publicKey
    );

    await program.rpc.testInitAssociatedToken({
      accounts: {
        token: associatedToken,
        mint: mint.publicKey,
        payer: provider.wallet.publicKey,
        systemProgram: anchor.web3.SystemProgram.programId,
        tokenProgram: TOKEN_PROGRAM_ID,
        associatedTokenProgram: ASSOCIATED_TOKEN_PROGRAM_ID,
      },
    });
>>>>>>> ca7c3f0a

    it("Can init if needed a new account", async () => {
      await program.rpc.testInitIfNeeded(1, {
        accounts: {
<<<<<<< HEAD
          data: ifNeededAcc.publicKey,
=======
          token: associatedToken,
          mint: mint2.publicKey,
          payer: provider.wallet.publicKey,
>>>>>>> ca7c3f0a
          systemProgram: anchor.web3.SystemProgram.programId,
          payer: provider.wallet.publicKey,
        },
        signers: [ifNeededAcc],
      });
<<<<<<< HEAD
      const account = await program.account.dataU16.fetch(
        ifNeededAcc.publicKey
      );
      assert.strictEqual(account.data, 1);
    });

    it("Can init if needed a previously created account", async () => {
      await program.rpc.testInitIfNeeded(3, {
        accounts: {
          data: ifNeededAcc.publicKey,
          systemProgram: anchor.web3.SystemProgram.programId,
          payer: provider.wallet.publicKey,
        },
        signers: [ifNeededAcc],
      });
      const account = await program.account.dataU16.fetch(
        ifNeededAcc.publicKey
      );
      assert.strictEqual(account.data, 3);
    });

    it("Can use const for array size", async () => {
      const data = anchor.web3.Keypair.generate();
      const tx = await program.rpc.testConstArraySize(99, {
        accounts: {
          data: data.publicKey,
        },
        signers: [data],
        instructions: [
          await program.account.dataConstArraySize.createInstruction(data),
        ],
      });
      const dataAccount = await program.account.dataConstArraySize.fetch(
        data.publicKey
      );
      assert.deepStrictEqual(dataAccount.data, [99, ...new Array(9).fill(0)]);
=======
      expect(false).to.be.true;
    } catch (_err) {
      assert.isTrue(_err instanceof AnchorError);
      const err: AnchorError = _err;
      assert.strictEqual(err.error.errorCode.number, 2014);
    }
  });

  it("init_if_needed throws if token exists with correct owner and mint but is not the ATA", async () => {
    const mint = anchor.web3.Keypair.generate();
    await program.rpc.testInitMint({
      accounts: {
        mint: mint.publicKey,
        payer: provider.wallet.publicKey,
        systemProgram: anchor.web3.SystemProgram.programId,
        tokenProgram: TOKEN_PROGRAM_ID,
      },
      signers: [mint],
    });

    const associatedToken = await Token.getAssociatedTokenAddress(
      ASSOCIATED_TOKEN_PROGRAM_ID,
      TOKEN_PROGRAM_ID,
      mint.publicKey,
      provider.wallet.publicKey
    );

    await program.rpc.testInitAssociatedToken({
      accounts: {
        token: associatedToken,
        mint: mint.publicKey,
        payer: provider.wallet.publicKey,
        systemProgram: anchor.web3.SystemProgram.programId,
        tokenProgram: TOKEN_PROGRAM_ID,
        associatedTokenProgram: ASSOCIATED_TOKEN_PROGRAM_ID,
      },
    });

    const token = anchor.web3.Keypair.generate();
    await program.rpc.testInitToken({
      accounts: {
        token: token.publicKey,
        mint: mint.publicKey,
        payer: provider.wallet.publicKey,
        systemProgram: anchor.web3.SystemProgram.programId,
        tokenProgram: TOKEN_PROGRAM_ID,
      },
      signers: [token],
>>>>>>> ca7c3f0a
    });

    it("Can use const for instruction data size", async () => {
      const data = anchor.web3.Keypair.generate();
      const dataArray = [99, ...new Array(9).fill(0)];
      const tx = await program.rpc.testConstIxDataSize(dataArray, {
        accounts: {
<<<<<<< HEAD
          data: data.publicKey,
=======
          token: token.publicKey,
          mint: mint.publicKey,
          payer: provider.wallet.publicKey,
          systemProgram: anchor.web3.SystemProgram.programId,
          tokenProgram: TOKEN_PROGRAM_ID,
          associatedTokenProgram: ASSOCIATED_TOKEN_PROGRAM_ID,
          authority: provider.wallet.publicKey,
>>>>>>> ca7c3f0a
        },
        signers: [data],
        instructions: [
          await program.account.dataConstArraySize.createInstruction(data),
        ],
      });
      const dataAccount = await program.account.dataConstArraySize.fetch(
        data.publicKey
      );
      assert.deepStrictEqual(dataAccount.data, dataArray);
    });

    it("Should include BASE const in IDL", async () => {
      assert.isDefined(
        miscIdl.constants.find(
          (c) =>
            c.name === "BASE" && c.type === "u128" && c.value === "1_000_000"
        )
      );
    });

    it("Should include DECIMALS const in IDL", async () => {
      assert.isDefined(
        miscIdl.constants.find(
          (c) => c.name === "DECIMALS" && c.type === "u8" && c.value === "6"
        )
      );
    });

    it("Should not include NO_IDL const in IDL", async () => {
      assert.isUndefined(miscIdl.constants.find((c) => c.name === "NO_IDL"));
    });

    it("init_if_needed throws if account exists but is not owned by the expected program", async () => {
      const newAcc = await anchor.web3.PublicKey.findProgramAddress(
        [utf8.encode("hello")],
        program.programId
      );
      await program.rpc.testInitIfNeededChecksOwner({
        accounts: {
          data: newAcc[0],
          systemProgram: anchor.web3.SystemProgram.programId,
          payer: provider.wallet.publicKey,
          owner: program.programId,
        },
      });

      try {
        await program.rpc.testInitIfNeededChecksOwner({
          accounts: {
            data: newAcc[0],
            systemProgram: anchor.web3.SystemProgram.programId,
            payer: provider.wallet.publicKey,
            owner: anchor.web3.Keypair.generate().publicKey,
          },
        });
        expect(false).to.be.true;
      } catch (_err) {
        assert.isTrue(_err instanceof AnchorError);
        const err: AnchorError = _err;
        assert.strictEqual(err.error.errorCode.number, 2004);
      }
    });

    it("init_if_needed throws if pda account exists but does not have the expected seeds", async () => {
      const newAcc = await anchor.web3.PublicKey.findProgramAddress(
        [utf8.encode("nothello")],
        program.programId
      );
      await program.rpc.testInitIfNeededChecksSeeds("nothello", {
        accounts: {
          data: newAcc[0],
          systemProgram: anchor.web3.SystemProgram.programId,
          payer: provider.wallet.publicKey,
        },
      });

      // this will throw if it is not a proper PDA
      // we need this so we know that the following tx failed
      // not because it couldn't create this pda
      // but because the two pdas were different
      anchor.web3.PublicKey.createProgramAddress(
        [utf8.encode("hello")],
        program.programId
      );

      try {
        await program.rpc.testInitIfNeededChecksSeeds("hello", {
          accounts: {
            data: newAcc[0],
            systemProgram: anchor.web3.SystemProgram.programId,
            payer: provider.wallet.publicKey,
          },
        });
        expect(false).to.be.true;
      } catch (_err) {
        assert.isTrue(_err instanceof AnchorError);
        const err: AnchorError = _err;
        assert.strictEqual(err.error.errorCode.number, 2006);
      }
    });

    it("init_if_needed throws if account exists but is not the expected space", async () => {
      const newAcc = anchor.web3.Keypair.generate();
      const _irrelevantForTest = 3;
      await program.rpc.initWithSpace(_irrelevantForTest, {
        accounts: {
          data: newAcc.publicKey,
          systemProgram: anchor.web3.SystemProgram.programId,
          payer: provider.wallet.publicKey,
        },
        signers: [newAcc],
      });

      try {
        await program.rpc.testInitIfNeeded(_irrelevantForTest, {
          accounts: {
            data: newAcc.publicKey,
            systemProgram: anchor.web3.SystemProgram.programId,
            payer: provider.wallet.publicKey,
          },
          signers: [newAcc],
        });
        expect(false).to.be.true;
      } catch (_err) {
        assert.isTrue(_err instanceof AnchorError);
        const err: AnchorError = _err;
        assert.strictEqual(err.error.errorCode.number, 2019);
      }
    });

    it("init_if_needed throws if mint exists but has the wrong mint authority", async () => {
      const mint = anchor.web3.Keypair.generate();
      await program.rpc.testInitMint({
        accounts: {
          mint: mint.publicKey,
          payer: provider.wallet.publicKey,
          systemProgram: anchor.web3.SystemProgram.programId,
          tokenProgram: TOKEN_PROGRAM_ID,
          rent: anchor.web3.SYSVAR_RENT_PUBKEY,
        },
        signers: [mint],
      });

      try {
        await program.rpc.testInitMintIfNeeded(6, {
          accounts: {
            mint: mint.publicKey,
            payer: provider.wallet.publicKey,
            systemProgram: anchor.web3.SystemProgram.programId,
            tokenProgram: TOKEN_PROGRAM_ID,
            rent: anchor.web3.SYSVAR_RENT_PUBKEY,
            mintAuthority: anchor.web3.Keypair.generate().publicKey,
            freezeAuthority: provider.wallet.publicKey,
          },
          signers: [mint],
        });
        expect(false).to.be.true;
      } catch (_err) {
        assert.isTrue(_err instanceof AnchorError);
        const err: AnchorError = _err;
        assert.strictEqual(err.error.errorCode.number, 2016);
      }
    });

    it("init_if_needed throws if mint exists but has the wrong freeze authority", async () => {
      const mint = anchor.web3.Keypair.generate();
      await program.rpc.testInitMint({
        accounts: {
          mint: mint.publicKey,
          payer: provider.wallet.publicKey,
          systemProgram: anchor.web3.SystemProgram.programId,
          tokenProgram: TOKEN_PROGRAM_ID,
        },
        signers: [mint],
      });

<<<<<<< HEAD
      try {
        await program.rpc.testInitMintIfNeeded(6, {
          accounts: {
            mint: mint.publicKey,
            payer: provider.wallet.publicKey,
            systemProgram: anchor.web3.SystemProgram.programId,
            tokenProgram: TOKEN_PROGRAM_ID,
            rent: anchor.web3.SYSVAR_RENT_PUBKEY,
            mintAuthority: provider.wallet.publicKey,
            freezeAuthority: anchor.web3.Keypair.generate().publicKey,
          },
          signers: [mint],
        });
        expect(false).to.be.true;
      } catch (_err) {
        assert.isTrue(_err instanceof AnchorError);
        const err: AnchorError = _err;
        assert.strictEqual(err.error.errorCode.number, 2017);
      }
=======
      const token = anchor.web3.Keypair.generate();
      await program.rpc.testInitToken({
        accounts: {
          token: token.publicKey,
          mint: mint.publicKey,
          payer: provider.wallet.publicKey,
          systemProgram: anchor.web3.SystemProgram.programId,
          tokenProgram: TOKEN_PROGRAM_ID,
        },
        signers: [token],
      });
      await program.rpc.testTokenConstraint({
        accounts: {
          token: token.publicKey,
          mint: mint.publicKey,
          payer: provider.wallet.publicKey,
        },
      });
      const mintAccount = new Token(
        program.provider.connection,
        mint.publicKey,
        TOKEN_PROGRAM_ID,
        wallet.payer
      );
      const account = await mintAccount.getAccountInfo(token.publicKey);
      assert.isTrue(account.owner.equals(provider.wallet.publicKey));
      assert.isTrue(account.mint.equals(mint.publicKey));
>>>>>>> ca7c3f0a
    });

    it("init_if_needed throws if mint exists but has the wrong decimals", async () => {
      const mint = anchor.web3.Keypair.generate();
      await program.rpc.testInitMint({
        accounts: {
          mint: mint.publicKey,
          payer: provider.wallet.publicKey,
          systemProgram: anchor.web3.SystemProgram.programId,
          tokenProgram: TOKEN_PROGRAM_ID,
        },
        signers: [mint],
      });

<<<<<<< HEAD
      try {
        await program.rpc.testInitMintIfNeeded(9, {
          accounts: {
            mint: mint.publicKey,
            payer: provider.wallet.publicKey,
            systemProgram: anchor.web3.SystemProgram.programId,
            tokenProgram: TOKEN_PROGRAM_ID,
            rent: anchor.web3.SYSVAR_RENT_PUBKEY,
            mintAuthority: provider.wallet.publicKey,
            freezeAuthority: provider.wallet.publicKey,
          },
          signers: [mint],
        });
        expect(false).to.be.true;
      } catch (_err) {
        assert.isTrue(_err instanceof AnchorError);
        const err: AnchorError = _err;
        assert.strictEqual(err.error.errorCode.number, 2018);
      }
=======
      const token = anchor.web3.Keypair.generate();
      await program.rpc.testInitToken({
        accounts: {
          token: token.publicKey,
          mint: mint.publicKey,
          payer: provider.wallet.publicKey,
          systemProgram: anchor.web3.SystemProgram.programId,
          tokenProgram: TOKEN_PROGRAM_ID,
        },
        signers: [token],
      });
      await program.rpc.testOnlyAuthConstraint({
        accounts: {
          token: token.publicKey,
          mint: mint.publicKey,
          payer: provider.wallet.publicKey,
        },
      });
      const mintAccount = new Token(
        program.provider.connection,
        mint.publicKey,
        TOKEN_PROGRAM_ID,
        wallet.payer
      );
      const account = await mintAccount.getAccountInfo(token.publicKey);
      assert.isTrue(account.owner.equals(provider.wallet.publicKey));
>>>>>>> ca7c3f0a
    });

    it("init_if_needed throws if token exists but has the wrong owner", async () => {
      const mint = anchor.web3.Keypair.generate();
      await program.rpc.testInitMint({
        accounts: {
          mint: mint.publicKey,
          payer: provider.wallet.publicKey,
          systemProgram: anchor.web3.SystemProgram.programId,
          tokenProgram: TOKEN_PROGRAM_ID,
        },
        signers: [mint],
      });

      const token = anchor.web3.Keypair.generate();
      await program.rpc.testInitToken({
        accounts: {
          token: token.publicKey,
          mint: mint.publicKey,
          payer: provider.wallet.publicKey,
          systemProgram: anchor.web3.SystemProgram.programId,
          tokenProgram: TOKEN_PROGRAM_ID,
        },
        signers: [token],
      });

      try {
        await program.rpc.testInitTokenIfNeeded({
          accounts: {
            token: token.publicKey,
            mint: mint.publicKey,
            payer: provider.wallet.publicKey,
            systemProgram: anchor.web3.SystemProgram.programId,
            tokenProgram: TOKEN_PROGRAM_ID,
            rent: anchor.web3.SYSVAR_RENT_PUBKEY,
            authority: anchor.web3.Keypair.generate().publicKey,
          },
          signers: [token],
        });
        expect(false).to.be.true;
      } catch (_err) {
        assert.isTrue(_err instanceof AnchorError);
        const err: AnchorError = _err;
        assert.strictEqual(err.error.errorCode.number, 2015);
      }
    });

    it("init_if_needed throws if token exists but has the wrong mint", async () => {
      const mint = anchor.web3.Keypair.generate();
      await program.rpc.testInitMint({
        accounts: {
          mint: mint.publicKey,
          payer: provider.wallet.publicKey,
          systemProgram: anchor.web3.SystemProgram.programId,
          tokenProgram: TOKEN_PROGRAM_ID,
        },
        signers: [mint],
      });

      const mint2 = anchor.web3.Keypair.generate();
      await program.rpc.testInitMint({
        accounts: {
          mint: mint2.publicKey,
          payer: provider.wallet.publicKey,
          systemProgram: anchor.web3.SystemProgram.programId,
          tokenProgram: TOKEN_PROGRAM_ID,
        },
        signers: [mint2],
      });

      const token = anchor.web3.Keypair.generate();
      await program.rpc.testInitToken({
        accounts: {
          token: token.publicKey,
          mint: mint.publicKey,
          payer: provider.wallet.publicKey,
          systemProgram: anchor.web3.SystemProgram.programId,
          tokenProgram: TOKEN_PROGRAM_ID,
        },
        signers: [token],
      });

      try {
        await program.rpc.testInitTokenIfNeeded({
          accounts: {
            token: token.publicKey,
            mint: mint2.publicKey,
            payer: provider.wallet.publicKey,
            systemProgram: anchor.web3.SystemProgram.programId,
            tokenProgram: TOKEN_PROGRAM_ID,
            rent: anchor.web3.SYSVAR_RENT_PUBKEY,
            authority: provider.wallet.publicKey,
          },
          signers: [token],
        });
        expect(false).to.be.true;
      } catch (_err) {
        assert.isTrue(_err instanceof AnchorError);
        const err: AnchorError = _err;
        assert.strictEqual(err.error.errorCode.number, 2014);
      }
    });

    it("init_if_needed throws if associated token exists but has the wrong owner", async () => {
      const mint = Keypair.generate();
      await program.rpc.testInitMint({
        accounts: {
          mint: mint.publicKey,
          payer: provider.wallet.publicKey,
          systemProgram: SystemProgram.programId,
          tokenProgram: TOKEN_PROGRAM_ID,
<<<<<<< HEAD
          rent: SYSVAR_RENT_PUBKEY,
=======
>>>>>>> ca7c3f0a
        },
        signers: [mint],
      });

      const associatedToken = await Token.getAssociatedTokenAddress(
        ASSOCIATED_TOKEN_PROGRAM_ID,
        TOKEN_PROGRAM_ID,
        mint.publicKey,
        provider.wallet.publicKey
      );

      await program.rpc.testInitAssociatedToken({
        accounts: {
          token: associatedToken,
          mint: mint.publicKey,
          payer: provider.wallet.publicKey,
          rent: anchor.web3.SYSVAR_RENT_PUBKEY,
          systemProgram: anchor.web3.SystemProgram.programId,
          tokenProgram: TOKEN_PROGRAM_ID,
<<<<<<< HEAD
          associatedTokenProgram: ASSOCIATED_TOKEN_PROGRAM_ID,
=======
>>>>>>> ca7c3f0a
        },
      });

      try {
        await program.rpc.testInitAssociatedTokenIfNeeded({
          accounts: {
            token: associatedToken,
            mint: mint.publicKey,
            payer: provider.wallet.publicKey,
            rent: anchor.web3.SYSVAR_RENT_PUBKEY,
            systemProgram: anchor.web3.SystemProgram.programId,
            tokenProgram: TOKEN_PROGRAM_ID,
            associatedTokenProgram: ASSOCIATED_TOKEN_PROGRAM_ID,
            authority: anchor.web3.Keypair.generate().publicKey,
          },
        });
        expect(false).to.be.true;
      } catch (_err) {
        assert.isTrue(_err instanceof AnchorError);
        const err: AnchorError = _err;
        assert.strictEqual(err.error.errorCode.number, 2015);
      }
    });

    it("init_if_needed throws if associated token exists but has the wrong mint", async () => {
      const mint = anchor.web3.Keypair.generate();
      await program.rpc.testInitMint({
        accounts: {
          mint: mint.publicKey,
          payer: provider.wallet.publicKey,
          systemProgram: anchor.web3.SystemProgram.programId,
          tokenProgram: TOKEN_PROGRAM_ID,
        },
        signers: [mint],
      });

      const mint2 = anchor.web3.Keypair.generate();
      await program.rpc.testInitMint({
        accounts: {
          mint: mint2.publicKey,
          payer: provider.wallet.publicKey,
          systemProgram: anchor.web3.SystemProgram.programId,
          tokenProgram: TOKEN_PROGRAM_ID,
        },
        signers: [mint2],
      });

      const associatedToken = await Token.getAssociatedTokenAddress(
        ASSOCIATED_TOKEN_PROGRAM_ID,
        TOKEN_PROGRAM_ID,
        mint.publicKey,
        provider.wallet.publicKey
      );

      const txn = await program.rpc.testInitAssociatedToken({
        accounts: {
          token: associatedToken,
          mint: mint.publicKey,
          payer: provider.wallet.publicKey,
          rent: anchor.web3.SYSVAR_RENT_PUBKEY,
          systemProgram: anchor.web3.SystemProgram.programId,
          tokenProgram: TOKEN_PROGRAM_ID,
<<<<<<< HEAD
          associatedTokenProgram: ASSOCIATED_TOKEN_PROGRAM_ID,
=======
>>>>>>> ca7c3f0a
        },
      });
      console.log("InitAssocToken:", txn);

      try {
        await program.rpc.testInitAssociatedTokenIfNeeded({
          accounts: {
            token: associatedToken,
            mint: mint2.publicKey,
            payer: provider.wallet.publicKey,
            rent: anchor.web3.SYSVAR_RENT_PUBKEY,
            systemProgram: anchor.web3.SystemProgram.programId,
            tokenProgram: TOKEN_PROGRAM_ID,
            associatedTokenProgram: ASSOCIATED_TOKEN_PROGRAM_ID,
            authority: provider.wallet.publicKey,
          },
        });
        expect(false).to.be.true;
      } catch (_err) {
        assert.isTrue(_err instanceof AnchorError);
        const err: AnchorError = _err;
        assert.strictEqual(err.error.errorCode.number, 2014);
      }
    });

    it("init_if_needed throws if token exists with correct owner and mint but is not the ATA", async () => {
      const mint = anchor.web3.Keypair.generate();
      await program.rpc.testInitMint({
        accounts: {
          mint: mint.publicKey,
          payer: provider.wallet.publicKey,
          systemProgram: anchor.web3.SystemProgram.programId,
          tokenProgram: TOKEN_PROGRAM_ID,
        },
        signers: [mint],
      });

      const associatedToken = await Token.getAssociatedTokenAddress(
        ASSOCIATED_TOKEN_PROGRAM_ID,
        TOKEN_PROGRAM_ID,
        mint.publicKey,
        provider.wallet.publicKey
      );

      await program.rpc.testInitAssociatedToken({
        accounts: {
          token: associatedToken,
          mint: mint.publicKey,
          payer: provider.wallet.publicKey,
          rent: anchor.web3.SYSVAR_RENT_PUBKEY,
          systemProgram: anchor.web3.SystemProgram.programId,
          tokenProgram: TOKEN_PROGRAM_ID,
<<<<<<< HEAD
          associatedTokenProgram: ASSOCIATED_TOKEN_PROGRAM_ID,
=======
>>>>>>> ca7c3f0a
        },
      });

      const token = anchor.web3.Keypair.generate();
      await program.rpc.testInitToken({
        accounts: {
          token: token.publicKey,
          mint: mint.publicKey,
          payer: provider.wallet.publicKey,
          systemProgram: anchor.web3.SystemProgram.programId,
          tokenProgram: TOKEN_PROGRAM_ID,
        },
        signers: [token],
      });

      try {
        await program.rpc.testInitAssociatedTokenIfNeeded({
          accounts: {
            token: token.publicKey,
            mint: mint.publicKey,
            payer: provider.wallet.publicKey,
            rent: anchor.web3.SYSVAR_RENT_PUBKEY,
            systemProgram: anchor.web3.SystemProgram.programId,
            tokenProgram: TOKEN_PROGRAM_ID,
            associatedTokenProgram: ASSOCIATED_TOKEN_PROGRAM_ID,
            authority: provider.wallet.publicKey,
          },
        });
        expect(false).to.be.true;
      } catch (_err) {
        assert.isTrue(_err instanceof AnchorError);
        const err: AnchorError = _err;
        assert.strictEqual(err.error.errorCode.number, 3014);
      }
    });

    it("Can use multidimensional array", async () => {
      const array2d = new Array(10).fill(new Array(10).fill(99));
      const data = anchor.web3.Keypair.generate();
      await program.rpc.testMultidimensionalArray(array2d, {
        accounts: {
<<<<<<< HEAD
          data: data.publicKey,
=======
          mint: mint.publicKey,
          payer: provider.wallet.publicKey,
          systemProgram: anchor.web3.SystemProgram.programId,
          tokenProgram: TOKEN_PROGRAM_ID,
>>>>>>> ca7c3f0a
        },
        signers: [data],
        instructions: [
          await program.account.dataMultidimensionalArray.createInstruction(
            data
          ),
        ],
      });
      const dataAccount = await program.account.dataMultidimensionalArray.fetch(
        data.publicKey
      );
      assert.deepStrictEqual(dataAccount.data, array2d);
    });

    it("Can use multidimensional array with const sizes", async () => {
      const array2d = new Array(10).fill(new Array(11).fill(22));
      const data = anchor.web3.Keypair.generate();
      await program.rpc.testMultidimensionalArrayConstSizes(array2d, {
        accounts: {
          data: data.publicKey,
        },
        signers: [data],
        instructions: [
          await program.account.dataMultidimensionalArrayConstSizes.createInstruction(
            data
          ),
        ],
      });
      const dataAccount =
        await program.account.dataMultidimensionalArrayConstSizes.fetch(
          data.publicKey
        );
      assert.deepStrictEqual(dataAccount.data, array2d);
    });

    describe("Can validate PDAs derived from other program ids", () => {
      it("With bumps using create_program_address", async () => {
        const [firstPDA, firstBump] =
          await anchor.web3.PublicKey.findProgramAddress(
            [anchor.utils.bytes.utf8.encode("seed")],
            ASSOCIATED_TOKEN_PROGRAM_ID
          );
        const [secondPDA, secondBump] =
          await anchor.web3.PublicKey.findProgramAddress(
            [anchor.utils.bytes.utf8.encode("seed")],
            program.programId
          );

        // correct bump but wrong address
        const wrongAddress = anchor.web3.Keypair.generate().publicKey;
        try {
          await program.rpc.testProgramIdConstraint(firstBump, secondBump, {
            accounts: {
              first: wrongAddress,
              second: secondPDA,
            },
          });
          expect(false).to.be.true;
        } catch (_err) {
          assert.isTrue(_err instanceof AnchorError);
          const err: AnchorError = _err;
          assert.strictEqual(err.error.errorCode.number, 2006);
        }

        // matching bump seed for wrong address but derived from wrong program
        try {
          await program.rpc.testProgramIdConstraint(secondBump, secondBump, {
            accounts: {
              first: secondPDA,
              second: secondPDA,
            },
          });
          expect(false).to.be.true;
        } catch (_err) {
          assert.isTrue(_err instanceof AnchorError);
          const err: AnchorError = _err;
          assert.strictEqual(err.error.errorCode.number, 2006);
        }

        // correct inputs should lead to successful tx
        await program.rpc.testProgramIdConstraint(firstBump, secondBump, {
          accounts: {
            first: firstPDA,
            second: secondPDA,
          },
        });
      });

      it("With bumps using find_program_address", async () => {
        const firstPDA = (
          await anchor.web3.PublicKey.findProgramAddress(
            [anchor.utils.bytes.utf8.encode("seed")],
            ASSOCIATED_TOKEN_PROGRAM_ID
          )
        )[0];
        const secondPDA = (
          await anchor.web3.PublicKey.findProgramAddress(
            [anchor.utils.bytes.utf8.encode("seed")],
            program.programId
          )
        )[0];

        // random wrong address
        const wrongAddress = anchor.web3.Keypair.generate().publicKey;
        try {
          await program.rpc.testProgramIdConstraintFindPda({
            accounts: {
              first: wrongAddress,
              second: secondPDA,
            },
          });
          expect(false).to.be.true;
        } catch (_err) {
          assert.isTrue(_err instanceof AnchorError);
          const err: AnchorError = _err;
          assert.strictEqual(err.error.errorCode.number, 2006);
        }

        // same seeds but derived from wrong program
        try {
          await program.rpc.testProgramIdConstraintFindPda({
            accounts: {
              first: secondPDA,
              second: secondPDA,
            },
          });
          expect(false).to.be.true;
        } catch (_err) {
          assert.isTrue(_err instanceof AnchorError);
          const err: AnchorError = _err;
          assert.strictEqual(err.error.errorCode.number, 2006);
        }

        // correct inputs should lead to successful tx
        await program.rpc.testProgramIdConstraintFindPda({
          accounts: {
            first: firstPDA,
            second: secondPDA,
          },
        });
      });
    });
    describe("Token Constraint Test", () => {
      it("Token Constraint Test(no init) - Can make token::mint and token::authority", async () => {
        const mint = anchor.web3.Keypair.generate();
        await program.rpc.testInitMint({
          accounts: {
            mint: mint.publicKey,
            payer: provider.wallet.publicKey,
            systemProgram: anchor.web3.SystemProgram.programId,
            tokenProgram: TOKEN_PROGRAM_ID,
            rent: anchor.web3.SYSVAR_RENT_PUBKEY,
          },
          signers: [mint],
        });

        const token = anchor.web3.Keypair.generate();
        await program.rpc.testInitToken({
          accounts: {
            token: token.publicKey,
            mint: mint.publicKey,
            payer: provider.wallet.publicKey,
            systemProgram: anchor.web3.SystemProgram.programId,
            tokenProgram: TOKEN_PROGRAM_ID,
            rent: anchor.web3.SYSVAR_RENT_PUBKEY,
          },
          signers: [token],
        });
        await program.rpc.testTokenConstraint({
          accounts: {
            token: token.publicKey,
            mint: mint.publicKey,
            payer: provider.wallet.publicKey,
          },
        });
        const mintAccount = new Token(
          program.provider.connection,
          mint.publicKey,
          TOKEN_PROGRAM_ID,
          wallet.payer
        );
        const account = await mintAccount.getAccountInfo(token.publicKey);
        assert.isTrue(account.owner.equals(provider.wallet.publicKey));
        assert.isTrue(account.mint.equals(mint.publicKey));
      });

<<<<<<< HEAD
      it("Token Constraint Test(no init) - Can make only token::authority", async () => {
        const mint = anchor.web3.Keypair.generate();
        await program.rpc.testInitMint({
          accounts: {
            mint: mint.publicKey,
            payer: provider.wallet.publicKey,
            systemProgram: anchor.web3.SystemProgram.programId,
            tokenProgram: TOKEN_PROGRAM_ID,
            rent: anchor.web3.SYSVAR_RENT_PUBKEY,
          },
          signers: [mint],
        });

        const token = anchor.web3.Keypair.generate();
        await program.rpc.testInitToken({
          accounts: {
            token: token.publicKey,
            mint: mint.publicKey,
            payer: provider.wallet.publicKey,
            systemProgram: anchor.web3.SystemProgram.programId,
            tokenProgram: TOKEN_PROGRAM_ID,
            rent: anchor.web3.SYSVAR_RENT_PUBKEY,
          },
          signers: [token],
        });
        await program.rpc.testOnlyAuthConstraint({
          accounts: {
            token: token.publicKey,
            mint: mint.publicKey,
            payer: provider.wallet.publicKey,
          },
        });
        const mintAccount = new Token(
          program.provider.connection,
          mint.publicKey,
          TOKEN_PROGRAM_ID,
          wallet.payer
        );
        const account = await mintAccount.getAccountInfo(token.publicKey);
        assert.isTrue(account.owner.equals(provider.wallet.publicKey));
=======
    it("Mint Constraint Test(no init) - can write only mint::decimals", async () => {
      const mint = anchor.web3.Keypair.generate();
      await program.rpc.testInitMint({
        accounts: {
          mint: mint.publicKey,
          payer: provider.wallet.publicKey,
          systemProgram: anchor.web3.SystemProgram.programId,
          tokenProgram: TOKEN_PROGRAM_ID,
        },
        signers: [mint],
>>>>>>> ca7c3f0a
      });

      it("Token Constraint Test(no init) - Can make only token::mint", async () => {
        const mint = anchor.web3.Keypair.generate();
        await program.rpc.testInitMint({
          accounts: {
            mint: mint.publicKey,
            payer: provider.wallet.publicKey,
            systemProgram: anchor.web3.SystemProgram.programId,
            tokenProgram: TOKEN_PROGRAM_ID,
            rent: anchor.web3.SYSVAR_RENT_PUBKEY,
          },
          signers: [mint],
        });

        const token = anchor.web3.Keypair.generate();
        await program.rpc.testInitToken({
          accounts: {
            token: token.publicKey,
            mint: mint.publicKey,
            payer: provider.wallet.publicKey,
            systemProgram: anchor.web3.SystemProgram.programId,
            tokenProgram: TOKEN_PROGRAM_ID,
            rent: anchor.web3.SYSVAR_RENT_PUBKEY,
          },
          signers: [token],
        });
        await program.rpc.testOnlyMintConstraint({
          accounts: {
            token: token.publicKey,
            mint: mint.publicKey,
          },
        });
        const mintAccount = new Token(
          program.provider.connection,
          mint.publicKey,
          TOKEN_PROGRAM_ID,
          wallet.payer
        );
        const account = await mintAccount.getAccountInfo(token.publicKey);
        assert.isTrue(account.mint.equals(mint.publicKey));
      });

<<<<<<< HEAD
      it("Token Constraint Test(no init) - throws if token::mint mismatch", async () => {
        const mint = anchor.web3.Keypair.generate();
        await program.rpc.testInitMint({
          accounts: {
            mint: mint.publicKey,
            payer: provider.wallet.publicKey,
            systemProgram: anchor.web3.SystemProgram.programId,
            tokenProgram: TOKEN_PROGRAM_ID,
            rent: anchor.web3.SYSVAR_RENT_PUBKEY,
          },
          signers: [mint],
        });

        const mint1 = anchor.web3.Keypair.generate();
        await program.rpc.testInitMint({
          accounts: {
            mint: mint1.publicKey,
            payer: provider.wallet.publicKey,
            systemProgram: anchor.web3.SystemProgram.programId,
            tokenProgram: TOKEN_PROGRAM_ID,
            rent: anchor.web3.SYSVAR_RENT_PUBKEY,
          },
          signers: [mint1],
        });

        const token = anchor.web3.Keypair.generate();
        await program.rpc.testInitToken({
          accounts: {
            token: token.publicKey,
            mint: mint.publicKey,
            payer: provider.wallet.publicKey,
            systemProgram: anchor.web3.SystemProgram.programId,
            tokenProgram: TOKEN_PROGRAM_ID,
            rent: anchor.web3.SYSVAR_RENT_PUBKEY,
          },
          signers: [token],
        });
        try {
          await program.rpc.testTokenConstraint({
            accounts: {
              token: token.publicKey,
              mint: mint1.publicKey,
              payer: provider.wallet.publicKey,
            },
          });
          assert.isTrue(false);
        } catch (_err) {
          assert.isTrue(_err instanceof AnchorError);
          const err: AnchorError = _err;
          assert.strictEqual(err.error.errorCode.number, 2014);
          assert.strictEqual(err.error.errorCode.code, "ConstraintTokenMint");
        }
=======
    it("Mint Constraint Test(no init) - can write only mint::authority and mint::freeze_authority", async () => {
      const mint = anchor.web3.Keypair.generate();
      await program.rpc.testInitMint({
        accounts: {
          mint: mint.publicKey,
          payer: provider.wallet.publicKey,
          systemProgram: anchor.web3.SystemProgram.programId,
          tokenProgram: TOKEN_PROGRAM_ID,
        },
        signers: [mint],
>>>>>>> ca7c3f0a
      });

      it("Token Constraint Test(no init) - throws if token::authority mismatch", async () => {
        const mint = anchor.web3.Keypair.generate();
        await program.rpc.testInitMint({
          accounts: {
            mint: mint.publicKey,
            payer: provider.wallet.publicKey,
            systemProgram: anchor.web3.SystemProgram.programId,
            tokenProgram: TOKEN_PROGRAM_ID,
            rent: anchor.web3.SYSVAR_RENT_PUBKEY,
          },
          signers: [mint],
        });
        const token = anchor.web3.Keypair.generate();
        await program.rpc.testInitToken({
          accounts: {
            token: token.publicKey,
            mint: mint.publicKey,
            payer: provider.wallet.publicKey,
            systemProgram: anchor.web3.SystemProgram.programId,
            tokenProgram: TOKEN_PROGRAM_ID,
            rent: anchor.web3.SYSVAR_RENT_PUBKEY,
          },
          signers: [token],
        });
        const fakeAuthority = Keypair.generate();
        try {
          await program.rpc.testTokenAuthConstraint({
            accounts: {
              token: token.publicKey,
              mint: mint.publicKey,
              fakeAuthority: fakeAuthority.publicKey,
            },
          });
          assert.isTrue(false);
        } catch (_err) {
          assert.isTrue(_err instanceof AnchorError);
          const err: AnchorError = _err;
          assert.strictEqual(err.error.errorCode.number, 2015);
          assert.strictEqual(err.error.errorCode.code, "ConstraintTokenOwner");
        }
      });

<<<<<<< HEAD
      it("Token Constraint Test(no init) - throws if both token::authority, token::mint mismatch", async () => {
        const mint = anchor.web3.Keypair.generate();
        await program.rpc.testInitMint({
          accounts: {
            mint: mint.publicKey,
            payer: provider.wallet.publicKey,
            systemProgram: anchor.web3.SystemProgram.programId,
            tokenProgram: TOKEN_PROGRAM_ID,
            rent: anchor.web3.SYSVAR_RENT_PUBKEY,
          },
          signers: [mint],
        });
        const mint1 = anchor.web3.Keypair.generate();
        await program.rpc.testInitMint({
          accounts: {
            mint: mint1.publicKey,
            payer: provider.wallet.publicKey,
            systemProgram: anchor.web3.SystemProgram.programId,
            tokenProgram: TOKEN_PROGRAM_ID,
            rent: anchor.web3.SYSVAR_RENT_PUBKEY,
          },
          signers: [mint1],
        });
        const token = anchor.web3.Keypair.generate();
        await program.rpc.testInitToken({
          accounts: {
            token: token.publicKey,
            mint: mint.publicKey,
            payer: provider.wallet.publicKey,
            systemProgram: anchor.web3.SystemProgram.programId,
            tokenProgram: TOKEN_PROGRAM_ID,
            rent: anchor.web3.SYSVAR_RENT_PUBKEY,
          },
          signers: [token],
        });
        const fakeAuthority = Keypair.generate();
        try {
          await program.rpc.testTokenAuthConstraint({
            accounts: {
              token: token.publicKey,
              mint: mint1.publicKey,
              fakeAuthority: fakeAuthority.publicKey,
            },
          });
          assert.isTrue(false);
        } catch (_err) {
          assert.isTrue(_err instanceof AnchorError);
          const err: AnchorError = _err;
          assert.strictEqual(err.error.errorCode.number, 2015);
          assert.strictEqual(err.error.errorCode.code, "ConstraintTokenOwner");
        }
=======
    it("Mint Constraint Test(no init) - can write only mint::authority", async () => {
      const mint = anchor.web3.Keypair.generate();
      await program.rpc.testInitMint({
        accounts: {
          mint: mint.publicKey,
          payer: provider.wallet.publicKey,
          systemProgram: anchor.web3.SystemProgram.programId,
          tokenProgram: TOKEN_PROGRAM_ID,
        },
        signers: [mint],
>>>>>>> ca7c3f0a
      });

      it("Mint Constraint Test(no init) - mint::decimals, mint::authority, mint::freeze_authority", async () => {
        const mint = anchor.web3.Keypair.generate();
        await program.rpc.testInitMint({
          accounts: {
            mint: mint.publicKey,
            payer: provider.wallet.publicKey,
            systemProgram: anchor.web3.SystemProgram.programId,
            tokenProgram: TOKEN_PROGRAM_ID,
            rent: anchor.web3.SYSVAR_RENT_PUBKEY,
          },
          signers: [mint],
        });
        await program.rpc.testMintConstraint(6, {
          accounts: {
            mint: mint.publicKey,
            mintAuthority: provider.wallet.publicKey,
            freezeAuthority: provider.wallet.publicKey,
          },
        });
        const client = new Token(
          program.provider.connection,
          mint.publicKey,
          TOKEN_PROGRAM_ID,
          wallet.payer
        );
        const mintAccount = await client.getMintInfo();
        assert.strictEqual(mintAccount.decimals, 6);
        assert.isTrue(
          mintAccount.mintAuthority.equals(provider.wallet.publicKey)
        );
        assert.isTrue(
          mintAccount.freezeAuthority.equals(provider.wallet.publicKey)
        );
      });

<<<<<<< HEAD
      it("Mint Constraint Test(no init) - throws if mint::decimals mismatch", async () => {
        const mint = anchor.web3.Keypair.generate();
        await program.rpc.testInitMint({
          accounts: {
            mint: mint.publicKey,
            payer: provider.wallet.publicKey,
            systemProgram: anchor.web3.SystemProgram.programId,
            tokenProgram: TOKEN_PROGRAM_ID,
            rent: anchor.web3.SYSVAR_RENT_PUBKEY,
          },
          signers: [mint],
        });
        const fakeDecimal = 5;
        try {
          await program.rpc.testMintConstraint(fakeDecimal, {
            accounts: {
              mint: mint.publicKey,
              mintAuthority: provider.wallet.publicKey,
              freezeAuthority: provider.wallet.publicKey,
            },
          });
          assert.isTrue(false);
        } catch (_err) {
          assert.isTrue(_err instanceof AnchorError);
          const err: AnchorError = _err;
          assert.strictEqual(err.error.errorCode.number, 2018);
          assert.strictEqual(
            err.error.errorCode.code,
            "ConstraintMintDecimals"
          );
        }
=======
    it("Mint Constraint Test(no init) - can write only mint::decimals and mint::freeze_authority", async () => {
      const mint = anchor.web3.Keypair.generate();
      await program.rpc.testInitMint({
        accounts: {
          mint: mint.publicKey,
          payer: provider.wallet.publicKey,
          systemProgram: anchor.web3.SystemProgram.programId,
          tokenProgram: TOKEN_PROGRAM_ID,
        },
        signers: [mint],
>>>>>>> ca7c3f0a
      });

      it("Mint Constraint Test(no init) - throws if mint::mint_authority mismatch", async () => {
        const mint = anchor.web3.Keypair.generate();
        await program.rpc.testInitMint({
          accounts: {
            mint: mint.publicKey,
            payer: provider.wallet.publicKey,
            systemProgram: anchor.web3.SystemProgram.programId,
            tokenProgram: TOKEN_PROGRAM_ID,
            rent: anchor.web3.SYSVAR_RENT_PUBKEY,
          },
          signers: [mint],
        });

        const fakeAuthority = Keypair.generate();
        try {
          await program.rpc.testMintConstraint(6, {
            accounts: {
              mint: mint.publicKey,
              mintAuthority: fakeAuthority.publicKey,
              freezeAuthority: provider.wallet.publicKey,
            },
          });
          assert.isTrue(false);
        } catch (_err) {
          assert.isTrue(_err instanceof AnchorError);
          const err: AnchorError = _err;
          assert.strictEqual(err.error.errorCode.number, 2016);
          assert.strictEqual(
            err.error.errorCode.code,
            "ConstraintMintMintAuthority"
          );
        }
      });

      it("Mint Constraint Test(no init) - throws if mint::freeze_authority mismatch", async () => {
        const mint = anchor.web3.Keypair.generate();
        await program.rpc.testInitMint({
          accounts: {
            mint: mint.publicKey,
            payer: provider.wallet.publicKey,
            systemProgram: anchor.web3.SystemProgram.programId,
            tokenProgram: TOKEN_PROGRAM_ID,
            rent: anchor.web3.SYSVAR_RENT_PUBKEY,
          },
          signers: [mint],
        });

        const fakeAuthority = Keypair.generate();
        try {
          await program.rpc.testMintConstraint(6, {
            accounts: {
              mint: mint.publicKey,
              mintAuthority: provider.wallet.publicKey,
              freezeAuthority: fakeAuthority.publicKey,
            },
          });
          assert.isTrue(false);
        } catch (_err) {
          assert.isTrue(_err instanceof AnchorError);
          const err: AnchorError = _err;
          assert.strictEqual(err.error.errorCode.number, 2017);
          assert.strictEqual(
            err.error.errorCode.code,
            "ConstraintMintFreezeAuthority"
          );
        }
      });

      it("Mint Constraint Test(no init) - can write only mint::decimals", async () => {
        const mint = anchor.web3.Keypair.generate();
        await program.rpc.testInitMint({
          accounts: {
            mint: mint.publicKey,
            payer: provider.wallet.publicKey,
            systemProgram: anchor.web3.SystemProgram.programId,
            tokenProgram: TOKEN_PROGRAM_ID,
            rent: anchor.web3.SYSVAR_RENT_PUBKEY,
          },
          signers: [mint],
        });

        await program.rpc.testMintOnlyDecimalsConstraint(6, {
          accounts: {
            mint: mint.publicKey,
          },
        });
        const client = new Token(
          program.provider.connection,
          mint.publicKey,
          TOKEN_PROGRAM_ID,
          wallet.payer
        );
        const mintAccount = await client.getMintInfo();
        assert.strictEqual(mintAccount.decimals, 6);
      });

      it("Mint Constraint Test(no init) - can write only mint::authority and mint::freeze_authority", async () => {
        const mint = anchor.web3.Keypair.generate();
        await program.rpc.testInitMint({
          accounts: {
            mint: mint.publicKey,
            payer: provider.wallet.publicKey,
            systemProgram: anchor.web3.SystemProgram.programId,
            tokenProgram: TOKEN_PROGRAM_ID,
            rent: anchor.web3.SYSVAR_RENT_PUBKEY,
          },
          signers: [mint],
        });

        await program.rpc.testMintOnlyAuthConstraint({
          accounts: {
            mint: mint.publicKey,
            mintAuthority: provider.wallet.publicKey,
            freezeAuthority: provider.wallet.publicKey,
          },
        });
        const client = new Token(
          program.provider.connection,
          mint.publicKey,
          TOKEN_PROGRAM_ID,
          wallet.payer
        );
        const mintAccount = await client.getMintInfo();
        assert.isTrue(
          mintAccount.mintAuthority.equals(provider.wallet.publicKey)
        );
        assert.isTrue(
          mintAccount.freezeAuthority.equals(provider.wallet.publicKey)
        );
      });

      it("Mint Constraint Test(no init) - can write only mint::authority", async () => {
        const mint = anchor.web3.Keypair.generate();
        await program.rpc.testInitMint({
          accounts: {
            mint: mint.publicKey,
            payer: provider.wallet.publicKey,
            systemProgram: anchor.web3.SystemProgram.programId,
            tokenProgram: TOKEN_PROGRAM_ID,
            rent: anchor.web3.SYSVAR_RENT_PUBKEY,
          },
          signers: [mint],
        });

        await program.rpc.testMintOnlyOneAuthConstraint({
          accounts: {
            mint: mint.publicKey,
            mintAuthority: provider.wallet.publicKey,
          },
        });
        const client = new Token(
          program.provider.connection,
          mint.publicKey,
          TOKEN_PROGRAM_ID,
          wallet.payer
        );
        const mintAccount = await client.getMintInfo();
        assert.isTrue(
          mintAccount.mintAuthority.equals(provider.wallet.publicKey)
        );
      });

      it("Mint Constraint Test(no init) - can write only mint::decimals and mint::freeze_authority", async () => {
        const mint = anchor.web3.Keypair.generate();
        await program.rpc.testInitMint({
          accounts: {
            mint: mint.publicKey,
            payer: provider.wallet.publicKey,
            systemProgram: anchor.web3.SystemProgram.programId,
            tokenProgram: TOKEN_PROGRAM_ID,
            rent: anchor.web3.SYSVAR_RENT_PUBKEY,
          },
          signers: [mint],
        });

        await program.rpc.testMintMissMintAuthConstraint(6, {
          accounts: {
            mint: mint.publicKey,
            freezeAuthority: provider.wallet.publicKey,
          },
        });
        const client = new Token(
          program.provider.connection,
          mint.publicKey,
          TOKEN_PROGRAM_ID,
          wallet.payer
        );
        const mintAccount = await client.getMintInfo();
        assert.strictEqual(mintAccount.decimals, 6);
        assert.isTrue(
          mintAccount.freezeAuthority.equals(provider.wallet.publicKey)
        );
      });
      it("check versioned transaction is now available", async () => {
        let thisTx = new VersionedTransaction(
          new Message({
            header: {
              numReadonlySignedAccounts: 0,
              numReadonlyUnsignedAccounts: 0,
              numRequiredSignatures: 0,
            },
            accountKeys: [new PublicKey([0]).toString()],
            instructions: [{ accounts: [0], data: "", programIdIndex: 0 }],
            recentBlockhash: "",
          })
        );
        assert.isDefined(thisTx);
      });
    });
  };
};

export default miscTest;

describe("misc", miscTest(anchor.workspace.Misc as Program<Misc>));

describe(
  "misc-optional",
  miscTest(anchor.workspace.MiscOptional as Program<MiscOptional>)
);<|MERGE_RESOLUTION|>--- conflicted
+++ resolved
@@ -22,340 +22,476 @@
   ASSOCIATED_TOKEN_PROGRAM_ID,
 } from "@solana/spl-token";
 import { Misc } from "../../target/types/misc";
-import { MiscOptional } from "../../target/types/misc_optional";
 import { Misc2 } from "../../target/types/misc2";
-
 const utf8 = anchor.utils.bytes.utf8;
 const { assert, expect } = require("chai");
 const nativeAssert = require("assert");
 const miscIdl = require("../../target/idl/misc.json");
 
-const miscTest = (
-  program: anchor.Program<Misc> | anchor.Program<MiscOptional>
-) => {
-  return () => {
-    // Configure the client to use the local cluster.
-    const provider = anchor.AnchorProvider.env();
-    const wallet = provider.wallet as Wallet;
-    anchor.setProvider(provider);
-    const misc2Program = anchor.workspace.Misc2 as Program<Misc2>;
-
-    it("Can allocate extra space for a state constructor", async () => {
-      // @ts-expect-error
-      const tx = await program.state.rpc.new();
-      const addr = await program.state.address();
-      const state = await program.state.fetch();
-      const accountInfo = await program.provider.connection.getAccountInfo(
-        addr
-      );
-      assert.isTrue(state.v.equals(Buffer.from([])));
-      assert.lengthOf(accountInfo.data, 99);
-    });
-
-    it("Can use remaining accounts for a state instruction", async () => {
-      await program.state.rpc.remainingAccounts({
-        remainingAccounts: [
-          {
-            pubkey: misc2Program.programId,
-            isWritable: false,
-            isSigner: false,
-          },
-        ],
-      });
-    });
-
+describe("misc", () => {
+  // Configure the client to use the local cluster.
+  const provider = anchor.AnchorProvider.env();
+  const wallet = provider.wallet as Wallet;
+  anchor.setProvider(provider);
+  const program = anchor.workspace.Misc as Program<Misc>;
+  const misc2Program = anchor.workspace.Misc2 as Program<Misc2>;
+
+  it("Can allocate extra space for a state constructor", async () => {
+    // @ts-expect-error
+    const tx = await program.state.rpc.new();
+    const addr = await program.state.address();
+    const state = await program.state.fetch();
+    const accountInfo = await program.provider.connection.getAccountInfo(addr);
+    assert.isTrue(state.v.equals(Buffer.from([])));
+    assert.lengthOf(accountInfo.data, 99);
+  });
+
+  it("Can use remaining accounts for a state instruction", async () => {
+    await program.state.rpc.remainingAccounts({
+      remainingAccounts: [
+        { pubkey: misc2Program.programId, isWritable: false, isSigner: false },
+      ],
+    });
+  });
+
+  const data = anchor.web3.Keypair.generate();
+
+  it("Can use u128 and i128", async () => {
+    const tx = await program.rpc.initialize(
+      new anchor.BN(1234),
+      new anchor.BN(22),
+      {
+        accounts: {
+          data: data.publicKey,
+        },
+        signers: [data],
+        instructions: [await program.account.data.createInstruction(data)],
+      }
+    );
+    const dataAccount = await program.account.data.fetch(data.publicKey);
+    assert.isTrue(dataAccount.udata.eq(new anchor.BN(1234)));
+    assert.isTrue(dataAccount.idata.eq(new anchor.BN(22)));
+  });
+
+  it("Can use u16", async () => {
     const data = anchor.web3.Keypair.generate();
-
-    it("Can use u128 and i128", async () => {
-      const tx = await program.rpc.initialize(
-        new anchor.BN(1234),
-        new anchor.BN(22),
-        {
+    const tx = await program.rpc.testU16(99, {
+      accounts: {
+        myAccount: data.publicKey,
+      },
+      signers: [data],
+      instructions: [await program.account.dataU16.createInstruction(data)],
+    });
+    const dataAccount = await program.account.dataU16.fetch(data.publicKey);
+    assert.strictEqual(dataAccount.data, 99);
+  });
+
+  it("Can embed programs into genesis from the Anchor.toml", async () => {
+    const pid = new anchor.web3.PublicKey(
+      "FtMNMKp9DZHKWUyVAsj3Q5QV8ow4P3fUPP7ZrWEQJzKr"
+    );
+    let accInfo = await anchor.getProvider().connection.getAccountInfo(pid);
+    assert.isTrue(accInfo.executable);
+  });
+
+  it("Can use the owner constraint", async () => {
+    await program.rpc.testOwner({
+      accounts: {
+        data: data.publicKey,
+        misc: program.programId,
+      },
+    });
+
+    await nativeAssert.rejects(
+      async () => {
+        await program.rpc.testOwner({
           accounts: {
-            data: data.publicKey,
-          },
-          signers: [data],
-          instructions: [await program.account.data.createInstruction(data)],
-        }
-      );
-      const dataAccount = await program.account.data.fetch(data.publicKey);
-      assert.isTrue(dataAccount.udata.eq(new anchor.BN(1234)));
-      assert.isTrue(dataAccount.idata.eq(new anchor.BN(22)));
-    });
-
-    it("Can use u16", async () => {
-      const data = anchor.web3.Keypair.generate();
-      const tx = await program.rpc.testU16(99, {
-        accounts: {
-          myAccount: data.publicKey,
-        },
-        signers: [data],
-        instructions: [await program.account.dataU16.createInstruction(data)],
-      });
-      const dataAccount = await program.account.dataU16.fetch(data.publicKey);
-      assert.strictEqual(dataAccount.data, 99);
-    });
-
-    it("Can embed programs into genesis from the Anchor.toml", async () => {
-      const pid = new anchor.web3.PublicKey(
-        "FtMNMKp9DZHKWUyVAsj3Q5QV8ow4P3fUPP7ZrWEQJzKr"
-      );
-      let accInfo = await anchor.getProvider().connection.getAccountInfo(pid);
-      assert.isTrue(accInfo.executable);
-    });
-
-    it("Can use the owner constraint", async () => {
-      await program.rpc.testOwner({
-        accounts: {
-          data: data.publicKey,
-          misc: program.programId,
-        },
-      });
-
-      await nativeAssert.rejects(
-        async () => {
-          await program.rpc.testOwner({
-            accounts: {
-              data: provider.wallet.publicKey,
-              misc: program.programId,
-            },
-          });
-        },
-        (err) => {
-          return true;
-        }
-      );
-    });
-
-    it("Can use the executable attribute", async () => {
-      await program.rpc.testExecutable({
-        accounts: {
-          program: program.programId,
-        },
-      });
-
-      await nativeAssert.rejects(
-        async () => {
-          await program.rpc.testExecutable({
-            accounts: {
-              program: provider.wallet.publicKey,
-            },
-          });
-        },
-        (err) => {
-          return true;
-        }
-      );
-    });
-
-    it("Can CPI to state instructions", async () => {
-      const oldData = new anchor.BN(0);
-      try {
-        await misc2Program.state.fetch();
-        // if state account already exists, reset data to oldData.
-        await program.rpc.testStateCpi(oldData, {
-          accounts: {
-            authority: provider.wallet.publicKey,
-            cpiState: await misc2Program.state.address(),
-            misc2Program: misc2Program.programId,
+            data: provider.wallet.publicKey,
+            misc: program.programId,
           },
         });
-      } catch (e) {
-        // initialize if it doesn't exist
-        await misc2Program.state.rpc.new({
+      },
+      (err) => {
+        return true;
+      }
+    );
+  });
+
+  it("Can use the executable attribute", async () => {
+    await program.rpc.testExecutable({
+      accounts: {
+        program: program.programId,
+      },
+    });
+
+    await nativeAssert.rejects(
+      async () => {
+        await program.rpc.testExecutable({
           accounts: {
-            authority: provider.wallet.publicKey,
+            program: provider.wallet.publicKey,
           },
         });
+      },
+      (err) => {
+        return true;
       }
-      let stateAccount = await misc2Program.state.fetch();
-      assert.isTrue(stateAccount.data.eq(oldData));
-      assert.isTrue(stateAccount.auth.equals(provider.wallet.publicKey));
-      const newData = new anchor.BN(2134);
-      await program.rpc.testStateCpi(newData, {
-        accounts: {
-          authority: provider.wallet.publicKey,
-          cpiState: await misc2Program.state.address(),
-          misc2Program: misc2Program.programId,
-        },
-      });
-      stateAccount = await misc2Program.state.fetch();
-      assert.isTrue(stateAccount.data.eq(newData));
-      assert.isTrue(stateAccount.auth.equals(provider.wallet.publicKey));
-    });
-
-    it("Can retrieve events when simulating a transaction", async () => {
-      const resp = await program.methods.testSimulate(44).simulate();
-      const expectedRaw = [
-        `Program ${program.programId.toString()} invoke [1]`,
-        "Program log: Instruction: TestSimulate",
-        "Program data: NgyCA9omwbMsAAAA",
-        "Program data: fPhuIELK/k7SBAAA",
-        "Program data: jvbowsvlmkcJAAAA",
-        "Program data: zxM5neEnS1kBAgMEBQYHCAkK",
-        "Program data: g06Ei2GL1gIBAgMEBQYHCAkKCw==",
-      ];
-
-      assert.deepStrictEqual(expectedRaw, resp.raw.slice(0, -2));
-      assert.strictEqual(resp.events[0].name, "E1");
-      assert.strictEqual(resp.events[0].data.data, 44);
-      assert.strictEqual(resp.events[1].name, "E2");
-      assert.strictEqual(resp.events[1].data.data, 1234);
-      assert.strictEqual(resp.events[2].name, "E3");
-      assert.strictEqual(resp.events[2].data.data, 9);
-      assert.strictEqual(resp.events[3].name, "E5");
-      assert.deepStrictEqual(
-        resp.events[3].data.data,
-        [1, 2, 3, 4, 5, 6, 7, 8, 9, 10]
-      );
-      assert.strictEqual(resp.events[4].name, "E6");
-      assert.deepStrictEqual(
-        resp.events[4].data.data,
-        [1, 2, 3, 4, 5, 6, 7, 8, 9, 10, 11]
-      );
-    });
-
-    it("Can use enum in idl", async () => {
-      const resp1 = await program.methods
-        .testInputEnum({ first: {} })
-        .simulate();
-      const event1 = resp1.events[0].data as IdlEvents<
-        typeof program.idl
-      >["E7"];
-      assert.deepEqual(event1.data.first, {});
-
-      const resp2 = await program.methods
-        .testInputEnum({ second: { x: new BN(1), y: new BN(2) } })
-        .simulate();
-      const event2 = resp2.events[0].data as IdlEvents<
-        typeof program.idl
-      >["E7"];
-      assert.isTrue(new BN(1).eq(event2.data.second.x));
-      assert.isTrue(new BN(2).eq(event2.data.second.y));
-
-      const resp3 = await program.methods
-        .testInputEnum({
-          tupleStructTest: [
-            { data1: 1, data2: 11, data3: 111, data4: new BN(1111) },
-          ],
-        })
-        .simulate();
-      const event3 = resp3.events[0].data as IdlEvents<
-        typeof program.idl
-      >["E7"];
-      assert.strictEqual(event3.data.tupleStructTest[0].data1, 1);
-      assert.strictEqual(event3.data.tupleStructTest[0].data2, 11);
-      assert.strictEqual(event3.data.tupleStructTest[0].data3, 111);
-      assert.isTrue(event3.data.tupleStructTest[0].data4.eq(new BN(1111)));
-
-      const resp4 = await program.methods
-        .testInputEnum({ tupleTest: [1, 2, 3, 4] })
-        .simulate();
-      const event4 = resp4.events[0].data as IdlEvents<
-        typeof program.idl
-      >["E7"];
-      assert.strictEqual(event4.data.tupleTest[0], 1);
-      assert.strictEqual(event4.data.tupleTest[1], 2);
-      assert.strictEqual(event4.data.tupleTest[2], 3);
-      assert.strictEqual(event4.data.tupleTest[3], 4);
-    });
-
-    let dataI8;
-
-    it("Can use i8 in the idl", async () => {
-      dataI8 = anchor.web3.Keypair.generate();
-      await program.rpc.testI8(-3, {
-        accounts: {
-          data: dataI8.publicKey,
-        },
-        instructions: [await program.account.dataI8.createInstruction(dataI8)],
-        signers: [dataI8],
-      });
-      const dataAccount = await program.account.dataI8.fetch(dataI8.publicKey);
-      assert.strictEqual(dataAccount.data, -3);
-    });
-
-    let dataPubkey;
-
-    it("Can use i16 in the idl", async () => {
-      const data = anchor.web3.Keypair.generate();
-      await program.rpc.testI16(-2048, {
+    );
+  });
+
+  it("Can CPI to state instructions", async () => {
+    const oldData = new anchor.BN(0);
+    await misc2Program.state.rpc.new({
+      accounts: {
+        authority: provider.wallet.publicKey,
+      },
+    });
+    let stateAccount = await misc2Program.state.fetch();
+    assert.isTrue(stateAccount.data.eq(oldData));
+    assert.isTrue(stateAccount.auth.equals(provider.wallet.publicKey));
+    const newData = new anchor.BN(2134);
+    await program.rpc.testStateCpi(newData, {
+      accounts: {
+        authority: provider.wallet.publicKey,
+        cpiState: await misc2Program.state.address(),
+        misc2Program: misc2Program.programId,
+      },
+    });
+    stateAccount = await misc2Program.state.fetch();
+    assert.isTrue(stateAccount.data.eq(newData));
+    assert.isTrue(stateAccount.auth.equals(provider.wallet.publicKey));
+  });
+
+  it("Can retrieve events when simulating a transaction", async () => {
+    const resp = await program.methods.testSimulate(44).simulate();
+    const expectedRaw = [
+      "Program 3TEqcc8xhrhdspwbvoamUJe2borm4Nr72JxL66k6rgrh invoke [1]",
+      "Program log: Instruction: TestSimulate",
+      "Program data: NgyCA9omwbMsAAAA",
+      "Program data: fPhuIELK/k7SBAAA",
+      "Program data: jvbowsvlmkcJAAAA",
+      "Program data: zxM5neEnS1kBAgMEBQYHCAkK",
+      "Program data: g06Ei2GL1gIBAgMEBQYHCAkKCw==",
+    ];
+
+    assert.deepStrictEqual(expectedRaw, resp.raw.slice(0, -2));
+    assert.strictEqual(resp.events[0].name, "E1");
+    assert.strictEqual(resp.events[0].data.data, 44);
+    assert.strictEqual(resp.events[1].name, "E2");
+    assert.strictEqual(resp.events[1].data.data, 1234);
+    assert.strictEqual(resp.events[2].name, "E3");
+    assert.strictEqual(resp.events[2].data.data, 9);
+    assert.strictEqual(resp.events[3].name, "E5");
+    assert.deepStrictEqual(
+      resp.events[3].data.data,
+      [1, 2, 3, 4, 5, 6, 7, 8, 9, 10]
+    );
+    assert.strictEqual(resp.events[4].name, "E6");
+    assert.deepStrictEqual(
+      resp.events[4].data.data,
+      [1, 2, 3, 4, 5, 6, 7, 8, 9, 10, 11]
+    );
+  });
+
+  it("Can use enum in idl", async () => {
+    const resp1 = await program.methods.testInputEnum({ first: {} }).simulate();
+    const event1 = resp1.events[0].data as IdlEvents<Misc>["E7"];
+    assert.deepEqual(event1.data.first, {});
+
+    const resp2 = await program.methods
+      .testInputEnum({ second: { x: new BN(1), y: new BN(2) } })
+      .simulate();
+    const event2 = resp2.events[0].data as IdlEvents<Misc>["E7"];
+    assert.isTrue(new BN(1).eq(event2.data.second.x));
+    assert.isTrue(new BN(2).eq(event2.data.second.y));
+
+    const resp3 = await program.methods
+      .testInputEnum({
+        tupleStructTest: [
+          { data1: 1, data2: 11, data3: 111, data4: new BN(1111) },
+        ],
+      })
+      .simulate();
+    const event3 = resp3.events[0].data as IdlEvents<Misc>["E7"];
+    assert.strictEqual(event3.data.tupleStructTest[0].data1, 1);
+    assert.strictEqual(event3.data.tupleStructTest[0].data2, 11);
+    assert.strictEqual(event3.data.tupleStructTest[0].data3, 111);
+    assert.isTrue(event3.data.tupleStructTest[0].data4.eq(new BN(1111)));
+
+    const resp4 = await program.methods
+      .testInputEnum({ tupleTest: [1, 2, 3, 4] })
+      .simulate();
+    const event4 = resp4.events[0].data as IdlEvents<Misc>["E7"];
+    assert.strictEqual(event4.data.tupleTest[0], 1);
+    assert.strictEqual(event4.data.tupleTest[1], 2);
+    assert.strictEqual(event4.data.tupleTest[2], 3);
+    assert.strictEqual(event4.data.tupleTest[3], 4);
+  });
+
+  let dataI8;
+
+  it("Can use i8 in the idl", async () => {
+    dataI8 = anchor.web3.Keypair.generate();
+    await program.rpc.testI8(-3, {
+      accounts: {
+        data: dataI8.publicKey,
+      },
+      instructions: [await program.account.dataI8.createInstruction(dataI8)],
+      signers: [dataI8],
+    });
+    const dataAccount = await program.account.dataI8.fetch(dataI8.publicKey);
+    assert.strictEqual(dataAccount.data, -3);
+  });
+
+  let dataPubkey;
+
+  it("Can use i16 in the idl", async () => {
+    const data = anchor.web3.Keypair.generate();
+    await program.rpc.testI16(-2048, {
+      accounts: {
+        data: data.publicKey,
+      },
+      instructions: [await program.account.dataI16.createInstruction(data)],
+      signers: [data],
+    });
+    const dataAccount = await program.account.dataI16.fetch(data.publicKey);
+    assert.strictEqual(dataAccount.data, -2048);
+
+    dataPubkey = data.publicKey;
+  });
+
+  it("Can use base58 strings to fetch an account", async () => {
+    const dataAccount = await program.account.dataI16.fetch(
+      dataPubkey.toString()
+    );
+    assert.strictEqual(dataAccount.data, -2048);
+  });
+
+  it("Should fail to close an account when sending lamports to itself", async () => {
+    try {
+      await program.rpc.testClose({
         accounts: {
           data: data.publicKey,
-        },
-        instructions: [await program.account.dataI16.createInstruction(data)],
-        signers: [data],
-      });
-      const dataAccount = await program.account.dataI16.fetch(data.publicKey);
-      assert.strictEqual(dataAccount.data, -2048);
-
-      dataPubkey = data.publicKey;
-    });
-
-    it("Can use base58 strings to fetch an account", async () => {
-      const dataAccount = await program.account.dataI16.fetch(
-        dataPubkey.toString()
-      );
-      assert.strictEqual(dataAccount.data, -2048);
-    });
-
-    it("Should fail to close an account when sending lamports to itself", async () => {
-      try {
-        await program.rpc.testClose({
-          accounts: {
-            data: data.publicKey,
-            solDest: data.publicKey,
-          },
-        });
-        expect(false).to.be.true;
-      } catch (err) {
-        const errMsg = "A close constraint was violated";
-        assert.strictEqual(err.error.errorMessage, errMsg);
-        assert.strictEqual(err.error.errorCode.number, 2011);
-      }
-    });
-
-    it("Can close an account", async () => {
-      const connection = program.provider.connection;
-      const openAccount = await connection.getAccountInfo(data.publicKey);
-
-      assert.isNotNull(openAccount);
-      const openAccountBalance = openAccount.lamports;
-      // double balance to calculate closed balance correctly
-      const transferIx = anchor.web3.SystemProgram.transfer({
-        fromPubkey: provider.wallet.publicKey,
-        toPubkey: data.publicKey,
-        lamports: openAccountBalance,
-      });
-      const transferTransaction = new anchor.web3.Transaction().add(transferIx);
-      await provider.sendAndConfirm(transferTransaction);
-
-      let beforeBalance = (
-        await connection.getAccountInfo(provider.wallet.publicKey)
-      ).lamports;
-
-      await program.methods
-        .testClose()
-        .accounts({
-          data: data.publicKey,
-          solDest: provider.wallet.publicKey,
-        })
-        .postInstructions([transferIx])
-        .rpc();
-
-      let afterBalance = (
-        await connection.getAccountInfo(provider.wallet.publicKey)
-      ).lamports;
-
-      // Retrieved rent exemption sol.
-      expect(afterBalance > beforeBalance).to.be.true;
-
-      const closedAccount = await connection.getAccountInfo(data.publicKey);
-
-<<<<<<< HEAD
-      assert.isTrue(closedAccount.data.length === 0);
-      assert.isTrue(closedAccount.owner.equals(SystemProgram.programId));
-=======
+          solDest: data.publicKey,
+        },
+      });
+      expect(false).to.be.true;
+    } catch (err) {
+      const errMsg = "A close constraint was violated";
+      assert.strictEqual(err.error.errorMessage, errMsg);
+      assert.strictEqual(err.error.errorCode.number, 2011);
+    }
+  });
+
+  it("Can close an account", async () => {
+    const connection = program.provider.connection;
+    const openAccount = await connection.getAccountInfo(data.publicKey);
+
+    assert.isNotNull(openAccount);
+    const openAccountBalance = openAccount.lamports;
+    // double balance to calculate closed balance correctly
+    const transferIx = anchor.web3.SystemProgram.transfer({
+      fromPubkey: provider.wallet.publicKey,
+      toPubkey: data.publicKey,
+      lamports: openAccountBalance,
+    });
+    const transferTransaction = new anchor.web3.Transaction().add(transferIx);
+    await provider.sendAndConfirm(transferTransaction);
+
+    let beforeBalance = (
+      await connection.getAccountInfo(provider.wallet.publicKey)
+    ).lamports;
+
+    await program.methods
+      .testClose()
+      .accounts({
+        data: data.publicKey,
+        solDest: provider.wallet.publicKey,
+      })
+      .postInstructions([transferIx])
+      .rpc();
+
+    let afterBalance = (
+      await connection.getAccountInfo(provider.wallet.publicKey)
+    ).lamports;
+
+    // Retrieved rent exemption sol.
+    expect(afterBalance > beforeBalance).to.be.true;
+
+    const closedAccount = await connection.getAccountInfo(data.publicKey);
+
+    assert.isTrue(closedAccount.data.length === 0);
+    assert.isTrue(closedAccount.owner.equals(SystemProgram.programId));
+  });
+
+  it("Can close an account twice", async () => {
+    const data = anchor.web3.Keypair.generate();
+    await program.methods
+      .initialize(new anchor.BN(10), new anchor.BN(10))
+      .accounts({ data: data.publicKey })
+      .preInstructions([await program.account.data.createInstruction(data)])
+      .signers([data])
+      .rpc();
+
+    const connection = program.provider.connection;
+    const openAccount = await connection.getAccountInfo(data.publicKey);
+    assert.isNotNull(openAccount);
+
+    const openAccountBalance = openAccount.lamports;
+    // double balance to calculate closed balance correctly
+    const transferIx = anchor.web3.SystemProgram.transfer({
+      fromPubkey: provider.wallet.publicKey,
+      toPubkey: data.publicKey,
+      lamports: openAccountBalance,
+    });
+    const transferTransaction = new anchor.web3.Transaction().add(transferIx);
+    await provider.sendAndConfirm(transferTransaction);
+
+    let beforeBalance = (
+      await connection.getAccountInfo(provider.wallet.publicKey)
+    ).lamports;
+
+    await program.methods
+      .testCloseTwice()
+      .accounts({
+        data: data.publicKey,
+        solDest: provider.wallet.publicKey,
+      })
+      .postInstructions([transferIx])
+      .rpc();
+
+    let afterBalance = (
+      await connection.getAccountInfo(provider.wallet.publicKey)
+    ).lamports;
+
+    // Retrieved rent exemption sol.
+    expect(afterBalance > beforeBalance).to.be.true;
+
+    const closedAccount = await connection.getAccountInfo(data.publicKey);
+    assert.isTrue(closedAccount.data.length === 0);
+    assert.isTrue(closedAccount.owner.equals(SystemProgram.programId));
+  });
+
+  it("Can close a mut account manually", async () => {
+    const data = anchor.web3.Keypair.generate();
+    await program.methods
+      .initialize(new anchor.BN(10), new anchor.BN(10))
+      .accounts({ data: data.publicKey })
+      .preInstructions([await program.account.data.createInstruction(data)])
+      .signers([data])
+      .rpc();
+
+    const connection = program.provider.connection;
+    const openAccount = await connection.getAccountInfo(data.publicKey);
+
+    assert.isNotNull(openAccount);
+    const openAccountBalance = openAccount.lamports;
+    // double balance to calculate closed balance correctly
+    const transferIx = anchor.web3.SystemProgram.transfer({
+      fromPubkey: provider.wallet.publicKey,
+      toPubkey: data.publicKey,
+      lamports: openAccountBalance,
+    });
+    const transferTransaction = new anchor.web3.Transaction().add(transferIx);
+    await provider.sendAndConfirm(transferTransaction);
+
+    let beforeBalance = (
+      await connection.getAccountInfo(provider.wallet.publicKey)
+    ).lamports;
+
+    await program.methods
+      .testCloseMut()
+      .accounts({
+        data: data.publicKey,
+        solDest: provider.wallet.publicKey,
+      })
+      .postInstructions([transferIx])
+      .rpc();
+
+    let afterBalance = (
+      await connection.getAccountInfo(provider.wallet.publicKey)
+    ).lamports;
+
+    // Retrieved rent exemption sol.
+    expect(afterBalance > beforeBalance).to.be.true;
+
+    const closedAccount = await connection.getAccountInfo(data.publicKey);
+    assert.isTrue(closedAccount.data.length === 0);
+    assert.isTrue(closedAccount.owner.equals(SystemProgram.programId));
+  });
+
+  it("Can use instruction data in accounts constraints", async () => {
+    // b"my-seed"
+    const seed = Buffer.from([109, 121, 45, 115, 101, 101, 100]);
+    const [myPda, nonce] = await PublicKey.findProgramAddress(
+      [seed, anchor.web3.SYSVAR_RENT_PUBKEY.toBuffer()],
+      program.programId
+    );
+
+    await program.rpc.testInstructionConstraint(nonce, {
+      accounts: {
+        myPda,
+        myAccount: anchor.web3.SYSVAR_RENT_PUBKEY,
+      },
+    });
+  });
+
+  it("Can create a PDA account with instruction data", async () => {
+    const seed = Buffer.from([1, 2, 3, 4]);
+    const domain = "my-domain";
+    const foo = anchor.web3.SYSVAR_RENT_PUBKEY;
+    const [myPda, nonce] = await PublicKey.findProgramAddress(
+      [
+        Buffer.from(anchor.utils.bytes.utf8.encode("my-seed")),
+        Buffer.from(anchor.utils.bytes.utf8.encode(domain)),
+        foo.toBuffer(),
+        seed,
+      ],
+      program.programId
+    );
+
+    await program.rpc.testPdaInit(domain, seed, nonce, {
+      accounts: {
+        myPda,
+        myPayer: provider.wallet.publicKey,
+        foo,
+        systemProgram: anchor.web3.SystemProgram.programId,
+      },
+    });
+
+    const myPdaAccount = await program.account.dataU16.fetch(myPda);
+    assert.strictEqual(myPdaAccount.data, 6);
+  });
+
+  it("Can create a zero copy PDA account", async () => {
+    const [myPda, nonce] = await PublicKey.findProgramAddress(
+      [Buffer.from(anchor.utils.bytes.utf8.encode("my-seed"))],
+      program.programId
+    );
+    await program.rpc.testPdaInitZeroCopy({
+      accounts: {
+        myPda,
+        myPayer: provider.wallet.publicKey,
+        systemProgram: anchor.web3.SystemProgram.programId,
+      },
+    });
+
+    const myPdaAccount = await program.account.dataZeroCopy.fetch(myPda);
+    assert.strictEqual(myPdaAccount.data, 9);
+    assert.strictEqual(myPdaAccount.bump, nonce);
+  });
+
+  it("Can write to a zero copy PDA account", async () => {
+    const [myPda, bump] = await PublicKey.findProgramAddress(
+      [Buffer.from(anchor.utils.bytes.utf8.encode("my-seed"))],
+      program.programId
+    );
+    await program.rpc.testPdaMutZeroCopy({
+      accounts: {
+        myPda,
+        myPayer: provider.wallet.publicKey,
+      },
+    });
+
     const myPdaAccount = await program.account.dataZeroCopy.fetch(myPda);
     assert.strictEqual(myPdaAccount.data, 1234);
     assert.strictEqual(myPdaAccount.bump, bump);
@@ -378,105 +514,72 @@
         systemProgram: anchor.web3.SystemProgram.programId,
         tokenProgram: TOKEN_PROGRAM_ID,
       },
->>>>>>> ca7c3f0a
-    });
-
-    it("Can close an account twice", async () => {
-      const data = anchor.web3.Keypair.generate();
-      await program.methods
-        .initialize(new anchor.BN(10), new anchor.BN(10))
-        .accounts({ data: data.publicKey })
-        .preInstructions([await program.account.data.createInstruction(data)])
-        .signers([data])
-        .rpc();
-
-      const connection = program.provider.connection;
-      const openAccount = await connection.getAccountInfo(data.publicKey);
-      assert.isNotNull(openAccount);
-
-      const openAccountBalance = openAccount.lamports;
-      // double balance to calculate closed balance correctly
-      const transferIx = anchor.web3.SystemProgram.transfer({
-        fromPubkey: provider.wallet.publicKey,
-        toPubkey: data.publicKey,
-        lamports: openAccountBalance,
-      });
-      const transferTransaction = new anchor.web3.Transaction().add(transferIx);
-      await provider.sendAndConfirm(transferTransaction);
-
-      let beforeBalance = (
-        await connection.getAccountInfo(provider.wallet.publicKey)
-      ).lamports;
-
-      await program.methods
-        .testCloseTwice()
-        .accounts({
-          data: data.publicKey,
-          solDest: provider.wallet.publicKey,
-        })
-        .postInstructions([transferIx])
-        .rpc();
-
-      let afterBalance = (
-        await connection.getAccountInfo(provider.wallet.publicKey)
-      ).lamports;
-
-      // Retrieved rent exemption sol.
-      expect(afterBalance > beforeBalance).to.be.true;
-
-      const closedAccount = await connection.getAccountInfo(data.publicKey);
-      assert.isTrue(closedAccount.data.length === 0);
-      assert.isTrue(closedAccount.owner.equals(SystemProgram.programId));
-    });
-
-    it("Can close a mut account manually", async () => {
-      const data = anchor.web3.Keypair.generate();
-      await program.methods
-        .initialize(new anchor.BN(10), new anchor.BN(10))
-        .accounts({ data: data.publicKey })
-        .preInstructions([await program.account.data.createInstruction(data)])
-        .signers([data])
-        .rpc();
-
-      const connection = program.provider.connection;
-      const openAccount = await connection.getAccountInfo(data.publicKey);
-
-      assert.isNotNull(openAccount);
-      const openAccountBalance = openAccount.lamports;
-      // double balance to calculate closed balance correctly
-      const transferIx = anchor.web3.SystemProgram.transfer({
-        fromPubkey: provider.wallet.publicKey,
-        toPubkey: data.publicKey,
-        lamports: openAccountBalance,
-      });
-      const transferTransaction = new anchor.web3.Transaction().add(transferIx);
-      await provider.sendAndConfirm(transferTransaction);
-
-<<<<<<< HEAD
-      let beforeBalance = (
-        await connection.getAccountInfo(provider.wallet.publicKey)
-      ).lamports;
-
-      await program.methods
-        .testCloseMut()
-        .accounts({
-          data: data.publicKey,
-          solDest: provider.wallet.publicKey,
-        })
-        .postInstructions([transferIx])
-        .rpc();
-
-      let afterBalance = (
-        await connection.getAccountInfo(provider.wallet.publicKey)
-      ).lamports;
-
-      // Retrieved rent exemption sol.
-      expect(afterBalance > beforeBalance).to.be.true;
-
-      const closedAccount = await connection.getAccountInfo(data.publicKey);
-      assert.isTrue(closedAccount.data.length === 0);
-      assert.isTrue(closedAccount.owner.equals(SystemProgram.programId));
-=======
+    });
+
+    const mintAccount = new Token(
+      program.provider.connection,
+      mint,
+      TOKEN_PROGRAM_ID,
+      wallet.payer
+    );
+    const account = await mintAccount.getAccountInfo(myPda);
+    // @ts-expect-error
+    assert.strictEqual(account.state, 1);
+    assert.strictEqual(account.amount.toNumber(), 0);
+    assert.isTrue(account.isInitialized);
+    assert.isTrue(account.owner.equals(provider.wallet.publicKey));
+    assert.isTrue(account.mint.equals(mint));
+  });
+
+  it("Can execute a fallback function", async () => {
+    await nativeAssert.rejects(
+      async () => {
+        await anchor.utils.rpc.invoke(program.programId);
+      },
+      (err) => {
+        assert.isTrue(err.toString().includes("custom program error: 0x4d2"));
+        return true;
+      }
+    );
+  });
+
+  it("Can init a random account", async () => {
+    const data = anchor.web3.Keypair.generate();
+    await program.rpc.testInit({
+      accounts: {
+        data: data.publicKey,
+        payer: provider.wallet.publicKey,
+        systemProgram: anchor.web3.SystemProgram.programId,
+      },
+      signers: [data],
+    });
+
+    const account = await program.account.dataI8.fetch(data.publicKey);
+    assert.strictEqual(account.data, 3);
+  });
+
+  it("Can init a random account prefunded", async () => {
+    const data = anchor.web3.Keypair.generate();
+    await program.rpc.testInit({
+      accounts: {
+        data: data.publicKey,
+        payer: provider.wallet.publicKey,
+        systemProgram: anchor.web3.SystemProgram.programId,
+      },
+      signers: [data],
+      instructions: [
+        anchor.web3.SystemProgram.transfer({
+          fromPubkey: provider.wallet.publicKey,
+          toPubkey: data.publicKey,
+          lamports: 4039280,
+        }),
+      ],
+    });
+
+    const account = await program.account.dataI8.fetch(data.publicKey);
+    assert.strictEqual(account.data, 3);
+  });
+
   it("Should fail when trying to init the payer as a program account", async () => {
     try {
       await program.rpc.testInit({
@@ -643,141 +746,158 @@
           lamports: 1,
         }),
       ],
->>>>>>> ca7c3f0a
-    });
-
-    it("Can use instruction data in accounts constraints", async () => {
-      // b"my-seed"
-      const seed = Buffer.from([109, 121, 45, 115, 101, 101, 100]);
-      const [myPda, nonce] = await PublicKey.findProgramAddress(
-        [seed, anchor.web3.SYSVAR_RENT_PUBKEY.toBuffer()],
-        program.programId
+    });
+    const client = new Token(
+      program.provider.connection,
+      mint.publicKey,
+      TOKEN_PROGRAM_ID,
+      wallet.payer
+    );
+    const account = await client.getAccountInfo(token.publicKey);
+    // @ts-expect-error
+    assert.strictEqual(account.state, 1);
+    assert.strictEqual(account.amount.toNumber(), 0);
+    assert.isTrue(account.isInitialized);
+    assert.isTrue(account.owner.equals(provider.wallet.publicKey));
+    assert.isTrue(account.mint.equals(mint.publicKey));
+  });
+
+  it("Can initialize multiple accounts via a composite payer", async () => {
+    const data1 = anchor.web3.Keypair.generate();
+    const data2 = anchor.web3.Keypair.generate();
+
+    const tx = await program.rpc.testCompositePayer({
+      accounts: {
+        composite: {
+          data: data1.publicKey,
+          payer: provider.wallet.publicKey,
+          systemProgram: anchor.web3.SystemProgram.programId,
+        },
+        data: data2.publicKey,
+        systemProgram: anchor.web3.SystemProgram.programId,
+      },
+      signers: [data1, data2],
+    });
+
+    const account1 = await program.account.dataI8.fetch(data1.publicKey);
+    assert.strictEqual(account1.data, 1);
+
+    const account2 = await program.account.data.fetch(data2.publicKey);
+    assert.strictEqual(account2.udata.toNumber(), 2);
+    assert.strictEqual(account2.idata.toNumber(), 3);
+  });
+
+  describe("associated_token constraints", () => {
+    let associatedToken = null;
+    // apparently cannot await here so doing it in the 'it' statements
+    let client = Token.createMint(
+      program.provider.connection,
+      wallet.payer,
+      provider.wallet.publicKey,
+      provider.wallet.publicKey,
+      9,
+      TOKEN_PROGRAM_ID
+    );
+
+    it("Can create an associated token account", async () => {
+      const localClient = await client;
+      associatedToken = await Token.getAssociatedTokenAddress(
+        ASSOCIATED_TOKEN_PROGRAM_ID,
+        TOKEN_PROGRAM_ID,
+        localClient.publicKey,
+        provider.wallet.publicKey
       );
 
-      await program.rpc.testInstructionConstraint(nonce, {
-        accounts: {
-          myPda,
-          myAccount: anchor.web3.SYSVAR_RENT_PUBKEY,
-        },
-      });
-    });
-
-    it("Can create a PDA account with instruction data", async () => {
-      const seed = Buffer.from([1, 2, 3, 4]);
-      const domain = "my-domain";
-      const foo = anchor.web3.SYSVAR_RENT_PUBKEY;
-      const [myPda, nonce] = await PublicKey.findProgramAddress(
-        [
-          Buffer.from(anchor.utils.bytes.utf8.encode("my-seed")),
-          Buffer.from(anchor.utils.bytes.utf8.encode(domain)),
-          foo.toBuffer(),
-          seed,
-        ],
-        program.programId
-      );
-
-      await program.rpc.testPdaInit(domain, seed, nonce, {
-        accounts: {
-<<<<<<< HEAD
-          myPda,
-          myPayer: provider.wallet.publicKey,
-          foo,
-=======
+      await program.rpc.testInitAssociatedToken({
+        accounts: {
           token: associatedToken,
           mint: localClient.publicKey,
           payer: provider.wallet.publicKey,
->>>>>>> ca7c3f0a
-          systemProgram: anchor.web3.SystemProgram.programId,
-        },
-      });
-
-      const myPdaAccount = await program.account.dataU16.fetch(myPda);
-      assert.strictEqual(myPdaAccount.data, 6);
-    });
-
-    it("Can create a zero copy PDA account", async () => {
-      const [myPda, nonce] = await PublicKey.findProgramAddress(
-        [Buffer.from(anchor.utils.bytes.utf8.encode("my-seed"))],
-        program.programId
-      );
-      await program.rpc.testPdaInitZeroCopy({
-        accounts: {
-          myPda,
-          myPayer: provider.wallet.publicKey,
-          systemProgram: anchor.web3.SystemProgram.programId,
-        },
-      });
-
-      const myPdaAccount = await program.account.dataZeroCopy.fetch(myPda);
-      assert.strictEqual(myPdaAccount.data, 9);
-      assert.strictEqual(myPdaAccount.bump, nonce);
-    });
-
-    it("Can write to a zero copy PDA account", async () => {
-      const [myPda, bump] = await PublicKey.findProgramAddress(
-        [Buffer.from(anchor.utils.bytes.utf8.encode("my-seed"))],
-        program.programId
-      );
-      await program.rpc.testPdaMutZeroCopy({
-        accounts: {
-          myPda,
-          myPayer: provider.wallet.publicKey,
-        },
-      });
-
-      const myPdaAccount = await program.account.dataZeroCopy.fetch(myPda);
-      assert.strictEqual(myPdaAccount.data, 1234);
-      assert.strictEqual(myPdaAccount.bump, bump);
-    });
-
-    it("Can create a token account from seeds pda", async () => {
-      const [mint, mint_bump] = await PublicKey.findProgramAddress(
-        [Buffer.from(anchor.utils.bytes.utf8.encode("my-mint-seed"))],
-        program.programId
-      );
-      const [myPda, token_bump] = await PublicKey.findProgramAddress(
-        [Buffer.from(anchor.utils.bytes.utf8.encode("my-token-seed"))],
-        program.programId
-      );
-      await program.rpc.testTokenSeedsInit({
-        accounts: {
-          myPda,
-          mint,
-          authority: provider.wallet.publicKey,
-          systemProgram: anchor.web3.SystemProgram.programId,
-          rent: anchor.web3.SYSVAR_RENT_PUBKEY,
-          tokenProgram: TOKEN_PROGRAM_ID,
-        },
-      });
-
-      const mintAccount = new Token(
-        program.provider.connection,
-        mint,
-        TOKEN_PROGRAM_ID,
-        wallet.payer
-      );
-      const account = await mintAccount.getAccountInfo(myPda);
+          systemProgram: anchor.web3.SystemProgram.programId,
+          tokenProgram: TOKEN_PROGRAM_ID,
+          associatedTokenProgram: ASSOCIATED_TOKEN_PROGRAM_ID,
+        },
+      });
+
+      const account = await localClient.getAccountInfo(associatedToken);
       // @ts-expect-error
       assert.strictEqual(account.state, 1);
       assert.strictEqual(account.amount.toNumber(), 0);
       assert.isTrue(account.isInitialized);
       assert.isTrue(account.owner.equals(provider.wallet.publicKey));
-      assert.isTrue(account.mint.equals(mint));
-    });
-
-    it("Can execute a fallback function", async () => {
+      assert.isTrue(account.mint.equals(localClient.publicKey));
+    });
+
+    it("Can validate associated_token constraints", async () => {
+      const localClient = await client;
+      await program.rpc.testValidateAssociatedToken({
+        accounts: {
+          token: associatedToken,
+          mint: localClient.publicKey,
+          wallet: provider.wallet.publicKey,
+        },
+      });
+
+      let otherMint = await Token.createMint(
+        program.provider.connection,
+        wallet.payer,
+        provider.wallet.publicKey,
+        provider.wallet.publicKey,
+        9,
+        TOKEN_PROGRAM_ID
+      );
+
       await nativeAssert.rejects(
         async () => {
-          await anchor.utils.rpc.invoke(program.programId);
+          await program.rpc.testValidateAssociatedToken({
+            accounts: {
+              token: associatedToken,
+              mint: otherMint.publicKey,
+              wallet: provider.wallet.publicKey,
+            },
+          });
         },
         (err) => {
-          assert.isTrue(err.toString().includes("custom program error: 0x4d2"));
+          assert.strictEqual(err.error.errorCode.number, 2009);
           return true;
         }
       );
     });
-<<<<<<< HEAD
-=======
+
+    it("associated_token constraints check do not allow authority change", async () => {
+      const localClient = await client;
+      await program.rpc.testValidateAssociatedToken({
+        accounts: {
+          token: associatedToken,
+          mint: localClient.publicKey,
+          wallet: provider.wallet.publicKey,
+        },
+      });
+
+      await localClient.setAuthority(
+        associatedToken,
+        anchor.web3.Keypair.generate().publicKey,
+        "AccountOwner",
+        wallet.payer,
+        []
+      );
+
+      await nativeAssert.rejects(
+        async () => {
+          await program.rpc.testValidateAssociatedToken({
+            accounts: {
+              token: associatedToken,
+              mint: localClient.publicKey,
+              wallet: provider.wallet.publicKey,
+            },
+          });
+        },
+        (err) => {
+          assert.strictEqual(err.error.errorCode.number, 2015);
+          return true;
+        }
+      );
+    });
   });
 
   it("Can fetch all accounts of a given type", async () => {
@@ -1030,60 +1150,83 @@
         owner: program.programId,
       },
     });
->>>>>>> ca7c3f0a
-
-    it("Can init a random account", async () => {
-      const data = anchor.web3.Keypair.generate();
-      await program.rpc.testInit({
-        accounts: {
-          data: data.publicKey,
-          payer: provider.wallet.publicKey,
-          systemProgram: anchor.web3.SystemProgram.programId,
-        },
-        signers: [data],
-      });
-
-      const account = await program.account.dataI8.fetch(data.publicKey);
-      assert.strictEqual(account.data, 3);
-    });
-
-    it("Can init a random account prefunded", async () => {
-      const data = anchor.web3.Keypair.generate();
-      await program.rpc.testInit({
-        accounts: {
-          data: data.publicKey,
-          payer: provider.wallet.publicKey,
-          systemProgram: anchor.web3.SystemProgram.programId,
-        },
-        signers: [data],
-        instructions: [
-          anchor.web3.SystemProgram.transfer({
-            fromPubkey: provider.wallet.publicKey,
-            toPubkey: data.publicKey,
-            lamports: 4039280,
-          }),
-        ],
-      });
-
-      const account = await program.account.dataI8.fetch(data.publicKey);
-      assert.strictEqual(account.data, 3);
-    });
-
-    it("Can init a random zero copy account", async () => {
-      const data = anchor.web3.Keypair.generate();
-      await program.rpc.testInitZeroCopy({
-        accounts: {
-          data: data.publicKey,
-          payer: provider.wallet.publicKey,
-          systemProgram: anchor.web3.SystemProgram.programId,
-        },
-        signers: [data],
-      });
-<<<<<<< HEAD
-      const account = await program.account.dataZeroCopy.fetch(data.publicKey);
-      assert.strictEqual(account.data, 10);
-      assert.strictEqual(account.bump, 2);
-=======
+
+    try {
+      await program.rpc.testInitIfNeededChecksOwner({
+        accounts: {
+          data: newAcc[0],
+          systemProgram: anchor.web3.SystemProgram.programId,
+          payer: provider.wallet.publicKey,
+          owner: anchor.web3.Keypair.generate().publicKey,
+        },
+      });
+      expect(false).to.be.true;
+    } catch (_err) {
+      assert.isTrue(_err instanceof AnchorError);
+      const err: AnchorError = _err;
+      assert.strictEqual(err.error.errorCode.number, 2004);
+    }
+  });
+
+  it("init_if_needed throws if pda account exists but does not have the expected seeds", async () => {
+    const newAcc = await anchor.web3.PublicKey.findProgramAddress(
+      [utf8.encode("nothello")],
+      program.programId
+    );
+    await program.rpc.testInitIfNeededChecksSeeds("nothello", {
+      accounts: {
+        data: newAcc[0],
+        systemProgram: anchor.web3.SystemProgram.programId,
+        payer: provider.wallet.publicKey,
+      },
+    });
+
+    // this will throw if it is not a proper PDA
+    // we need this so we know that the following tx failed
+    // not because it couldn't create this pda
+    // but because the two pdas were different
+    anchor.web3.PublicKey.createProgramAddress(
+      [utf8.encode("hello")],
+      program.programId
+    );
+
+    try {
+      await program.rpc.testInitIfNeededChecksSeeds("hello", {
+        accounts: {
+          data: newAcc[0],
+          systemProgram: anchor.web3.SystemProgram.programId,
+          payer: provider.wallet.publicKey,
+        },
+      });
+      expect(false).to.be.true;
+    } catch (_err) {
+      assert.isTrue(_err instanceof AnchorError);
+      const err: AnchorError = _err;
+      assert.strictEqual(err.error.errorCode.number, 2006);
+    }
+  });
+
+  it("init_if_needed throws if account exists but is not the expected space", async () => {
+    const newAcc = anchor.web3.Keypair.generate();
+    const _irrelevantForTest = 3;
+    await program.rpc.initWithSpace(_irrelevantForTest, {
+      accounts: {
+        data: newAcc.publicKey,
+        systemProgram: anchor.web3.SystemProgram.programId,
+        payer: provider.wallet.publicKey,
+      },
+      signers: [newAcc],
+    });
+
+    try {
+      await program.rpc.testInitIfNeeded(_irrelevantForTest, {
+        accounts: {
+          data: newAcc.publicKey,
+          systemProgram: anchor.web3.SystemProgram.programId,
+          payer: provider.wallet.publicKey,
+        },
+        signers: [newAcc],
+      });
       expect(false).to.be.true;
     } catch (_err) {
       assert.isTrue(_err instanceof AnchorError);
@@ -1102,23 +1245,789 @@
         tokenProgram: TOKEN_PROGRAM_ID,
       },
       signers: [mint],
->>>>>>> ca7c3f0a
-    });
-
-    let mint = undefined;
-
-    it("Can create a random mint account", async () => {
-      mint = anchor.web3.Keypair.generate();
+    });
+
+    try {
+      await program.rpc.testInitMintIfNeeded(6, {
+        accounts: {
+          mint: mint.publicKey,
+          payer: provider.wallet.publicKey,
+          systemProgram: anchor.web3.SystemProgram.programId,
+          tokenProgram: TOKEN_PROGRAM_ID,
+          mintAuthority: anchor.web3.Keypair.generate().publicKey,
+          freezeAuthority: provider.wallet.publicKey,
+        },
+        signers: [mint],
+      });
+      expect(false).to.be.true;
+    } catch (_err) {
+      assert.isTrue(_err instanceof AnchorError);
+      const err: AnchorError = _err;
+      assert.strictEqual(err.error.errorCode.number, 2016);
+    }
+  });
+
+  it("init_if_needed throws if mint exists but has the wrong freeze authority", async () => {
+    const mint = anchor.web3.Keypair.generate();
+    await program.rpc.testInitMint({
+      accounts: {
+        mint: mint.publicKey,
+        payer: provider.wallet.publicKey,
+        systemProgram: anchor.web3.SystemProgram.programId,
+        tokenProgram: TOKEN_PROGRAM_ID,
+      },
+      signers: [mint],
+    });
+
+    try {
+      await program.rpc.testInitMintIfNeeded(6, {
+        accounts: {
+          mint: mint.publicKey,
+          payer: provider.wallet.publicKey,
+          systemProgram: anchor.web3.SystemProgram.programId,
+          tokenProgram: TOKEN_PROGRAM_ID,
+          mintAuthority: provider.wallet.publicKey,
+          freezeAuthority: anchor.web3.Keypair.generate().publicKey,
+        },
+        signers: [mint],
+      });
+      expect(false).to.be.true;
+    } catch (_err) {
+      assert.isTrue(_err instanceof AnchorError);
+      const err: AnchorError = _err;
+      assert.strictEqual(err.error.errorCode.number, 2017);
+    }
+  });
+
+  it("init_if_needed throws if mint exists but has the wrong decimals", async () => {
+    const mint = anchor.web3.Keypair.generate();
+    await program.rpc.testInitMint({
+      accounts: {
+        mint: mint.publicKey,
+        payer: provider.wallet.publicKey,
+        systemProgram: anchor.web3.SystemProgram.programId,
+        tokenProgram: TOKEN_PROGRAM_ID,
+      },
+      signers: [mint],
+    });
+
+    try {
+      await program.rpc.testInitMintIfNeeded(9, {
+        accounts: {
+          mint: mint.publicKey,
+          payer: provider.wallet.publicKey,
+          systemProgram: anchor.web3.SystemProgram.programId,
+          tokenProgram: TOKEN_PROGRAM_ID,
+          mintAuthority: provider.wallet.publicKey,
+          freezeAuthority: provider.wallet.publicKey,
+        },
+        signers: [mint],
+      });
+      expect(false).to.be.true;
+    } catch (_err) {
+      assert.isTrue(_err instanceof AnchorError);
+      const err: AnchorError = _err;
+      assert.strictEqual(err.error.errorCode.number, 2018);
+    }
+  });
+
+  it("init_if_needed throws if token exists but has the wrong owner", async () => {
+    const mint = anchor.web3.Keypair.generate();
+    await program.rpc.testInitMint({
+      accounts: {
+        mint: mint.publicKey,
+        payer: provider.wallet.publicKey,
+        systemProgram: anchor.web3.SystemProgram.programId,
+        tokenProgram: TOKEN_PROGRAM_ID,
+      },
+      signers: [mint],
+    });
+
+    const token = anchor.web3.Keypair.generate();
+    await program.rpc.testInitToken({
+      accounts: {
+        token: token.publicKey,
+        mint: mint.publicKey,
+        payer: provider.wallet.publicKey,
+        systemProgram: anchor.web3.SystemProgram.programId,
+        tokenProgram: TOKEN_PROGRAM_ID,
+      },
+      signers: [token],
+    });
+
+    try {
+      await program.rpc.testInitTokenIfNeeded({
+        accounts: {
+          token: token.publicKey,
+          mint: mint.publicKey,
+          payer: provider.wallet.publicKey,
+          systemProgram: anchor.web3.SystemProgram.programId,
+          tokenProgram: TOKEN_PROGRAM_ID,
+          authority: anchor.web3.Keypair.generate().publicKey,
+        },
+        signers: [token],
+      });
+      expect(false).to.be.true;
+    } catch (_err) {
+      assert.isTrue(_err instanceof AnchorError);
+      const err: AnchorError = _err;
+      assert.strictEqual(err.error.errorCode.number, 2015);
+    }
+  });
+
+  it("init_if_needed throws if token exists but has the wrong mint", async () => {
+    const mint = anchor.web3.Keypair.generate();
+    await program.rpc.testInitMint({
+      accounts: {
+        mint: mint.publicKey,
+        payer: provider.wallet.publicKey,
+        systemProgram: anchor.web3.SystemProgram.programId,
+        tokenProgram: TOKEN_PROGRAM_ID,
+      },
+      signers: [mint],
+    });
+
+    const mint2 = anchor.web3.Keypair.generate();
+    await program.rpc.testInitMint({
+      accounts: {
+        mint: mint2.publicKey,
+        payer: provider.wallet.publicKey,
+        systemProgram: anchor.web3.SystemProgram.programId,
+        tokenProgram: TOKEN_PROGRAM_ID,
+      },
+      signers: [mint2],
+    });
+
+    const token = anchor.web3.Keypair.generate();
+    await program.rpc.testInitToken({
+      accounts: {
+        token: token.publicKey,
+        mint: mint.publicKey,
+        payer: provider.wallet.publicKey,
+        systemProgram: anchor.web3.SystemProgram.programId,
+        tokenProgram: TOKEN_PROGRAM_ID,
+      },
+      signers: [token],
+    });
+
+    try {
+      await program.rpc.testInitTokenIfNeeded({
+        accounts: {
+          token: token.publicKey,
+          mint: mint2.publicKey,
+          payer: provider.wallet.publicKey,
+          systemProgram: anchor.web3.SystemProgram.programId,
+          tokenProgram: TOKEN_PROGRAM_ID,
+          authority: provider.wallet.publicKey,
+        },
+        signers: [token],
+      });
+      expect(false).to.be.true;
+    } catch (_err) {
+      assert.isTrue(_err instanceof AnchorError);
+      const err: AnchorError = _err;
+      assert.strictEqual(err.error.errorCode.number, 2014);
+    }
+  });
+
+  it("init_if_needed throws if associated token exists but has the wrong owner", async () => {
+    const mint = Keypair.generate();
+    await program.rpc.testInitMint({
+      accounts: {
+        mint: mint.publicKey,
+        payer: provider.wallet.publicKey,
+        systemProgram: SystemProgram.programId,
+        tokenProgram: TOKEN_PROGRAM_ID,
+      },
+      signers: [mint],
+    });
+
+    const associatedToken = await Token.getAssociatedTokenAddress(
+      ASSOCIATED_TOKEN_PROGRAM_ID,
+      TOKEN_PROGRAM_ID,
+      mint.publicKey,
+      provider.wallet.publicKey
+    );
+
+    await program.rpc.testInitAssociatedToken({
+      accounts: {
+        token: associatedToken,
+        mint: mint.publicKey,
+        payer: provider.wallet.publicKey,
+        systemProgram: anchor.web3.SystemProgram.programId,
+        tokenProgram: TOKEN_PROGRAM_ID,
+        associatedTokenProgram: ASSOCIATED_TOKEN_PROGRAM_ID,
+      },
+    });
+
+    try {
+      await program.rpc.testInitAssociatedTokenIfNeeded({
+        accounts: {
+          token: associatedToken,
+          mint: mint.publicKey,
+          payer: provider.wallet.publicKey,
+          systemProgram: anchor.web3.SystemProgram.programId,
+          tokenProgram: TOKEN_PROGRAM_ID,
+          associatedTokenProgram: ASSOCIATED_TOKEN_PROGRAM_ID,
+          authority: anchor.web3.Keypair.generate().publicKey,
+        },
+      });
+      expect(false).to.be.true;
+    } catch (_err) {
+      assert.isTrue(_err instanceof AnchorError);
+      const err: AnchorError = _err;
+      assert.strictEqual(err.error.errorCode.number, 2015);
+    }
+  });
+
+  it("init_if_needed throws if associated token exists but has the wrong mint", async () => {
+    const mint = anchor.web3.Keypair.generate();
+    await program.rpc.testInitMint({
+      accounts: {
+        mint: mint.publicKey,
+        payer: provider.wallet.publicKey,
+        systemProgram: anchor.web3.SystemProgram.programId,
+        tokenProgram: TOKEN_PROGRAM_ID,
+      },
+      signers: [mint],
+    });
+
+    const mint2 = anchor.web3.Keypair.generate();
+    await program.rpc.testInitMint({
+      accounts: {
+        mint: mint2.publicKey,
+        payer: provider.wallet.publicKey,
+        systemProgram: anchor.web3.SystemProgram.programId,
+        tokenProgram: TOKEN_PROGRAM_ID,
+      },
+      signers: [mint2],
+    });
+
+    const associatedToken = await Token.getAssociatedTokenAddress(
+      ASSOCIATED_TOKEN_PROGRAM_ID,
+      TOKEN_PROGRAM_ID,
+      mint.publicKey,
+      provider.wallet.publicKey
+    );
+
+    await program.rpc.testInitAssociatedToken({
+      accounts: {
+        token: associatedToken,
+        mint: mint.publicKey,
+        payer: provider.wallet.publicKey,
+        systemProgram: anchor.web3.SystemProgram.programId,
+        tokenProgram: TOKEN_PROGRAM_ID,
+        associatedTokenProgram: ASSOCIATED_TOKEN_PROGRAM_ID,
+      },
+    });
+
+    try {
+      await program.rpc.testInitAssociatedTokenIfNeeded({
+        accounts: {
+          token: associatedToken,
+          mint: mint2.publicKey,
+          payer: provider.wallet.publicKey,
+          systemProgram: anchor.web3.SystemProgram.programId,
+          tokenProgram: TOKEN_PROGRAM_ID,
+          associatedTokenProgram: ASSOCIATED_TOKEN_PROGRAM_ID,
+          authority: provider.wallet.publicKey,
+        },
+      });
+      expect(false).to.be.true;
+    } catch (_err) {
+      assert.isTrue(_err instanceof AnchorError);
+      const err: AnchorError = _err;
+      assert.strictEqual(err.error.errorCode.number, 2014);
+    }
+  });
+
+  it("init_if_needed throws if token exists with correct owner and mint but is not the ATA", async () => {
+    const mint = anchor.web3.Keypair.generate();
+    await program.rpc.testInitMint({
+      accounts: {
+        mint: mint.publicKey,
+        payer: provider.wallet.publicKey,
+        systemProgram: anchor.web3.SystemProgram.programId,
+        tokenProgram: TOKEN_PROGRAM_ID,
+      },
+      signers: [mint],
+    });
+
+    const associatedToken = await Token.getAssociatedTokenAddress(
+      ASSOCIATED_TOKEN_PROGRAM_ID,
+      TOKEN_PROGRAM_ID,
+      mint.publicKey,
+      provider.wallet.publicKey
+    );
+
+    await program.rpc.testInitAssociatedToken({
+      accounts: {
+        token: associatedToken,
+        mint: mint.publicKey,
+        payer: provider.wallet.publicKey,
+        systemProgram: anchor.web3.SystemProgram.programId,
+        tokenProgram: TOKEN_PROGRAM_ID,
+        associatedTokenProgram: ASSOCIATED_TOKEN_PROGRAM_ID,
+      },
+    });
+
+    const token = anchor.web3.Keypair.generate();
+    await program.rpc.testInitToken({
+      accounts: {
+        token: token.publicKey,
+        mint: mint.publicKey,
+        payer: provider.wallet.publicKey,
+        systemProgram: anchor.web3.SystemProgram.programId,
+        tokenProgram: TOKEN_PROGRAM_ID,
+      },
+      signers: [token],
+    });
+
+    try {
+      await program.rpc.testInitAssociatedTokenIfNeeded({
+        accounts: {
+          token: token.publicKey,
+          mint: mint.publicKey,
+          payer: provider.wallet.publicKey,
+          systemProgram: anchor.web3.SystemProgram.programId,
+          tokenProgram: TOKEN_PROGRAM_ID,
+          associatedTokenProgram: ASSOCIATED_TOKEN_PROGRAM_ID,
+          authority: provider.wallet.publicKey,
+        },
+      });
+      expect(false).to.be.true;
+    } catch (_err) {
+      assert.isTrue(_err instanceof AnchorError);
+      const err: AnchorError = _err;
+      assert.strictEqual(err.error.errorCode.number, 3014);
+    }
+  });
+
+  it("Can use multidimensional array", async () => {
+    const array2d = new Array(10).fill(new Array(10).fill(99));
+    const data = anchor.web3.Keypair.generate();
+    await program.rpc.testMultidimensionalArray(array2d, {
+      accounts: {
+        data: data.publicKey,
+      },
+      signers: [data],
+      instructions: [
+        await program.account.dataMultidimensionalArray.createInstruction(data),
+      ],
+    });
+    const dataAccount = await program.account.dataMultidimensionalArray.fetch(
+      data.publicKey
+    );
+    assert.deepStrictEqual(dataAccount.data, array2d);
+  });
+
+  it("Can use multidimensional array with const sizes", async () => {
+    const array2d = new Array(10).fill(new Array(11).fill(22));
+    const data = anchor.web3.Keypair.generate();
+    await program.rpc.testMultidimensionalArrayConstSizes(array2d, {
+      accounts: {
+        data: data.publicKey,
+      },
+      signers: [data],
+      instructions: [
+        await program.account.dataMultidimensionalArrayConstSizes.createInstruction(
+          data
+        ),
+      ],
+    });
+    const dataAccount =
+      await program.account.dataMultidimensionalArrayConstSizes.fetch(
+        data.publicKey
+      );
+    assert.deepStrictEqual(dataAccount.data, array2d);
+  });
+
+  describe("Can validate PDAs derived from other program ids", () => {
+    it("With bumps using create_program_address", async () => {
+      const [firstPDA, firstBump] =
+        await anchor.web3.PublicKey.findProgramAddress(
+          [anchor.utils.bytes.utf8.encode("seed")],
+          ASSOCIATED_TOKEN_PROGRAM_ID
+        );
+      const [secondPDA, secondBump] =
+        await anchor.web3.PublicKey.findProgramAddress(
+          [anchor.utils.bytes.utf8.encode("seed")],
+          program.programId
+        );
+
+      // correct bump but wrong address
+      const wrongAddress = anchor.web3.Keypair.generate().publicKey;
+      try {
+        await program.rpc.testProgramIdConstraint(firstBump, secondBump, {
+          accounts: {
+            first: wrongAddress,
+            second: secondPDA,
+          },
+        });
+        expect(false).to.be.true;
+      } catch (_err) {
+        assert.isTrue(_err instanceof AnchorError);
+        const err: AnchorError = _err;
+        assert.strictEqual(err.error.errorCode.number, 2006);
+      }
+
+      // matching bump seed for wrong address but derived from wrong program
+      try {
+        await program.rpc.testProgramIdConstraint(secondBump, secondBump, {
+          accounts: {
+            first: secondPDA,
+            second: secondPDA,
+          },
+        });
+        expect(false).to.be.true;
+      } catch (_err) {
+        assert.isTrue(_err instanceof AnchorError);
+        const err: AnchorError = _err;
+        assert.strictEqual(err.error.errorCode.number, 2006);
+      }
+
+      // correct inputs should lead to successful tx
+      await program.rpc.testProgramIdConstraint(firstBump, secondBump, {
+        accounts: {
+          first: firstPDA,
+          second: secondPDA,
+        },
+      });
+    });
+
+    it("With bumps using find_program_address", async () => {
+      const firstPDA = (
+        await anchor.web3.PublicKey.findProgramAddress(
+          [anchor.utils.bytes.utf8.encode("seed")],
+          ASSOCIATED_TOKEN_PROGRAM_ID
+        )
+      )[0];
+      const secondPDA = (
+        await anchor.web3.PublicKey.findProgramAddress(
+          [anchor.utils.bytes.utf8.encode("seed")],
+          program.programId
+        )
+      )[0];
+
+      // random wrong address
+      const wrongAddress = anchor.web3.Keypair.generate().publicKey;
+      try {
+        await program.rpc.testProgramIdConstraintFindPda({
+          accounts: {
+            first: wrongAddress,
+            second: secondPDA,
+          },
+        });
+        expect(false).to.be.true;
+      } catch (_err) {
+        assert.isTrue(_err instanceof AnchorError);
+        const err: AnchorError = _err;
+        assert.strictEqual(err.error.errorCode.number, 2006);
+      }
+
+      // same seeds but derived from wrong program
+      try {
+        await program.rpc.testProgramIdConstraintFindPda({
+          accounts: {
+            first: secondPDA,
+            second: secondPDA,
+          },
+        });
+        expect(false).to.be.true;
+      } catch (_err) {
+        assert.isTrue(_err instanceof AnchorError);
+        const err: AnchorError = _err;
+        assert.strictEqual(err.error.errorCode.number, 2006);
+      }
+
+      // correct inputs should lead to successful tx
+      await program.rpc.testProgramIdConstraintFindPda({
+        accounts: {
+          first: firstPDA,
+          second: secondPDA,
+        },
+      });
+    });
+  });
+  describe("Token Constraint Test", () => {
+    it("Token Constraint Test(no init) - Can make token::mint and token::authority", async () => {
+      const mint = anchor.web3.Keypair.generate();
       await program.rpc.testInitMint({
         accounts: {
           mint: mint.publicKey,
           payer: provider.wallet.publicKey,
           systemProgram: anchor.web3.SystemProgram.programId,
           tokenProgram: TOKEN_PROGRAM_ID,
-<<<<<<< HEAD
-          rent: anchor.web3.SYSVAR_RENT_PUBKEY,
         },
         signers: [mint],
+      });
+
+      const token = anchor.web3.Keypair.generate();
+      await program.rpc.testInitToken({
+        accounts: {
+          token: token.publicKey,
+          mint: mint.publicKey,
+          payer: provider.wallet.publicKey,
+          systemProgram: anchor.web3.SystemProgram.programId,
+          tokenProgram: TOKEN_PROGRAM_ID,
+        },
+        signers: [token],
+      });
+      await program.rpc.testTokenConstraint({
+        accounts: {
+          token: token.publicKey,
+          mint: mint.publicKey,
+          payer: provider.wallet.publicKey,
+        },
+      });
+      const mintAccount = new Token(
+        program.provider.connection,
+        mint.publicKey,
+        TOKEN_PROGRAM_ID,
+        wallet.payer
+      );
+      const account = await mintAccount.getAccountInfo(token.publicKey);
+      assert.isTrue(account.owner.equals(provider.wallet.publicKey));
+      assert.isTrue(account.mint.equals(mint.publicKey));
+    });
+
+    it("Token Constraint Test(no init) - Can make only token::authority", async () => {
+      const mint = anchor.web3.Keypair.generate();
+      await program.rpc.testInitMint({
+        accounts: {
+          mint: mint.publicKey,
+          payer: provider.wallet.publicKey,
+          systemProgram: anchor.web3.SystemProgram.programId,
+          tokenProgram: TOKEN_PROGRAM_ID,
+        },
+        signers: [mint],
+      });
+
+      const token = anchor.web3.Keypair.generate();
+      await program.rpc.testInitToken({
+        accounts: {
+          token: token.publicKey,
+          mint: mint.publicKey,
+          payer: provider.wallet.publicKey,
+          systemProgram: anchor.web3.SystemProgram.programId,
+          tokenProgram: TOKEN_PROGRAM_ID,
+        },
+        signers: [token],
+      });
+      await program.rpc.testOnlyAuthConstraint({
+        accounts: {
+          token: token.publicKey,
+          mint: mint.publicKey,
+          payer: provider.wallet.publicKey,
+        },
+      });
+      const mintAccount = new Token(
+        program.provider.connection,
+        mint.publicKey,
+        TOKEN_PROGRAM_ID,
+        wallet.payer
+      );
+      const account = await mintAccount.getAccountInfo(token.publicKey);
+      assert.isTrue(account.owner.equals(provider.wallet.publicKey));
+    });
+
+    it("Token Constraint Test(no init) - Can make only token::mint", async () => {
+      const mint = anchor.web3.Keypair.generate();
+      await program.rpc.testInitMint({
+        accounts: {
+          mint: mint.publicKey,
+          payer: provider.wallet.publicKey,
+          systemProgram: anchor.web3.SystemProgram.programId,
+          tokenProgram: TOKEN_PROGRAM_ID,
+        },
+        signers: [mint],
+      });
+
+      const token = anchor.web3.Keypair.generate();
+      await program.rpc.testInitToken({
+        accounts: {
+          token: token.publicKey,
+          mint: mint.publicKey,
+          payer: provider.wallet.publicKey,
+          systemProgram: anchor.web3.SystemProgram.programId,
+          tokenProgram: TOKEN_PROGRAM_ID,
+        },
+        signers: [token],
+      });
+      await program.rpc.testOnlyMintConstraint({
+        accounts: {
+          token: token.publicKey,
+          mint: mint.publicKey,
+        },
+      });
+      const mintAccount = new Token(
+        program.provider.connection,
+        mint.publicKey,
+        TOKEN_PROGRAM_ID,
+        wallet.payer
+      );
+      const account = await mintAccount.getAccountInfo(token.publicKey);
+      assert.isTrue(account.mint.equals(mint.publicKey));
+    });
+
+    it("Token Constraint Test(no init) - throws if token::mint mismatch", async () => {
+      const mint = anchor.web3.Keypair.generate();
+      await program.rpc.testInitMint({
+        accounts: {
+          mint: mint.publicKey,
+          payer: provider.wallet.publicKey,
+          systemProgram: anchor.web3.SystemProgram.programId,
+          tokenProgram: TOKEN_PROGRAM_ID,
+        },
+        signers: [mint],
+      });
+
+      const mint1 = anchor.web3.Keypair.generate();
+      await program.rpc.testInitMint({
+        accounts: {
+          mint: mint1.publicKey,
+          payer: provider.wallet.publicKey,
+          systemProgram: anchor.web3.SystemProgram.programId,
+          tokenProgram: TOKEN_PROGRAM_ID,
+        },
+        signers: [mint1],
+      });
+
+      const token = anchor.web3.Keypair.generate();
+      await program.rpc.testInitToken({
+        accounts: {
+          token: token.publicKey,
+          mint: mint.publicKey,
+          payer: provider.wallet.publicKey,
+          systemProgram: anchor.web3.SystemProgram.programId,
+          tokenProgram: TOKEN_PROGRAM_ID,
+        },
+        signers: [token],
+      });
+      try {
+        await program.rpc.testTokenConstraint({
+          accounts: {
+            token: token.publicKey,
+            mint: mint1.publicKey,
+            payer: provider.wallet.publicKey,
+          },
+        });
+        assert.isTrue(false);
+      } catch (_err) {
+        assert.isTrue(_err instanceof AnchorError);
+        const err: AnchorError = _err;
+        assert.strictEqual(err.error.errorCode.number, 2014);
+        assert.strictEqual(err.error.errorCode.code, "ConstraintTokenMint");
+      }
+    });
+
+    it("Token Constraint Test(no init) - throws if token::authority mismatch", async () => {
+      const mint = anchor.web3.Keypair.generate();
+      await program.rpc.testInitMint({
+        accounts: {
+          mint: mint.publicKey,
+          payer: provider.wallet.publicKey,
+          systemProgram: anchor.web3.SystemProgram.programId,
+          tokenProgram: TOKEN_PROGRAM_ID,
+        },
+        signers: [mint],
+      });
+      const token = anchor.web3.Keypair.generate();
+      await program.rpc.testInitToken({
+        accounts: {
+          token: token.publicKey,
+          mint: mint.publicKey,
+          payer: provider.wallet.publicKey,
+          systemProgram: anchor.web3.SystemProgram.programId,
+          tokenProgram: TOKEN_PROGRAM_ID,
+        },
+        signers: [token],
+      });
+      const fakeAuthority = Keypair.generate();
+      try {
+        await program.rpc.testTokenAuthConstraint({
+          accounts: {
+            token: token.publicKey,
+            mint: mint.publicKey,
+            fakeAuthority: fakeAuthority.publicKey,
+          },
+        });
+        assert.isTrue(false);
+      } catch (_err) {
+        assert.isTrue(_err instanceof AnchorError);
+        const err: AnchorError = _err;
+        assert.strictEqual(err.error.errorCode.number, 2015);
+        assert.strictEqual(err.error.errorCode.code, "ConstraintTokenOwner");
+      }
+    });
+
+    it("Token Constraint Test(no init) - throws if both token::authority, token::mint mismatch", async () => {
+      const mint = anchor.web3.Keypair.generate();
+      await program.rpc.testInitMint({
+        accounts: {
+          mint: mint.publicKey,
+          payer: provider.wallet.publicKey,
+          systemProgram: anchor.web3.SystemProgram.programId,
+          tokenProgram: TOKEN_PROGRAM_ID,
+        },
+        signers: [mint],
+      });
+      const mint1 = anchor.web3.Keypair.generate();
+      await program.rpc.testInitMint({
+        accounts: {
+          mint: mint1.publicKey,
+          payer: provider.wallet.publicKey,
+          systemProgram: anchor.web3.SystemProgram.programId,
+          tokenProgram: TOKEN_PROGRAM_ID,
+        },
+        signers: [mint1],
+      });
+      const token = anchor.web3.Keypair.generate();
+      await program.rpc.testInitToken({
+        accounts: {
+          token: token.publicKey,
+          mint: mint.publicKey,
+          payer: provider.wallet.publicKey,
+          systemProgram: anchor.web3.SystemProgram.programId,
+          tokenProgram: TOKEN_PROGRAM_ID,
+        },
+        signers: [token],
+      });
+      const fakeAuthority = Keypair.generate();
+      try {
+        await program.rpc.testTokenAuthConstraint({
+          accounts: {
+            token: token.publicKey,
+            mint: mint1.publicKey,
+            fakeAuthority: fakeAuthority.publicKey,
+          },
+        });
+        assert.isTrue(false);
+      } catch (_err) {
+        assert.isTrue(_err instanceof AnchorError);
+        const err: AnchorError = _err;
+        assert.strictEqual(err.error.errorCode.number, 2015);
+        assert.strictEqual(err.error.errorCode.code, "ConstraintTokenOwner");
+      }
+    });
+
+    it("Mint Constraint Test(no init) - mint::decimals, mint::authority, mint::freeze_authority", async () => {
+      const mint = anchor.web3.Keypair.generate();
+      await program.rpc.testInitMint({
+        accounts: {
+          mint: mint.publicKey,
+          payer: provider.wallet.publicKey,
+          systemProgram: anchor.web3.SystemProgram.programId,
+          tokenProgram: TOKEN_PROGRAM_ID,
+        },
+        signers: [mint],
+      });
+      await program.rpc.testMintConstraint(6, {
+        accounts: {
+          mint: mint.publicKey,
+          mintAuthority: provider.wallet.publicKey,
+          freezeAuthority: provider.wallet.publicKey,
+        },
       });
       const client = new Token(
         program.provider.connection,
@@ -1136,60 +2045,210 @@
       );
     });
 
-    it("Can create a random mint account prefunded", async () => {
-      mint = anchor.web3.Keypair.generate();
+    it("Mint Constraint Test(no init) - throws if mint::decimals mismatch", async () => {
+      const mint = anchor.web3.Keypair.generate();
       await program.rpc.testInitMint({
-=======
-          mintAuthority: anchor.web3.Keypair.generate().publicKey,
+        accounts: {
+          mint: mint.publicKey,
+          payer: provider.wallet.publicKey,
+          systemProgram: anchor.web3.SystemProgram.programId,
+          tokenProgram: TOKEN_PROGRAM_ID,
+        },
+        signers: [mint],
+      });
+      const fakeDecimal = 5;
+      try {
+        await program.rpc.testMintConstraint(fakeDecimal, {
+          accounts: {
+            mint: mint.publicKey,
+            mintAuthority: provider.wallet.publicKey,
+            freezeAuthority: provider.wallet.publicKey,
+          },
+        });
+        assert.isTrue(false);
+      } catch (_err) {
+        assert.isTrue(_err instanceof AnchorError);
+        const err: AnchorError = _err;
+        assert.strictEqual(err.error.errorCode.number, 2018);
+        assert.strictEqual(err.error.errorCode.code, "ConstraintMintDecimals");
+      }
+    });
+
+    it("Mint Constraint Test(no init) - throws if mint::mint_authority mismatch", async () => {
+      const mint = anchor.web3.Keypair.generate();
+      await program.rpc.testInitMint({
+        accounts: {
+          mint: mint.publicKey,
+          payer: provider.wallet.publicKey,
+          systemProgram: anchor.web3.SystemProgram.programId,
+          tokenProgram: TOKEN_PROGRAM_ID,
+        },
+        signers: [mint],
+      });
+
+      const fakeAuthority = Keypair.generate();
+      try {
+        await program.rpc.testMintConstraint(6, {
+          accounts: {
+            mint: mint.publicKey,
+            mintAuthority: fakeAuthority.publicKey,
+            freezeAuthority: provider.wallet.publicKey,
+          },
+        });
+        assert.isTrue(false);
+      } catch (_err) {
+        assert.isTrue(_err instanceof AnchorError);
+        const err: AnchorError = _err;
+        assert.strictEqual(err.error.errorCode.number, 2016);
+        assert.strictEqual(
+          err.error.errorCode.code,
+          "ConstraintMintMintAuthority"
+        );
+      }
+    });
+
+    it("Mint Constraint Test(no init) - throws if mint::freeze_authority mismatch", async () => {
+      const mint = anchor.web3.Keypair.generate();
+      await program.rpc.testInitMint({
+        accounts: {
+          mint: mint.publicKey,
+          payer: provider.wallet.publicKey,
+          systemProgram: anchor.web3.SystemProgram.programId,
+          tokenProgram: TOKEN_PROGRAM_ID,
+        },
+        signers: [mint],
+      });
+
+      const fakeAuthority = Keypair.generate();
+      try {
+        await program.rpc.testMintConstraint(6, {
+          accounts: {
+            mint: mint.publicKey,
+            mintAuthority: provider.wallet.publicKey,
+            freezeAuthority: fakeAuthority.publicKey,
+          },
+        });
+        assert.isTrue(false);
+      } catch (_err) {
+        assert.isTrue(_err instanceof AnchorError);
+        const err: AnchorError = _err;
+        assert.strictEqual(err.error.errorCode.number, 2017);
+        assert.strictEqual(
+          err.error.errorCode.code,
+          "ConstraintMintFreezeAuthority"
+        );
+      }
+    });
+
+    it("Mint Constraint Test(no init) - can write only mint::decimals", async () => {
+      const mint = anchor.web3.Keypair.generate();
+      await program.rpc.testInitMint({
+        accounts: {
+          mint: mint.publicKey,
+          payer: provider.wallet.publicKey,
+          systemProgram: anchor.web3.SystemProgram.programId,
+          tokenProgram: TOKEN_PROGRAM_ID,
+        },
+        signers: [mint],
+      });
+
+      await program.rpc.testMintOnlyDecimalsConstraint(6, {
+        accounts: {
+          mint: mint.publicKey,
+        },
+      });
+      const client = new Token(
+        program.provider.connection,
+        mint.publicKey,
+        TOKEN_PROGRAM_ID,
+        wallet.payer
+      );
+      const mintAccount = await client.getMintInfo();
+      assert.strictEqual(mintAccount.decimals, 6);
+    });
+
+    it("Mint Constraint Test(no init) - can write only mint::authority and mint::freeze_authority", async () => {
+      const mint = anchor.web3.Keypair.generate();
+      await program.rpc.testInitMint({
+        accounts: {
+          mint: mint.publicKey,
+          payer: provider.wallet.publicKey,
+          systemProgram: anchor.web3.SystemProgram.programId,
+          tokenProgram: TOKEN_PROGRAM_ID,
+        },
+        signers: [mint],
+      });
+
+      await program.rpc.testMintOnlyAuthConstraint({
+        accounts: {
+          mint: mint.publicKey,
+          mintAuthority: provider.wallet.publicKey,
           freezeAuthority: provider.wallet.publicKey,
         },
+      });
+      const client = new Token(
+        program.provider.connection,
+        mint.publicKey,
+        TOKEN_PROGRAM_ID,
+        wallet.payer
+      );
+      const mintAccount = await client.getMintInfo();
+      assert.isTrue(
+        mintAccount.mintAuthority.equals(provider.wallet.publicKey)
+      );
+      assert.isTrue(
+        mintAccount.freezeAuthority.equals(provider.wallet.publicKey)
+      );
+    });
+
+    it("Mint Constraint Test(no init) - can write only mint::authority", async () => {
+      const mint = anchor.web3.Keypair.generate();
+      await program.rpc.testInitMint({
+        accounts: {
+          mint: mint.publicKey,
+          payer: provider.wallet.publicKey,
+          systemProgram: anchor.web3.SystemProgram.programId,
+          tokenProgram: TOKEN_PROGRAM_ID,
+        },
         signers: [mint],
       });
-      expect(false).to.be.true;
-    } catch (_err) {
-      assert.isTrue(_err instanceof AnchorError);
-      const err: AnchorError = _err;
-      assert.strictEqual(err.error.errorCode.number, 2016);
-    }
-  });
-
-  it("init_if_needed throws if mint exists but has the wrong freeze authority", async () => {
-    const mint = anchor.web3.Keypair.generate();
-    await program.rpc.testInitMint({
-      accounts: {
-        mint: mint.publicKey,
-        payer: provider.wallet.publicKey,
-        systemProgram: anchor.web3.SystemProgram.programId,
-        tokenProgram: TOKEN_PROGRAM_ID,
-      },
-      signers: [mint],
-    });
-
-    try {
-      await program.rpc.testInitMintIfNeeded(6, {
->>>>>>> ca7c3f0a
-        accounts: {
-          mint: mint.publicKey,
-          payer: provider.wallet.publicKey,
-          systemProgram: anchor.web3.SystemProgram.programId,
-          tokenProgram: TOKEN_PROGRAM_ID,
-<<<<<<< HEAD
-          rent: anchor.web3.SYSVAR_RENT_PUBKEY,
-=======
+
+      await program.rpc.testMintOnlyOneAuthConstraint({
+        accounts: {
+          mint: mint.publicKey,
           mintAuthority: provider.wallet.publicKey,
-          freezeAuthority: anchor.web3.Keypair.generate().publicKey,
->>>>>>> ca7c3f0a
+        },
+      });
+      const client = new Token(
+        program.provider.connection,
+        mint.publicKey,
+        TOKEN_PROGRAM_ID,
+        wallet.payer
+      );
+      const mintAccount = await client.getMintInfo();
+      assert.isTrue(
+        mintAccount.mintAuthority.equals(provider.wallet.publicKey)
+      );
+    });
+
+    it("Mint Constraint Test(no init) - can write only mint::decimals and mint::freeze_authority", async () => {
+      const mint = anchor.web3.Keypair.generate();
+      await program.rpc.testInitMint({
+        accounts: {
+          mint: mint.publicKey,
+          payer: provider.wallet.publicKey,
+          systemProgram: anchor.web3.SystemProgram.programId,
+          tokenProgram: TOKEN_PROGRAM_ID,
         },
         signers: [mint],
-        instructions: [
-          anchor.web3.SystemProgram.transfer({
-            fromPubkey: provider.wallet.publicKey,
-            toPubkey: mint.publicKey,
-            lamports: 4039280,
-          }),
-        ],
-      });
-<<<<<<< HEAD
+      });
+
+      await program.rpc.testMintMissMintAuthConstraint(6, {
+        accounts: {
+          mint: mint.publicKey,
+          freezeAuthority: provider.wallet.publicKey,
+        },
+      });
       const client = new Token(
         program.provider.connection,
         mint.publicKey,
@@ -1199,2063 +2258,23 @@
       const mintAccount = await client.getMintInfo();
       assert.strictEqual(mintAccount.decimals, 6);
       assert.isTrue(
-        mintAccount.mintAuthority.equals(provider.wallet.publicKey)
+        mintAccount.freezeAuthority.equals(provider.wallet.publicKey)
       );
-=======
-      expect(false).to.be.true;
-    } catch (_err) {
-      assert.isTrue(_err instanceof AnchorError);
-      const err: AnchorError = _err;
-      assert.strictEqual(err.error.errorCode.number, 2017);
-    }
-  });
-
-  it("init_if_needed throws if mint exists but has the wrong decimals", async () => {
-    const mint = anchor.web3.Keypair.generate();
-    await program.rpc.testInitMint({
-      accounts: {
-        mint: mint.publicKey,
-        payer: provider.wallet.publicKey,
-        systemProgram: anchor.web3.SystemProgram.programId,
-        tokenProgram: TOKEN_PROGRAM_ID,
-      },
-      signers: [mint],
->>>>>>> ca7c3f0a
-    });
-
-    it("Can create a random token account", async () => {
-      const token = anchor.web3.Keypair.generate();
-      await program.rpc.testInitToken({
-        accounts: {
-          token: token.publicKey,
-          mint: mint.publicKey,
-          payer: provider.wallet.publicKey,
-          systemProgram: anchor.web3.SystemProgram.programId,
-          tokenProgram: TOKEN_PROGRAM_ID,
-<<<<<<< HEAD
-          rent: anchor.web3.SYSVAR_RENT_PUBKEY,
-=======
-          mintAuthority: provider.wallet.publicKey,
-          freezeAuthority: provider.wallet.publicKey,
->>>>>>> ca7c3f0a
-        },
-        signers: [token],
-      });
-<<<<<<< HEAD
-      const client = new Token(
-        program.provider.connection,
-        mint.publicKey,
-        TOKEN_PROGRAM_ID,
-        wallet.payer
+    });
+    it("check versioned transaction is now available", async () => {
+      let thisTx = new VersionedTransaction(
+        new Message({
+          header: {
+            numReadonlySignedAccounts: 0,
+            numReadonlyUnsignedAccounts: 0,
+            numRequiredSignatures: 0,
+          },
+          accountKeys: [new PublicKey([0]).toString()],
+          instructions: [{ accounts: [0], data: "", programIdIndex: 0 }],
+          recentBlockhash: "",
+        })
       );
-      const account = await client.getAccountInfo(token.publicKey);
-      // @ts-expect-error
-      assert.strictEqual(account.state, 1);
-      assert.strictEqual(account.amount.toNumber(), 0);
-      assert.isTrue(account.isInitialized);
-      assert.isTrue(account.owner.equals(provider.wallet.publicKey));
-      assert.isTrue(account.mint.equals(mint.publicKey));
-=======
-      expect(false).to.be.true;
-    } catch (_err) {
-      assert.isTrue(_err instanceof AnchorError);
-      const err: AnchorError = _err;
-      assert.strictEqual(err.error.errorCode.number, 2018);
-    }
-  });
-
-  it("init_if_needed throws if token exists but has the wrong owner", async () => {
-    const mint = anchor.web3.Keypair.generate();
-    await program.rpc.testInitMint({
-      accounts: {
-        mint: mint.publicKey,
-        payer: provider.wallet.publicKey,
-        systemProgram: anchor.web3.SystemProgram.programId,
-        tokenProgram: TOKEN_PROGRAM_ID,
-      },
-      signers: [mint],
-    });
-
-    const token = anchor.web3.Keypair.generate();
-    await program.rpc.testInitToken({
-      accounts: {
-        token: token.publicKey,
-        mint: mint.publicKey,
-        payer: provider.wallet.publicKey,
-        systemProgram: anchor.web3.SystemProgram.programId,
-        tokenProgram: TOKEN_PROGRAM_ID,
-      },
-      signers: [token],
->>>>>>> ca7c3f0a
-    });
-
-    it("Can create a random token with prefunding", async () => {
-      const token = anchor.web3.Keypair.generate();
-      await program.rpc.testInitToken({
-        accounts: {
-          token: token.publicKey,
-          mint: mint.publicKey,
-          payer: provider.wallet.publicKey,
-          systemProgram: anchor.web3.SystemProgram.programId,
-          tokenProgram: TOKEN_PROGRAM_ID,
-<<<<<<< HEAD
-          rent: anchor.web3.SYSVAR_RENT_PUBKEY,
-=======
-          authority: anchor.web3.Keypair.generate().publicKey,
->>>>>>> ca7c3f0a
-        },
-        signers: [token],
-        instructions: [
-          anchor.web3.SystemProgram.transfer({
-            fromPubkey: provider.wallet.publicKey,
-            toPubkey: token.publicKey,
-            lamports: 4039280,
-          }),
-        ],
-      });
-<<<<<<< HEAD
-      const client = new Token(
-        program.provider.connection,
-        mint.publicKey,
-        TOKEN_PROGRAM_ID,
-        wallet.payer
-      );
-      const account = await client.getAccountInfo(token.publicKey);
-      // @ts-expect-error
-      assert.strictEqual(account.state, 1);
-      assert.strictEqual(account.amount.toNumber(), 0);
-      assert.isTrue(account.isInitialized);
-      assert.isTrue(account.owner.equals(provider.wallet.publicKey));
-      assert.isTrue(account.mint.equals(mint.publicKey));
-=======
-      expect(false).to.be.true;
-    } catch (_err) {
-      assert.isTrue(_err instanceof AnchorError);
-      const err: AnchorError = _err;
-      assert.strictEqual(err.error.errorCode.number, 2015);
-    }
-  });
-
-  it("init_if_needed throws if token exists but has the wrong mint", async () => {
-    const mint = anchor.web3.Keypair.generate();
-    await program.rpc.testInitMint({
-      accounts: {
-        mint: mint.publicKey,
-        payer: provider.wallet.publicKey,
-        systemProgram: anchor.web3.SystemProgram.programId,
-        tokenProgram: TOKEN_PROGRAM_ID,
-      },
-      signers: [mint],
-    });
-
-    const mint2 = anchor.web3.Keypair.generate();
-    await program.rpc.testInitMint({
-      accounts: {
-        mint: mint2.publicKey,
-        payer: provider.wallet.publicKey,
-        systemProgram: anchor.web3.SystemProgram.programId,
-        tokenProgram: TOKEN_PROGRAM_ID,
-      },
-      signers: [mint2],
-    });
-
-    const token = anchor.web3.Keypair.generate();
-    await program.rpc.testInitToken({
-      accounts: {
-        token: token.publicKey,
-        mint: mint.publicKey,
-        payer: provider.wallet.publicKey,
-        systemProgram: anchor.web3.SystemProgram.programId,
-        tokenProgram: TOKEN_PROGRAM_ID,
-      },
-      signers: [token],
->>>>>>> ca7c3f0a
-    });
-
-    it("Can create a random token with prefunding under the rent exemption", async () => {
-      const token = anchor.web3.Keypair.generate();
-      await program.rpc.testInitToken({
-        accounts: {
-          token: token.publicKey,
-          mint: mint.publicKey,
-          payer: provider.wallet.publicKey,
-          systemProgram: anchor.web3.SystemProgram.programId,
-          tokenProgram: TOKEN_PROGRAM_ID,
-<<<<<<< HEAD
-          rent: anchor.web3.SYSVAR_RENT_PUBKEY,
-=======
-          authority: provider.wallet.publicKey,
->>>>>>> ca7c3f0a
-        },
-        signers: [token],
-        instructions: [
-          anchor.web3.SystemProgram.transfer({
-            fromPubkey: provider.wallet.publicKey,
-            toPubkey: token.publicKey,
-            lamports: 1,
-          }),
-        ],
-      });
-<<<<<<< HEAD
-      const client = new Token(
-        program.provider.connection,
-        mint.publicKey,
-        TOKEN_PROGRAM_ID,
-        wallet.payer
-      );
-      const account = await client.getAccountInfo(token.publicKey);
-      // @ts-expect-error
-      assert.strictEqual(account.state, 1);
-      assert.strictEqual(account.amount.toNumber(), 0);
-      assert.isTrue(account.isInitialized);
-      assert.isTrue(account.owner.equals(provider.wallet.publicKey));
-      assert.isTrue(account.mint.equals(mint.publicKey));
-    });
-
-    it("Can initialize multiple accounts via a composite payer", async () => {
-      const data1 = anchor.web3.Keypair.generate();
-      const data2 = anchor.web3.Keypair.generate();
-
-      const tx = await program.methods
-        .testCompositePayer()
-        .accounts({
-          composite: {
-            data: data1.publicKey,
-            payer: provider.wallet.publicKey,
-            systemProgram: anchor.web3.SystemProgram.programId,
-          },
-          data: data2.publicKey,
-          systemProgram: anchor.web3.SystemProgram.programId,
-        })
-        .signers([data1, data2])
-        .rpc();
-
-      const account1 = await program.account.dataI8.fetch(data1.publicKey);
-      assert.strictEqual(account1.data, 1);
-
-      const account2 = await program.account.data.fetch(data2.publicKey);
-      assert.strictEqual(account2.udata.toNumber(), 2);
-      assert.strictEqual(account2.idata.toNumber(), 3);
-    });
-
-    describe("associated_token constraints", () => {
-      let associatedToken = null;
-      // apparently cannot await here so doing it in the 'it' statements
-      let client = Token.createMint(
-        program.provider.connection,
-        wallet.payer,
-        provider.wallet.publicKey,
-        provider.wallet.publicKey,
-        9,
-        TOKEN_PROGRAM_ID
-      );
-
-      it("Can create an associated token account", async () => {
-        const localClient = await client;
-        associatedToken = await Token.getAssociatedTokenAddress(
-          ASSOCIATED_TOKEN_PROGRAM_ID,
-          TOKEN_PROGRAM_ID,
-          localClient.publicKey,
-          provider.wallet.publicKey
-        );
-
-        await program.rpc.testInitAssociatedToken({
-          accounts: {
-            token: associatedToken,
-            mint: localClient.publicKey,
-            payer: provider.wallet.publicKey,
-            rent: anchor.web3.SYSVAR_RENT_PUBKEY,
-            systemProgram: anchor.web3.SystemProgram.programId,
-            tokenProgram: TOKEN_PROGRAM_ID,
-            associatedTokenProgram: ASSOCIATED_TOKEN_PROGRAM_ID,
-          },
-        });
-
-        const account = await localClient.getAccountInfo(associatedToken);
-        // @ts-expect-error
-        assert.strictEqual(account.state, 1);
-        assert.strictEqual(account.amount.toNumber(), 0);
-        assert.isTrue(account.isInitialized);
-        assert.isTrue(account.owner.equals(provider.wallet.publicKey));
-        assert.isTrue(account.mint.equals(localClient.publicKey));
-      });
-
-      it("Can validate associated_token constraints", async () => {
-        const localClient = await client;
-        await program.rpc.testValidateAssociatedToken({
-          accounts: {
-            token: associatedToken,
-            mint: localClient.publicKey,
-            wallet: provider.wallet.publicKey,
-          },
-        });
-
-        let otherMint = await Token.createMint(
-          program.provider.connection,
-          wallet.payer,
-          provider.wallet.publicKey,
-          provider.wallet.publicKey,
-          9,
-          TOKEN_PROGRAM_ID
-        );
-
-        await nativeAssert.rejects(
-          async () => {
-            await program.rpc.testValidateAssociatedToken({
-              accounts: {
-                token: associatedToken,
-                mint: otherMint.publicKey,
-                wallet: provider.wallet.publicKey,
-              },
-            });
-          },
-          (err) => {
-            assert.strictEqual(err.error.errorCode.number, 2009);
-            return true;
-          }
-        );
-      });
-
-      it("associated_token constraints check do not allow authority change", async () => {
-        const localClient = await client;
-        await program.rpc.testValidateAssociatedToken({
-          accounts: {
-            token: associatedToken,
-            mint: localClient.publicKey,
-            wallet: provider.wallet.publicKey,
-          },
-        });
-
-        await localClient.setAuthority(
-          associatedToken,
-          anchor.web3.Keypair.generate().publicKey,
-          "AccountOwner",
-          wallet.payer,
-          []
-        );
-
-        await nativeAssert.rejects(
-          async () => {
-            await program.rpc.testValidateAssociatedToken({
-              accounts: {
-                token: associatedToken,
-                mint: localClient.publicKey,
-                wallet: provider.wallet.publicKey,
-              },
-            });
-          },
-          (err) => {
-            assert.strictEqual(err.error.errorCode.number, 2015);
-            return true;
-          }
-        );
-      });
-=======
-      expect(false).to.be.true;
-    } catch (_err) {
-      assert.isTrue(_err instanceof AnchorError);
-      const err: AnchorError = _err;
-      assert.strictEqual(err.error.errorCode.number, 2014);
-    }
-  });
-
-  it("init_if_needed throws if associated token exists but has the wrong owner", async () => {
-    const mint = Keypair.generate();
-    await program.rpc.testInitMint({
-      accounts: {
-        mint: mint.publicKey,
-        payer: provider.wallet.publicKey,
-        systemProgram: SystemProgram.programId,
-        tokenProgram: TOKEN_PROGRAM_ID,
-      },
-      signers: [mint],
-    });
-
-    const associatedToken = await Token.getAssociatedTokenAddress(
-      ASSOCIATED_TOKEN_PROGRAM_ID,
-      TOKEN_PROGRAM_ID,
-      mint.publicKey,
-      provider.wallet.publicKey
-    );
-
-    await program.rpc.testInitAssociatedToken({
-      accounts: {
-        token: associatedToken,
-        mint: mint.publicKey,
-        payer: provider.wallet.publicKey,
-        systemProgram: anchor.web3.SystemProgram.programId,
-        tokenProgram: TOKEN_PROGRAM_ID,
-        associatedTokenProgram: ASSOCIATED_TOKEN_PROGRAM_ID,
-      },
->>>>>>> ca7c3f0a
-    });
-
-    it("Can fetch all accounts of a given type", async () => {
-      // Initialize the accounts.
-      const data1 = anchor.web3.Keypair.generate();
-      const data2 = anchor.web3.Keypair.generate();
-      const data3 = anchor.web3.Keypair.generate();
-      const data4 = anchor.web3.Keypair.generate();
-      // Initialize filterable data.
-      const filterable1 = anchor.web3.Keypair.generate().publicKey;
-      const filterable2 = anchor.web3.Keypair.generate().publicKey;
-      // Set up a secondary wallet and program.
-      const anotherProvider = new anchor.AnchorProvider(
-        program.provider.connection,
-        new anchor.Wallet(anchor.web3.Keypair.generate()),
-        { commitment: program.provider.connection.commitment }
-      );
-      const anotherProgram = new anchor.Program(
-        miscIdl,
-        program.programId,
-        anotherProvider
-      );
-      // Request airdrop for secondary wallet.
-      const signature = await program.provider.connection.requestAirdrop(
-        anotherProvider.wallet.publicKey,
-        anchor.web3.LAMPORTS_PER_SOL
-      );
-      await program.provider.connection.confirmTransaction(signature);
-      // Create all the accounts.
-      await Promise.all([
-        program.rpc.testFetchAll(filterable1, {
-          accounts: {
-            data: data1.publicKey,
-            authority: provider.wallet.publicKey,
-            systemProgram: anchor.web3.SystemProgram.programId,
-          },
-          signers: [data1],
-        }),
-        program.rpc.testFetchAll(filterable1, {
-          accounts: {
-            data: data2.publicKey,
-            authority: provider.wallet.publicKey,
-            systemProgram: anchor.web3.SystemProgram.programId,
-          },
-          signers: [data2],
-        }),
-        program.rpc.testFetchAll(filterable2, {
-          accounts: {
-            data: data3.publicKey,
-            authority: provider.wallet.publicKey,
-            systemProgram: anchor.web3.SystemProgram.programId,
-          },
-          signers: [data3],
-        }),
-        anotherProgram.rpc.testFetchAll(filterable1, {
-          accounts: {
-            data: data4.publicKey,
-            authority: anotherProvider.wallet.publicKey,
-            systemProgram: anchor.web3.SystemProgram.programId,
-          },
-          signers: [data4],
-        }),
-      ]);
-      // Call for multiple kinds of .all.
-      const allAccounts = await program.account.dataWithFilter.all();
-      const allAccountsFilteredByBuffer =
-        await program.account.dataWithFilter.all(
-          provider.wallet.publicKey.toBuffer()
-        );
-      const allAccountsFilteredByProgramFilters1 =
-        await program.account.dataWithFilter.all([
-          {
-            memcmp: {
-              offset: 8,
-              bytes: provider.wallet.publicKey.toBase58(),
-            },
-          },
-          { memcmp: { offset: 40, bytes: filterable1.toBase58() } },
-        ]);
-      const allAccountsFilteredByProgramFilters2 =
-        await program.account.dataWithFilter.all([
-          {
-            memcmp: {
-              offset: 8,
-              bytes: provider.wallet.publicKey.toBase58(),
-            },
-          },
-          { memcmp: { offset: 40, bytes: filterable2.toBase58() } },
-        ]);
-      // Without filters there should be 4 accounts.
-      assert.lengthOf(allAccounts, 4);
-      // Filtering by main wallet there should be 3 accounts.
-      assert.lengthOf(allAccountsFilteredByBuffer, 3);
-      // Filtering all the main wallet accounts and matching the filterable1 value
-      // results in a 2 accounts.
-      assert.lengthOf(allAccountsFilteredByProgramFilters1, 2);
-      // Filtering all the main wallet accounts and matching the filterable2 value
-      // results in 1 account.
-      assert.lengthOf(allAccountsFilteredByProgramFilters2, 1);
-    });
-
-    it("Can use pdas with empty seeds", async () => {
-      const [pda, bump] = await PublicKey.findProgramAddress(
-        [],
-        program.programId
-      );
-
-      await program.rpc.testInitWithEmptySeeds({
-        accounts: {
-<<<<<<< HEAD
-          pda: pda,
-          authority: provider.wallet.publicKey,
-=======
-          token: associatedToken,
-          mint: mint.publicKey,
-          payer: provider.wallet.publicKey,
->>>>>>> ca7c3f0a
-          systemProgram: anchor.web3.SystemProgram.programId,
-        },
-      });
-<<<<<<< HEAD
-      await program.rpc.testEmptySeedsConstraint({
-        accounts: {
-          pda: pda,
-        },
-      });
-
-      const [pda2] = await PublicKey.findProgramAddress(
-        [anchor.utils.bytes.utf8.encode("non-empty")],
-        program.programId
-      );
-      await nativeAssert.rejects(
-        program.rpc.testEmptySeedsConstraint({
-          accounts: {
-            pda: pda2,
-          },
-        }),
-        (err) => {
-          assert.equal(err.error.errorCode.number, 2006);
-          return true;
-        }
-      );
-    });
-
-    const ifNeededAcc = anchor.web3.Keypair.generate();
-=======
-      expect(false).to.be.true;
-    } catch (_err) {
-      assert.isTrue(_err instanceof AnchorError);
-      const err: AnchorError = _err;
-      assert.strictEqual(err.error.errorCode.number, 2015);
-    }
-  });
-
-  it("init_if_needed throws if associated token exists but has the wrong mint", async () => {
-    const mint = anchor.web3.Keypair.generate();
-    await program.rpc.testInitMint({
-      accounts: {
-        mint: mint.publicKey,
-        payer: provider.wallet.publicKey,
-        systemProgram: anchor.web3.SystemProgram.programId,
-        tokenProgram: TOKEN_PROGRAM_ID,
-      },
-      signers: [mint],
-    });
-
-    const mint2 = anchor.web3.Keypair.generate();
-    await program.rpc.testInitMint({
-      accounts: {
-        mint: mint2.publicKey,
-        payer: provider.wallet.publicKey,
-        systemProgram: anchor.web3.SystemProgram.programId,
-        tokenProgram: TOKEN_PROGRAM_ID,
-      },
-      signers: [mint2],
-    });
-
-    const associatedToken = await Token.getAssociatedTokenAddress(
-      ASSOCIATED_TOKEN_PROGRAM_ID,
-      TOKEN_PROGRAM_ID,
-      mint.publicKey,
-      provider.wallet.publicKey
-    );
-
-    await program.rpc.testInitAssociatedToken({
-      accounts: {
-        token: associatedToken,
-        mint: mint.publicKey,
-        payer: provider.wallet.publicKey,
-        systemProgram: anchor.web3.SystemProgram.programId,
-        tokenProgram: TOKEN_PROGRAM_ID,
-        associatedTokenProgram: ASSOCIATED_TOKEN_PROGRAM_ID,
-      },
-    });
->>>>>>> ca7c3f0a
-
-    it("Can init if needed a new account", async () => {
-      await program.rpc.testInitIfNeeded(1, {
-        accounts: {
-<<<<<<< HEAD
-          data: ifNeededAcc.publicKey,
-=======
-          token: associatedToken,
-          mint: mint2.publicKey,
-          payer: provider.wallet.publicKey,
->>>>>>> ca7c3f0a
-          systemProgram: anchor.web3.SystemProgram.programId,
-          payer: provider.wallet.publicKey,
-        },
-        signers: [ifNeededAcc],
-      });
-<<<<<<< HEAD
-      const account = await program.account.dataU16.fetch(
-        ifNeededAcc.publicKey
-      );
-      assert.strictEqual(account.data, 1);
-    });
-
-    it("Can init if needed a previously created account", async () => {
-      await program.rpc.testInitIfNeeded(3, {
-        accounts: {
-          data: ifNeededAcc.publicKey,
-          systemProgram: anchor.web3.SystemProgram.programId,
-          payer: provider.wallet.publicKey,
-        },
-        signers: [ifNeededAcc],
-      });
-      const account = await program.account.dataU16.fetch(
-        ifNeededAcc.publicKey
-      );
-      assert.strictEqual(account.data, 3);
-    });
-
-    it("Can use const for array size", async () => {
-      const data = anchor.web3.Keypair.generate();
-      const tx = await program.rpc.testConstArraySize(99, {
-        accounts: {
-          data: data.publicKey,
-        },
-        signers: [data],
-        instructions: [
-          await program.account.dataConstArraySize.createInstruction(data),
-        ],
-      });
-      const dataAccount = await program.account.dataConstArraySize.fetch(
-        data.publicKey
-      );
-      assert.deepStrictEqual(dataAccount.data, [99, ...new Array(9).fill(0)]);
-=======
-      expect(false).to.be.true;
-    } catch (_err) {
-      assert.isTrue(_err instanceof AnchorError);
-      const err: AnchorError = _err;
-      assert.strictEqual(err.error.errorCode.number, 2014);
-    }
-  });
-
-  it("init_if_needed throws if token exists with correct owner and mint but is not the ATA", async () => {
-    const mint = anchor.web3.Keypair.generate();
-    await program.rpc.testInitMint({
-      accounts: {
-        mint: mint.publicKey,
-        payer: provider.wallet.publicKey,
-        systemProgram: anchor.web3.SystemProgram.programId,
-        tokenProgram: TOKEN_PROGRAM_ID,
-      },
-      signers: [mint],
-    });
-
-    const associatedToken = await Token.getAssociatedTokenAddress(
-      ASSOCIATED_TOKEN_PROGRAM_ID,
-      TOKEN_PROGRAM_ID,
-      mint.publicKey,
-      provider.wallet.publicKey
-    );
-
-    await program.rpc.testInitAssociatedToken({
-      accounts: {
-        token: associatedToken,
-        mint: mint.publicKey,
-        payer: provider.wallet.publicKey,
-        systemProgram: anchor.web3.SystemProgram.programId,
-        tokenProgram: TOKEN_PROGRAM_ID,
-        associatedTokenProgram: ASSOCIATED_TOKEN_PROGRAM_ID,
-      },
-    });
-
-    const token = anchor.web3.Keypair.generate();
-    await program.rpc.testInitToken({
-      accounts: {
-        token: token.publicKey,
-        mint: mint.publicKey,
-        payer: provider.wallet.publicKey,
-        systemProgram: anchor.web3.SystemProgram.programId,
-        tokenProgram: TOKEN_PROGRAM_ID,
-      },
-      signers: [token],
->>>>>>> ca7c3f0a
-    });
-
-    it("Can use const for instruction data size", async () => {
-      const data = anchor.web3.Keypair.generate();
-      const dataArray = [99, ...new Array(9).fill(0)];
-      const tx = await program.rpc.testConstIxDataSize(dataArray, {
-        accounts: {
-<<<<<<< HEAD
-          data: data.publicKey,
-=======
-          token: token.publicKey,
-          mint: mint.publicKey,
-          payer: provider.wallet.publicKey,
-          systemProgram: anchor.web3.SystemProgram.programId,
-          tokenProgram: TOKEN_PROGRAM_ID,
-          associatedTokenProgram: ASSOCIATED_TOKEN_PROGRAM_ID,
-          authority: provider.wallet.publicKey,
->>>>>>> ca7c3f0a
-        },
-        signers: [data],
-        instructions: [
-          await program.account.dataConstArraySize.createInstruction(data),
-        ],
-      });
-      const dataAccount = await program.account.dataConstArraySize.fetch(
-        data.publicKey
-      );
-      assert.deepStrictEqual(dataAccount.data, dataArray);
-    });
-
-    it("Should include BASE const in IDL", async () => {
-      assert.isDefined(
-        miscIdl.constants.find(
-          (c) =>
-            c.name === "BASE" && c.type === "u128" && c.value === "1_000_000"
-        )
-      );
-    });
-
-    it("Should include DECIMALS const in IDL", async () => {
-      assert.isDefined(
-        miscIdl.constants.find(
-          (c) => c.name === "DECIMALS" && c.type === "u8" && c.value === "6"
-        )
-      );
-    });
-
-    it("Should not include NO_IDL const in IDL", async () => {
-      assert.isUndefined(miscIdl.constants.find((c) => c.name === "NO_IDL"));
-    });
-
-    it("init_if_needed throws if account exists but is not owned by the expected program", async () => {
-      const newAcc = await anchor.web3.PublicKey.findProgramAddress(
-        [utf8.encode("hello")],
-        program.programId
-      );
-      await program.rpc.testInitIfNeededChecksOwner({
-        accounts: {
-          data: newAcc[0],
-          systemProgram: anchor.web3.SystemProgram.programId,
-          payer: provider.wallet.publicKey,
-          owner: program.programId,
-        },
-      });
-
-      try {
-        await program.rpc.testInitIfNeededChecksOwner({
-          accounts: {
-            data: newAcc[0],
-            systemProgram: anchor.web3.SystemProgram.programId,
-            payer: provider.wallet.publicKey,
-            owner: anchor.web3.Keypair.generate().publicKey,
-          },
-        });
-        expect(false).to.be.true;
-      } catch (_err) {
-        assert.isTrue(_err instanceof AnchorError);
-        const err: AnchorError = _err;
-        assert.strictEqual(err.error.errorCode.number, 2004);
-      }
-    });
-
-    it("init_if_needed throws if pda account exists but does not have the expected seeds", async () => {
-      const newAcc = await anchor.web3.PublicKey.findProgramAddress(
-        [utf8.encode("nothello")],
-        program.programId
-      );
-      await program.rpc.testInitIfNeededChecksSeeds("nothello", {
-        accounts: {
-          data: newAcc[0],
-          systemProgram: anchor.web3.SystemProgram.programId,
-          payer: provider.wallet.publicKey,
-        },
-      });
-
-      // this will throw if it is not a proper PDA
-      // we need this so we know that the following tx failed
-      // not because it couldn't create this pda
-      // but because the two pdas were different
-      anchor.web3.PublicKey.createProgramAddress(
-        [utf8.encode("hello")],
-        program.programId
-      );
-
-      try {
-        await program.rpc.testInitIfNeededChecksSeeds("hello", {
-          accounts: {
-            data: newAcc[0],
-            systemProgram: anchor.web3.SystemProgram.programId,
-            payer: provider.wallet.publicKey,
-          },
-        });
-        expect(false).to.be.true;
-      } catch (_err) {
-        assert.isTrue(_err instanceof AnchorError);
-        const err: AnchorError = _err;
-        assert.strictEqual(err.error.errorCode.number, 2006);
-      }
-    });
-
-    it("init_if_needed throws if account exists but is not the expected space", async () => {
-      const newAcc = anchor.web3.Keypair.generate();
-      const _irrelevantForTest = 3;
-      await program.rpc.initWithSpace(_irrelevantForTest, {
-        accounts: {
-          data: newAcc.publicKey,
-          systemProgram: anchor.web3.SystemProgram.programId,
-          payer: provider.wallet.publicKey,
-        },
-        signers: [newAcc],
-      });
-
-      try {
-        await program.rpc.testInitIfNeeded(_irrelevantForTest, {
-          accounts: {
-            data: newAcc.publicKey,
-            systemProgram: anchor.web3.SystemProgram.programId,
-            payer: provider.wallet.publicKey,
-          },
-          signers: [newAcc],
-        });
-        expect(false).to.be.true;
-      } catch (_err) {
-        assert.isTrue(_err instanceof AnchorError);
-        const err: AnchorError = _err;
-        assert.strictEqual(err.error.errorCode.number, 2019);
-      }
-    });
-
-    it("init_if_needed throws if mint exists but has the wrong mint authority", async () => {
-      const mint = anchor.web3.Keypair.generate();
-      await program.rpc.testInitMint({
-        accounts: {
-          mint: mint.publicKey,
-          payer: provider.wallet.publicKey,
-          systemProgram: anchor.web3.SystemProgram.programId,
-          tokenProgram: TOKEN_PROGRAM_ID,
-          rent: anchor.web3.SYSVAR_RENT_PUBKEY,
-        },
-        signers: [mint],
-      });
-
-      try {
-        await program.rpc.testInitMintIfNeeded(6, {
-          accounts: {
-            mint: mint.publicKey,
-            payer: provider.wallet.publicKey,
-            systemProgram: anchor.web3.SystemProgram.programId,
-            tokenProgram: TOKEN_PROGRAM_ID,
-            rent: anchor.web3.SYSVAR_RENT_PUBKEY,
-            mintAuthority: anchor.web3.Keypair.generate().publicKey,
-            freezeAuthority: provider.wallet.publicKey,
-          },
-          signers: [mint],
-        });
-        expect(false).to.be.true;
-      } catch (_err) {
-        assert.isTrue(_err instanceof AnchorError);
-        const err: AnchorError = _err;
-        assert.strictEqual(err.error.errorCode.number, 2016);
-      }
-    });
-
-    it("init_if_needed throws if mint exists but has the wrong freeze authority", async () => {
-      const mint = anchor.web3.Keypair.generate();
-      await program.rpc.testInitMint({
-        accounts: {
-          mint: mint.publicKey,
-          payer: provider.wallet.publicKey,
-          systemProgram: anchor.web3.SystemProgram.programId,
-          tokenProgram: TOKEN_PROGRAM_ID,
-        },
-        signers: [mint],
-      });
-
-<<<<<<< HEAD
-      try {
-        await program.rpc.testInitMintIfNeeded(6, {
-          accounts: {
-            mint: mint.publicKey,
-            payer: provider.wallet.publicKey,
-            systemProgram: anchor.web3.SystemProgram.programId,
-            tokenProgram: TOKEN_PROGRAM_ID,
-            rent: anchor.web3.SYSVAR_RENT_PUBKEY,
-            mintAuthority: provider.wallet.publicKey,
-            freezeAuthority: anchor.web3.Keypair.generate().publicKey,
-          },
-          signers: [mint],
-        });
-        expect(false).to.be.true;
-      } catch (_err) {
-        assert.isTrue(_err instanceof AnchorError);
-        const err: AnchorError = _err;
-        assert.strictEqual(err.error.errorCode.number, 2017);
-      }
-=======
-      const token = anchor.web3.Keypair.generate();
-      await program.rpc.testInitToken({
-        accounts: {
-          token: token.publicKey,
-          mint: mint.publicKey,
-          payer: provider.wallet.publicKey,
-          systemProgram: anchor.web3.SystemProgram.programId,
-          tokenProgram: TOKEN_PROGRAM_ID,
-        },
-        signers: [token],
-      });
-      await program.rpc.testTokenConstraint({
-        accounts: {
-          token: token.publicKey,
-          mint: mint.publicKey,
-          payer: provider.wallet.publicKey,
-        },
-      });
-      const mintAccount = new Token(
-        program.provider.connection,
-        mint.publicKey,
-        TOKEN_PROGRAM_ID,
-        wallet.payer
-      );
-      const account = await mintAccount.getAccountInfo(token.publicKey);
-      assert.isTrue(account.owner.equals(provider.wallet.publicKey));
-      assert.isTrue(account.mint.equals(mint.publicKey));
->>>>>>> ca7c3f0a
-    });
-
-    it("init_if_needed throws if mint exists but has the wrong decimals", async () => {
-      const mint = anchor.web3.Keypair.generate();
-      await program.rpc.testInitMint({
-        accounts: {
-          mint: mint.publicKey,
-          payer: provider.wallet.publicKey,
-          systemProgram: anchor.web3.SystemProgram.programId,
-          tokenProgram: TOKEN_PROGRAM_ID,
-        },
-        signers: [mint],
-      });
-
-<<<<<<< HEAD
-      try {
-        await program.rpc.testInitMintIfNeeded(9, {
-          accounts: {
-            mint: mint.publicKey,
-            payer: provider.wallet.publicKey,
-            systemProgram: anchor.web3.SystemProgram.programId,
-            tokenProgram: TOKEN_PROGRAM_ID,
-            rent: anchor.web3.SYSVAR_RENT_PUBKEY,
-            mintAuthority: provider.wallet.publicKey,
-            freezeAuthority: provider.wallet.publicKey,
-          },
-          signers: [mint],
-        });
-        expect(false).to.be.true;
-      } catch (_err) {
-        assert.isTrue(_err instanceof AnchorError);
-        const err: AnchorError = _err;
-        assert.strictEqual(err.error.errorCode.number, 2018);
-      }
-=======
-      const token = anchor.web3.Keypair.generate();
-      await program.rpc.testInitToken({
-        accounts: {
-          token: token.publicKey,
-          mint: mint.publicKey,
-          payer: provider.wallet.publicKey,
-          systemProgram: anchor.web3.SystemProgram.programId,
-          tokenProgram: TOKEN_PROGRAM_ID,
-        },
-        signers: [token],
-      });
-      await program.rpc.testOnlyAuthConstraint({
-        accounts: {
-          token: token.publicKey,
-          mint: mint.publicKey,
-          payer: provider.wallet.publicKey,
-        },
-      });
-      const mintAccount = new Token(
-        program.provider.connection,
-        mint.publicKey,
-        TOKEN_PROGRAM_ID,
-        wallet.payer
-      );
-      const account = await mintAccount.getAccountInfo(token.publicKey);
-      assert.isTrue(account.owner.equals(provider.wallet.publicKey));
->>>>>>> ca7c3f0a
-    });
-
-    it("init_if_needed throws if token exists but has the wrong owner", async () => {
-      const mint = anchor.web3.Keypair.generate();
-      await program.rpc.testInitMint({
-        accounts: {
-          mint: mint.publicKey,
-          payer: provider.wallet.publicKey,
-          systemProgram: anchor.web3.SystemProgram.programId,
-          tokenProgram: TOKEN_PROGRAM_ID,
-        },
-        signers: [mint],
-      });
-
-      const token = anchor.web3.Keypair.generate();
-      await program.rpc.testInitToken({
-        accounts: {
-          token: token.publicKey,
-          mint: mint.publicKey,
-          payer: provider.wallet.publicKey,
-          systemProgram: anchor.web3.SystemProgram.programId,
-          tokenProgram: TOKEN_PROGRAM_ID,
-        },
-        signers: [token],
-      });
-
-      try {
-        await program.rpc.testInitTokenIfNeeded({
-          accounts: {
-            token: token.publicKey,
-            mint: mint.publicKey,
-            payer: provider.wallet.publicKey,
-            systemProgram: anchor.web3.SystemProgram.programId,
-            tokenProgram: TOKEN_PROGRAM_ID,
-            rent: anchor.web3.SYSVAR_RENT_PUBKEY,
-            authority: anchor.web3.Keypair.generate().publicKey,
-          },
-          signers: [token],
-        });
-        expect(false).to.be.true;
-      } catch (_err) {
-        assert.isTrue(_err instanceof AnchorError);
-        const err: AnchorError = _err;
-        assert.strictEqual(err.error.errorCode.number, 2015);
-      }
-    });
-
-    it("init_if_needed throws if token exists but has the wrong mint", async () => {
-      const mint = anchor.web3.Keypair.generate();
-      await program.rpc.testInitMint({
-        accounts: {
-          mint: mint.publicKey,
-          payer: provider.wallet.publicKey,
-          systemProgram: anchor.web3.SystemProgram.programId,
-          tokenProgram: TOKEN_PROGRAM_ID,
-        },
-        signers: [mint],
-      });
-
-      const mint2 = anchor.web3.Keypair.generate();
-      await program.rpc.testInitMint({
-        accounts: {
-          mint: mint2.publicKey,
-          payer: provider.wallet.publicKey,
-          systemProgram: anchor.web3.SystemProgram.programId,
-          tokenProgram: TOKEN_PROGRAM_ID,
-        },
-        signers: [mint2],
-      });
-
-      const token = anchor.web3.Keypair.generate();
-      await program.rpc.testInitToken({
-        accounts: {
-          token: token.publicKey,
-          mint: mint.publicKey,
-          payer: provider.wallet.publicKey,
-          systemProgram: anchor.web3.SystemProgram.programId,
-          tokenProgram: TOKEN_PROGRAM_ID,
-        },
-        signers: [token],
-      });
-
-      try {
-        await program.rpc.testInitTokenIfNeeded({
-          accounts: {
-            token: token.publicKey,
-            mint: mint2.publicKey,
-            payer: provider.wallet.publicKey,
-            systemProgram: anchor.web3.SystemProgram.programId,
-            tokenProgram: TOKEN_PROGRAM_ID,
-            rent: anchor.web3.SYSVAR_RENT_PUBKEY,
-            authority: provider.wallet.publicKey,
-          },
-          signers: [token],
-        });
-        expect(false).to.be.true;
-      } catch (_err) {
-        assert.isTrue(_err instanceof AnchorError);
-        const err: AnchorError = _err;
-        assert.strictEqual(err.error.errorCode.number, 2014);
-      }
-    });
-
-    it("init_if_needed throws if associated token exists but has the wrong owner", async () => {
-      const mint = Keypair.generate();
-      await program.rpc.testInitMint({
-        accounts: {
-          mint: mint.publicKey,
-          payer: provider.wallet.publicKey,
-          systemProgram: SystemProgram.programId,
-          tokenProgram: TOKEN_PROGRAM_ID,
-<<<<<<< HEAD
-          rent: SYSVAR_RENT_PUBKEY,
-=======
->>>>>>> ca7c3f0a
-        },
-        signers: [mint],
-      });
-
-      const associatedToken = await Token.getAssociatedTokenAddress(
-        ASSOCIATED_TOKEN_PROGRAM_ID,
-        TOKEN_PROGRAM_ID,
-        mint.publicKey,
-        provider.wallet.publicKey
-      );
-
-      await program.rpc.testInitAssociatedToken({
-        accounts: {
-          token: associatedToken,
-          mint: mint.publicKey,
-          payer: provider.wallet.publicKey,
-          rent: anchor.web3.SYSVAR_RENT_PUBKEY,
-          systemProgram: anchor.web3.SystemProgram.programId,
-          tokenProgram: TOKEN_PROGRAM_ID,
-<<<<<<< HEAD
-          associatedTokenProgram: ASSOCIATED_TOKEN_PROGRAM_ID,
-=======
->>>>>>> ca7c3f0a
-        },
-      });
-
-      try {
-        await program.rpc.testInitAssociatedTokenIfNeeded({
-          accounts: {
-            token: associatedToken,
-            mint: mint.publicKey,
-            payer: provider.wallet.publicKey,
-            rent: anchor.web3.SYSVAR_RENT_PUBKEY,
-            systemProgram: anchor.web3.SystemProgram.programId,
-            tokenProgram: TOKEN_PROGRAM_ID,
-            associatedTokenProgram: ASSOCIATED_TOKEN_PROGRAM_ID,
-            authority: anchor.web3.Keypair.generate().publicKey,
-          },
-        });
-        expect(false).to.be.true;
-      } catch (_err) {
-        assert.isTrue(_err instanceof AnchorError);
-        const err: AnchorError = _err;
-        assert.strictEqual(err.error.errorCode.number, 2015);
-      }
-    });
-
-    it("init_if_needed throws if associated token exists but has the wrong mint", async () => {
-      const mint = anchor.web3.Keypair.generate();
-      await program.rpc.testInitMint({
-        accounts: {
-          mint: mint.publicKey,
-          payer: provider.wallet.publicKey,
-          systemProgram: anchor.web3.SystemProgram.programId,
-          tokenProgram: TOKEN_PROGRAM_ID,
-        },
-        signers: [mint],
-      });
-
-      const mint2 = anchor.web3.Keypair.generate();
-      await program.rpc.testInitMint({
-        accounts: {
-          mint: mint2.publicKey,
-          payer: provider.wallet.publicKey,
-          systemProgram: anchor.web3.SystemProgram.programId,
-          tokenProgram: TOKEN_PROGRAM_ID,
-        },
-        signers: [mint2],
-      });
-
-      const associatedToken = await Token.getAssociatedTokenAddress(
-        ASSOCIATED_TOKEN_PROGRAM_ID,
-        TOKEN_PROGRAM_ID,
-        mint.publicKey,
-        provider.wallet.publicKey
-      );
-
-      const txn = await program.rpc.testInitAssociatedToken({
-        accounts: {
-          token: associatedToken,
-          mint: mint.publicKey,
-          payer: provider.wallet.publicKey,
-          rent: anchor.web3.SYSVAR_RENT_PUBKEY,
-          systemProgram: anchor.web3.SystemProgram.programId,
-          tokenProgram: TOKEN_PROGRAM_ID,
-<<<<<<< HEAD
-          associatedTokenProgram: ASSOCIATED_TOKEN_PROGRAM_ID,
-=======
->>>>>>> ca7c3f0a
-        },
-      });
-      console.log("InitAssocToken:", txn);
-
-      try {
-        await program.rpc.testInitAssociatedTokenIfNeeded({
-          accounts: {
-            token: associatedToken,
-            mint: mint2.publicKey,
-            payer: provider.wallet.publicKey,
-            rent: anchor.web3.SYSVAR_RENT_PUBKEY,
-            systemProgram: anchor.web3.SystemProgram.programId,
-            tokenProgram: TOKEN_PROGRAM_ID,
-            associatedTokenProgram: ASSOCIATED_TOKEN_PROGRAM_ID,
-            authority: provider.wallet.publicKey,
-          },
-        });
-        expect(false).to.be.true;
-      } catch (_err) {
-        assert.isTrue(_err instanceof AnchorError);
-        const err: AnchorError = _err;
-        assert.strictEqual(err.error.errorCode.number, 2014);
-      }
-    });
-
-    it("init_if_needed throws if token exists with correct owner and mint but is not the ATA", async () => {
-      const mint = anchor.web3.Keypair.generate();
-      await program.rpc.testInitMint({
-        accounts: {
-          mint: mint.publicKey,
-          payer: provider.wallet.publicKey,
-          systemProgram: anchor.web3.SystemProgram.programId,
-          tokenProgram: TOKEN_PROGRAM_ID,
-        },
-        signers: [mint],
-      });
-
-      const associatedToken = await Token.getAssociatedTokenAddress(
-        ASSOCIATED_TOKEN_PROGRAM_ID,
-        TOKEN_PROGRAM_ID,
-        mint.publicKey,
-        provider.wallet.publicKey
-      );
-
-      await program.rpc.testInitAssociatedToken({
-        accounts: {
-          token: associatedToken,
-          mint: mint.publicKey,
-          payer: provider.wallet.publicKey,
-          rent: anchor.web3.SYSVAR_RENT_PUBKEY,
-          systemProgram: anchor.web3.SystemProgram.programId,
-          tokenProgram: TOKEN_PROGRAM_ID,
-<<<<<<< HEAD
-          associatedTokenProgram: ASSOCIATED_TOKEN_PROGRAM_ID,
-=======
->>>>>>> ca7c3f0a
-        },
-      });
-
-      const token = anchor.web3.Keypair.generate();
-      await program.rpc.testInitToken({
-        accounts: {
-          token: token.publicKey,
-          mint: mint.publicKey,
-          payer: provider.wallet.publicKey,
-          systemProgram: anchor.web3.SystemProgram.programId,
-          tokenProgram: TOKEN_PROGRAM_ID,
-        },
-        signers: [token],
-      });
-
-      try {
-        await program.rpc.testInitAssociatedTokenIfNeeded({
-          accounts: {
-            token: token.publicKey,
-            mint: mint.publicKey,
-            payer: provider.wallet.publicKey,
-            rent: anchor.web3.SYSVAR_RENT_PUBKEY,
-            systemProgram: anchor.web3.SystemProgram.programId,
-            tokenProgram: TOKEN_PROGRAM_ID,
-            associatedTokenProgram: ASSOCIATED_TOKEN_PROGRAM_ID,
-            authority: provider.wallet.publicKey,
-          },
-        });
-        expect(false).to.be.true;
-      } catch (_err) {
-        assert.isTrue(_err instanceof AnchorError);
-        const err: AnchorError = _err;
-        assert.strictEqual(err.error.errorCode.number, 3014);
-      }
-    });
-
-    it("Can use multidimensional array", async () => {
-      const array2d = new Array(10).fill(new Array(10).fill(99));
-      const data = anchor.web3.Keypair.generate();
-      await program.rpc.testMultidimensionalArray(array2d, {
-        accounts: {
-<<<<<<< HEAD
-          data: data.publicKey,
-=======
-          mint: mint.publicKey,
-          payer: provider.wallet.publicKey,
-          systemProgram: anchor.web3.SystemProgram.programId,
-          tokenProgram: TOKEN_PROGRAM_ID,
->>>>>>> ca7c3f0a
-        },
-        signers: [data],
-        instructions: [
-          await program.account.dataMultidimensionalArray.createInstruction(
-            data
-          ),
-        ],
-      });
-      const dataAccount = await program.account.dataMultidimensionalArray.fetch(
-        data.publicKey
-      );
-      assert.deepStrictEqual(dataAccount.data, array2d);
-    });
-
-    it("Can use multidimensional array with const sizes", async () => {
-      const array2d = new Array(10).fill(new Array(11).fill(22));
-      const data = anchor.web3.Keypair.generate();
-      await program.rpc.testMultidimensionalArrayConstSizes(array2d, {
-        accounts: {
-          data: data.publicKey,
-        },
-        signers: [data],
-        instructions: [
-          await program.account.dataMultidimensionalArrayConstSizes.createInstruction(
-            data
-          ),
-        ],
-      });
-      const dataAccount =
-        await program.account.dataMultidimensionalArrayConstSizes.fetch(
-          data.publicKey
-        );
-      assert.deepStrictEqual(dataAccount.data, array2d);
-    });
-
-    describe("Can validate PDAs derived from other program ids", () => {
-      it("With bumps using create_program_address", async () => {
-        const [firstPDA, firstBump] =
-          await anchor.web3.PublicKey.findProgramAddress(
-            [anchor.utils.bytes.utf8.encode("seed")],
-            ASSOCIATED_TOKEN_PROGRAM_ID
-          );
-        const [secondPDA, secondBump] =
-          await anchor.web3.PublicKey.findProgramAddress(
-            [anchor.utils.bytes.utf8.encode("seed")],
-            program.programId
-          );
-
-        // correct bump but wrong address
-        const wrongAddress = anchor.web3.Keypair.generate().publicKey;
-        try {
-          await program.rpc.testProgramIdConstraint(firstBump, secondBump, {
-            accounts: {
-              first: wrongAddress,
-              second: secondPDA,
-            },
-          });
-          expect(false).to.be.true;
-        } catch (_err) {
-          assert.isTrue(_err instanceof AnchorError);
-          const err: AnchorError = _err;
-          assert.strictEqual(err.error.errorCode.number, 2006);
-        }
-
-        // matching bump seed for wrong address but derived from wrong program
-        try {
-          await program.rpc.testProgramIdConstraint(secondBump, secondBump, {
-            accounts: {
-              first: secondPDA,
-              second: secondPDA,
-            },
-          });
-          expect(false).to.be.true;
-        } catch (_err) {
-          assert.isTrue(_err instanceof AnchorError);
-          const err: AnchorError = _err;
-          assert.strictEqual(err.error.errorCode.number, 2006);
-        }
-
-        // correct inputs should lead to successful tx
-        await program.rpc.testProgramIdConstraint(firstBump, secondBump, {
-          accounts: {
-            first: firstPDA,
-            second: secondPDA,
-          },
-        });
-      });
-
-      it("With bumps using find_program_address", async () => {
-        const firstPDA = (
-          await anchor.web3.PublicKey.findProgramAddress(
-            [anchor.utils.bytes.utf8.encode("seed")],
-            ASSOCIATED_TOKEN_PROGRAM_ID
-          )
-        )[0];
-        const secondPDA = (
-          await anchor.web3.PublicKey.findProgramAddress(
-            [anchor.utils.bytes.utf8.encode("seed")],
-            program.programId
-          )
-        )[0];
-
-        // random wrong address
-        const wrongAddress = anchor.web3.Keypair.generate().publicKey;
-        try {
-          await program.rpc.testProgramIdConstraintFindPda({
-            accounts: {
-              first: wrongAddress,
-              second: secondPDA,
-            },
-          });
-          expect(false).to.be.true;
-        } catch (_err) {
-          assert.isTrue(_err instanceof AnchorError);
-          const err: AnchorError = _err;
-          assert.strictEqual(err.error.errorCode.number, 2006);
-        }
-
-        // same seeds but derived from wrong program
-        try {
-          await program.rpc.testProgramIdConstraintFindPda({
-            accounts: {
-              first: secondPDA,
-              second: secondPDA,
-            },
-          });
-          expect(false).to.be.true;
-        } catch (_err) {
-          assert.isTrue(_err instanceof AnchorError);
-          const err: AnchorError = _err;
-          assert.strictEqual(err.error.errorCode.number, 2006);
-        }
-
-        // correct inputs should lead to successful tx
-        await program.rpc.testProgramIdConstraintFindPda({
-          accounts: {
-            first: firstPDA,
-            second: secondPDA,
-          },
-        });
-      });
-    });
-    describe("Token Constraint Test", () => {
-      it("Token Constraint Test(no init) - Can make token::mint and token::authority", async () => {
-        const mint = anchor.web3.Keypair.generate();
-        await program.rpc.testInitMint({
-          accounts: {
-            mint: mint.publicKey,
-            payer: provider.wallet.publicKey,
-            systemProgram: anchor.web3.SystemProgram.programId,
-            tokenProgram: TOKEN_PROGRAM_ID,
-            rent: anchor.web3.SYSVAR_RENT_PUBKEY,
-          },
-          signers: [mint],
-        });
-
-        const token = anchor.web3.Keypair.generate();
-        await program.rpc.testInitToken({
-          accounts: {
-            token: token.publicKey,
-            mint: mint.publicKey,
-            payer: provider.wallet.publicKey,
-            systemProgram: anchor.web3.SystemProgram.programId,
-            tokenProgram: TOKEN_PROGRAM_ID,
-            rent: anchor.web3.SYSVAR_RENT_PUBKEY,
-          },
-          signers: [token],
-        });
-        await program.rpc.testTokenConstraint({
-          accounts: {
-            token: token.publicKey,
-            mint: mint.publicKey,
-            payer: provider.wallet.publicKey,
-          },
-        });
-        const mintAccount = new Token(
-          program.provider.connection,
-          mint.publicKey,
-          TOKEN_PROGRAM_ID,
-          wallet.payer
-        );
-        const account = await mintAccount.getAccountInfo(token.publicKey);
-        assert.isTrue(account.owner.equals(provider.wallet.publicKey));
-        assert.isTrue(account.mint.equals(mint.publicKey));
-      });
-
-<<<<<<< HEAD
-      it("Token Constraint Test(no init) - Can make only token::authority", async () => {
-        const mint = anchor.web3.Keypair.generate();
-        await program.rpc.testInitMint({
-          accounts: {
-            mint: mint.publicKey,
-            payer: provider.wallet.publicKey,
-            systemProgram: anchor.web3.SystemProgram.programId,
-            tokenProgram: TOKEN_PROGRAM_ID,
-            rent: anchor.web3.SYSVAR_RENT_PUBKEY,
-          },
-          signers: [mint],
-        });
-
-        const token = anchor.web3.Keypair.generate();
-        await program.rpc.testInitToken({
-          accounts: {
-            token: token.publicKey,
-            mint: mint.publicKey,
-            payer: provider.wallet.publicKey,
-            systemProgram: anchor.web3.SystemProgram.programId,
-            tokenProgram: TOKEN_PROGRAM_ID,
-            rent: anchor.web3.SYSVAR_RENT_PUBKEY,
-          },
-          signers: [token],
-        });
-        await program.rpc.testOnlyAuthConstraint({
-          accounts: {
-            token: token.publicKey,
-            mint: mint.publicKey,
-            payer: provider.wallet.publicKey,
-          },
-        });
-        const mintAccount = new Token(
-          program.provider.connection,
-          mint.publicKey,
-          TOKEN_PROGRAM_ID,
-          wallet.payer
-        );
-        const account = await mintAccount.getAccountInfo(token.publicKey);
-        assert.isTrue(account.owner.equals(provider.wallet.publicKey));
-=======
-    it("Mint Constraint Test(no init) - can write only mint::decimals", async () => {
-      const mint = anchor.web3.Keypair.generate();
-      await program.rpc.testInitMint({
-        accounts: {
-          mint: mint.publicKey,
-          payer: provider.wallet.publicKey,
-          systemProgram: anchor.web3.SystemProgram.programId,
-          tokenProgram: TOKEN_PROGRAM_ID,
-        },
-        signers: [mint],
->>>>>>> ca7c3f0a
-      });
-
-      it("Token Constraint Test(no init) - Can make only token::mint", async () => {
-        const mint = anchor.web3.Keypair.generate();
-        await program.rpc.testInitMint({
-          accounts: {
-            mint: mint.publicKey,
-            payer: provider.wallet.publicKey,
-            systemProgram: anchor.web3.SystemProgram.programId,
-            tokenProgram: TOKEN_PROGRAM_ID,
-            rent: anchor.web3.SYSVAR_RENT_PUBKEY,
-          },
-          signers: [mint],
-        });
-
-        const token = anchor.web3.Keypair.generate();
-        await program.rpc.testInitToken({
-          accounts: {
-            token: token.publicKey,
-            mint: mint.publicKey,
-            payer: provider.wallet.publicKey,
-            systemProgram: anchor.web3.SystemProgram.programId,
-            tokenProgram: TOKEN_PROGRAM_ID,
-            rent: anchor.web3.SYSVAR_RENT_PUBKEY,
-          },
-          signers: [token],
-        });
-        await program.rpc.testOnlyMintConstraint({
-          accounts: {
-            token: token.publicKey,
-            mint: mint.publicKey,
-          },
-        });
-        const mintAccount = new Token(
-          program.provider.connection,
-          mint.publicKey,
-          TOKEN_PROGRAM_ID,
-          wallet.payer
-        );
-        const account = await mintAccount.getAccountInfo(token.publicKey);
-        assert.isTrue(account.mint.equals(mint.publicKey));
-      });
-
-<<<<<<< HEAD
-      it("Token Constraint Test(no init) - throws if token::mint mismatch", async () => {
-        const mint = anchor.web3.Keypair.generate();
-        await program.rpc.testInitMint({
-          accounts: {
-            mint: mint.publicKey,
-            payer: provider.wallet.publicKey,
-            systemProgram: anchor.web3.SystemProgram.programId,
-            tokenProgram: TOKEN_PROGRAM_ID,
-            rent: anchor.web3.SYSVAR_RENT_PUBKEY,
-          },
-          signers: [mint],
-        });
-
-        const mint1 = anchor.web3.Keypair.generate();
-        await program.rpc.testInitMint({
-          accounts: {
-            mint: mint1.publicKey,
-            payer: provider.wallet.publicKey,
-            systemProgram: anchor.web3.SystemProgram.programId,
-            tokenProgram: TOKEN_PROGRAM_ID,
-            rent: anchor.web3.SYSVAR_RENT_PUBKEY,
-          },
-          signers: [mint1],
-        });
-
-        const token = anchor.web3.Keypair.generate();
-        await program.rpc.testInitToken({
-          accounts: {
-            token: token.publicKey,
-            mint: mint.publicKey,
-            payer: provider.wallet.publicKey,
-            systemProgram: anchor.web3.SystemProgram.programId,
-            tokenProgram: TOKEN_PROGRAM_ID,
-            rent: anchor.web3.SYSVAR_RENT_PUBKEY,
-          },
-          signers: [token],
-        });
-        try {
-          await program.rpc.testTokenConstraint({
-            accounts: {
-              token: token.publicKey,
-              mint: mint1.publicKey,
-              payer: provider.wallet.publicKey,
-            },
-          });
-          assert.isTrue(false);
-        } catch (_err) {
-          assert.isTrue(_err instanceof AnchorError);
-          const err: AnchorError = _err;
-          assert.strictEqual(err.error.errorCode.number, 2014);
-          assert.strictEqual(err.error.errorCode.code, "ConstraintTokenMint");
-        }
-=======
-    it("Mint Constraint Test(no init) - can write only mint::authority and mint::freeze_authority", async () => {
-      const mint = anchor.web3.Keypair.generate();
-      await program.rpc.testInitMint({
-        accounts: {
-          mint: mint.publicKey,
-          payer: provider.wallet.publicKey,
-          systemProgram: anchor.web3.SystemProgram.programId,
-          tokenProgram: TOKEN_PROGRAM_ID,
-        },
-        signers: [mint],
->>>>>>> ca7c3f0a
-      });
-
-      it("Token Constraint Test(no init) - throws if token::authority mismatch", async () => {
-        const mint = anchor.web3.Keypair.generate();
-        await program.rpc.testInitMint({
-          accounts: {
-            mint: mint.publicKey,
-            payer: provider.wallet.publicKey,
-            systemProgram: anchor.web3.SystemProgram.programId,
-            tokenProgram: TOKEN_PROGRAM_ID,
-            rent: anchor.web3.SYSVAR_RENT_PUBKEY,
-          },
-          signers: [mint],
-        });
-        const token = anchor.web3.Keypair.generate();
-        await program.rpc.testInitToken({
-          accounts: {
-            token: token.publicKey,
-            mint: mint.publicKey,
-            payer: provider.wallet.publicKey,
-            systemProgram: anchor.web3.SystemProgram.programId,
-            tokenProgram: TOKEN_PROGRAM_ID,
-            rent: anchor.web3.SYSVAR_RENT_PUBKEY,
-          },
-          signers: [token],
-        });
-        const fakeAuthority = Keypair.generate();
-        try {
-          await program.rpc.testTokenAuthConstraint({
-            accounts: {
-              token: token.publicKey,
-              mint: mint.publicKey,
-              fakeAuthority: fakeAuthority.publicKey,
-            },
-          });
-          assert.isTrue(false);
-        } catch (_err) {
-          assert.isTrue(_err instanceof AnchorError);
-          const err: AnchorError = _err;
-          assert.strictEqual(err.error.errorCode.number, 2015);
-          assert.strictEqual(err.error.errorCode.code, "ConstraintTokenOwner");
-        }
-      });
-
-<<<<<<< HEAD
-      it("Token Constraint Test(no init) - throws if both token::authority, token::mint mismatch", async () => {
-        const mint = anchor.web3.Keypair.generate();
-        await program.rpc.testInitMint({
-          accounts: {
-            mint: mint.publicKey,
-            payer: provider.wallet.publicKey,
-            systemProgram: anchor.web3.SystemProgram.programId,
-            tokenProgram: TOKEN_PROGRAM_ID,
-            rent: anchor.web3.SYSVAR_RENT_PUBKEY,
-          },
-          signers: [mint],
-        });
-        const mint1 = anchor.web3.Keypair.generate();
-        await program.rpc.testInitMint({
-          accounts: {
-            mint: mint1.publicKey,
-            payer: provider.wallet.publicKey,
-            systemProgram: anchor.web3.SystemProgram.programId,
-            tokenProgram: TOKEN_PROGRAM_ID,
-            rent: anchor.web3.SYSVAR_RENT_PUBKEY,
-          },
-          signers: [mint1],
-        });
-        const token = anchor.web3.Keypair.generate();
-        await program.rpc.testInitToken({
-          accounts: {
-            token: token.publicKey,
-            mint: mint.publicKey,
-            payer: provider.wallet.publicKey,
-            systemProgram: anchor.web3.SystemProgram.programId,
-            tokenProgram: TOKEN_PROGRAM_ID,
-            rent: anchor.web3.SYSVAR_RENT_PUBKEY,
-          },
-          signers: [token],
-        });
-        const fakeAuthority = Keypair.generate();
-        try {
-          await program.rpc.testTokenAuthConstraint({
-            accounts: {
-              token: token.publicKey,
-              mint: mint1.publicKey,
-              fakeAuthority: fakeAuthority.publicKey,
-            },
-          });
-          assert.isTrue(false);
-        } catch (_err) {
-          assert.isTrue(_err instanceof AnchorError);
-          const err: AnchorError = _err;
-          assert.strictEqual(err.error.errorCode.number, 2015);
-          assert.strictEqual(err.error.errorCode.code, "ConstraintTokenOwner");
-        }
-=======
-    it("Mint Constraint Test(no init) - can write only mint::authority", async () => {
-      const mint = anchor.web3.Keypair.generate();
-      await program.rpc.testInitMint({
-        accounts: {
-          mint: mint.publicKey,
-          payer: provider.wallet.publicKey,
-          systemProgram: anchor.web3.SystemProgram.programId,
-          tokenProgram: TOKEN_PROGRAM_ID,
-        },
-        signers: [mint],
->>>>>>> ca7c3f0a
-      });
-
-      it("Mint Constraint Test(no init) - mint::decimals, mint::authority, mint::freeze_authority", async () => {
-        const mint = anchor.web3.Keypair.generate();
-        await program.rpc.testInitMint({
-          accounts: {
-            mint: mint.publicKey,
-            payer: provider.wallet.publicKey,
-            systemProgram: anchor.web3.SystemProgram.programId,
-            tokenProgram: TOKEN_PROGRAM_ID,
-            rent: anchor.web3.SYSVAR_RENT_PUBKEY,
-          },
-          signers: [mint],
-        });
-        await program.rpc.testMintConstraint(6, {
-          accounts: {
-            mint: mint.publicKey,
-            mintAuthority: provider.wallet.publicKey,
-            freezeAuthority: provider.wallet.publicKey,
-          },
-        });
-        const client = new Token(
-          program.provider.connection,
-          mint.publicKey,
-          TOKEN_PROGRAM_ID,
-          wallet.payer
-        );
-        const mintAccount = await client.getMintInfo();
-        assert.strictEqual(mintAccount.decimals, 6);
-        assert.isTrue(
-          mintAccount.mintAuthority.equals(provider.wallet.publicKey)
-        );
-        assert.isTrue(
-          mintAccount.freezeAuthority.equals(provider.wallet.publicKey)
-        );
-      });
-
-<<<<<<< HEAD
-      it("Mint Constraint Test(no init) - throws if mint::decimals mismatch", async () => {
-        const mint = anchor.web3.Keypair.generate();
-        await program.rpc.testInitMint({
-          accounts: {
-            mint: mint.publicKey,
-            payer: provider.wallet.publicKey,
-            systemProgram: anchor.web3.SystemProgram.programId,
-            tokenProgram: TOKEN_PROGRAM_ID,
-            rent: anchor.web3.SYSVAR_RENT_PUBKEY,
-          },
-          signers: [mint],
-        });
-        const fakeDecimal = 5;
-        try {
-          await program.rpc.testMintConstraint(fakeDecimal, {
-            accounts: {
-              mint: mint.publicKey,
-              mintAuthority: provider.wallet.publicKey,
-              freezeAuthority: provider.wallet.publicKey,
-            },
-          });
-          assert.isTrue(false);
-        } catch (_err) {
-          assert.isTrue(_err instanceof AnchorError);
-          const err: AnchorError = _err;
-          assert.strictEqual(err.error.errorCode.number, 2018);
-          assert.strictEqual(
-            err.error.errorCode.code,
-            "ConstraintMintDecimals"
-          );
-        }
-=======
-    it("Mint Constraint Test(no init) - can write only mint::decimals and mint::freeze_authority", async () => {
-      const mint = anchor.web3.Keypair.generate();
-      await program.rpc.testInitMint({
-        accounts: {
-          mint: mint.publicKey,
-          payer: provider.wallet.publicKey,
-          systemProgram: anchor.web3.SystemProgram.programId,
-          tokenProgram: TOKEN_PROGRAM_ID,
-        },
-        signers: [mint],
->>>>>>> ca7c3f0a
-      });
-
-      it("Mint Constraint Test(no init) - throws if mint::mint_authority mismatch", async () => {
-        const mint = anchor.web3.Keypair.generate();
-        await program.rpc.testInitMint({
-          accounts: {
-            mint: mint.publicKey,
-            payer: provider.wallet.publicKey,
-            systemProgram: anchor.web3.SystemProgram.programId,
-            tokenProgram: TOKEN_PROGRAM_ID,
-            rent: anchor.web3.SYSVAR_RENT_PUBKEY,
-          },
-          signers: [mint],
-        });
-
-        const fakeAuthority = Keypair.generate();
-        try {
-          await program.rpc.testMintConstraint(6, {
-            accounts: {
-              mint: mint.publicKey,
-              mintAuthority: fakeAuthority.publicKey,
-              freezeAuthority: provider.wallet.publicKey,
-            },
-          });
-          assert.isTrue(false);
-        } catch (_err) {
-          assert.isTrue(_err instanceof AnchorError);
-          const err: AnchorError = _err;
-          assert.strictEqual(err.error.errorCode.number, 2016);
-          assert.strictEqual(
-            err.error.errorCode.code,
-            "ConstraintMintMintAuthority"
-          );
-        }
-      });
-
-      it("Mint Constraint Test(no init) - throws if mint::freeze_authority mismatch", async () => {
-        const mint = anchor.web3.Keypair.generate();
-        await program.rpc.testInitMint({
-          accounts: {
-            mint: mint.publicKey,
-            payer: provider.wallet.publicKey,
-            systemProgram: anchor.web3.SystemProgram.programId,
-            tokenProgram: TOKEN_PROGRAM_ID,
-            rent: anchor.web3.SYSVAR_RENT_PUBKEY,
-          },
-          signers: [mint],
-        });
-
-        const fakeAuthority = Keypair.generate();
-        try {
-          await program.rpc.testMintConstraint(6, {
-            accounts: {
-              mint: mint.publicKey,
-              mintAuthority: provider.wallet.publicKey,
-              freezeAuthority: fakeAuthority.publicKey,
-            },
-          });
-          assert.isTrue(false);
-        } catch (_err) {
-          assert.isTrue(_err instanceof AnchorError);
-          const err: AnchorError = _err;
-          assert.strictEqual(err.error.errorCode.number, 2017);
-          assert.strictEqual(
-            err.error.errorCode.code,
-            "ConstraintMintFreezeAuthority"
-          );
-        }
-      });
-
-      it("Mint Constraint Test(no init) - can write only mint::decimals", async () => {
-        const mint = anchor.web3.Keypair.generate();
-        await program.rpc.testInitMint({
-          accounts: {
-            mint: mint.publicKey,
-            payer: provider.wallet.publicKey,
-            systemProgram: anchor.web3.SystemProgram.programId,
-            tokenProgram: TOKEN_PROGRAM_ID,
-            rent: anchor.web3.SYSVAR_RENT_PUBKEY,
-          },
-          signers: [mint],
-        });
-
-        await program.rpc.testMintOnlyDecimalsConstraint(6, {
-          accounts: {
-            mint: mint.publicKey,
-          },
-        });
-        const client = new Token(
-          program.provider.connection,
-          mint.publicKey,
-          TOKEN_PROGRAM_ID,
-          wallet.payer
-        );
-        const mintAccount = await client.getMintInfo();
-        assert.strictEqual(mintAccount.decimals, 6);
-      });
-
-      it("Mint Constraint Test(no init) - can write only mint::authority and mint::freeze_authority", async () => {
-        const mint = anchor.web3.Keypair.generate();
-        await program.rpc.testInitMint({
-          accounts: {
-            mint: mint.publicKey,
-            payer: provider.wallet.publicKey,
-            systemProgram: anchor.web3.SystemProgram.programId,
-            tokenProgram: TOKEN_PROGRAM_ID,
-            rent: anchor.web3.SYSVAR_RENT_PUBKEY,
-          },
-          signers: [mint],
-        });
-
-        await program.rpc.testMintOnlyAuthConstraint({
-          accounts: {
-            mint: mint.publicKey,
-            mintAuthority: provider.wallet.publicKey,
-            freezeAuthority: provider.wallet.publicKey,
-          },
-        });
-        const client = new Token(
-          program.provider.connection,
-          mint.publicKey,
-          TOKEN_PROGRAM_ID,
-          wallet.payer
-        );
-        const mintAccount = await client.getMintInfo();
-        assert.isTrue(
-          mintAccount.mintAuthority.equals(provider.wallet.publicKey)
-        );
-        assert.isTrue(
-          mintAccount.freezeAuthority.equals(provider.wallet.publicKey)
-        );
-      });
-
-      it("Mint Constraint Test(no init) - can write only mint::authority", async () => {
-        const mint = anchor.web3.Keypair.generate();
-        await program.rpc.testInitMint({
-          accounts: {
-            mint: mint.publicKey,
-            payer: provider.wallet.publicKey,
-            systemProgram: anchor.web3.SystemProgram.programId,
-            tokenProgram: TOKEN_PROGRAM_ID,
-            rent: anchor.web3.SYSVAR_RENT_PUBKEY,
-          },
-          signers: [mint],
-        });
-
-        await program.rpc.testMintOnlyOneAuthConstraint({
-          accounts: {
-            mint: mint.publicKey,
-            mintAuthority: provider.wallet.publicKey,
-          },
-        });
-        const client = new Token(
-          program.provider.connection,
-          mint.publicKey,
-          TOKEN_PROGRAM_ID,
-          wallet.payer
-        );
-        const mintAccount = await client.getMintInfo();
-        assert.isTrue(
-          mintAccount.mintAuthority.equals(provider.wallet.publicKey)
-        );
-      });
-
-      it("Mint Constraint Test(no init) - can write only mint::decimals and mint::freeze_authority", async () => {
-        const mint = anchor.web3.Keypair.generate();
-        await program.rpc.testInitMint({
-          accounts: {
-            mint: mint.publicKey,
-            payer: provider.wallet.publicKey,
-            systemProgram: anchor.web3.SystemProgram.programId,
-            tokenProgram: TOKEN_PROGRAM_ID,
-            rent: anchor.web3.SYSVAR_RENT_PUBKEY,
-          },
-          signers: [mint],
-        });
-
-        await program.rpc.testMintMissMintAuthConstraint(6, {
-          accounts: {
-            mint: mint.publicKey,
-            freezeAuthority: provider.wallet.publicKey,
-          },
-        });
-        const client = new Token(
-          program.provider.connection,
-          mint.publicKey,
-          TOKEN_PROGRAM_ID,
-          wallet.payer
-        );
-        const mintAccount = await client.getMintInfo();
-        assert.strictEqual(mintAccount.decimals, 6);
-        assert.isTrue(
-          mintAccount.freezeAuthority.equals(provider.wallet.publicKey)
-        );
-      });
-      it("check versioned transaction is now available", async () => {
-        let thisTx = new VersionedTransaction(
-          new Message({
-            header: {
-              numReadonlySignedAccounts: 0,
-              numReadonlyUnsignedAccounts: 0,
-              numRequiredSignatures: 0,
-            },
-            accountKeys: [new PublicKey([0]).toString()],
-            instructions: [{ accounts: [0], data: "", programIdIndex: 0 }],
-            recentBlockhash: "",
-          })
-        );
-        assert.isDefined(thisTx);
-      });
-    });
-  };
-};
-
-export default miscTest;
-
-describe("misc", miscTest(anchor.workspace.Misc as Program<Misc>));
-
-describe(
-  "misc-optional",
-  miscTest(anchor.workspace.MiscOptional as Program<MiscOptional>)
-);+      assert.isDefined(thisTx);
+    });
+  });
+});