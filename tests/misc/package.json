--- conflicted
+++ resolved
@@ -17,12 +17,6 @@
     "test": "anchor test"
   },
   "dependencies": {
-<<<<<<< HEAD
-    "@coral-xyz/anchor": "^0.26.0",
-    "mocha": "^9.1.3",
-    "ts-mocha": "^10.0.0"
-=======
     "mocha": "9.2.2"
->>>>>>> 1dc16d66
   }
 }