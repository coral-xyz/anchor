[package]
name = "misc"
version = "0.1.0"
description = "Created with Anchor"
edition = "2021"

[lib]
crate-type = ["cdylib", "lib"]
name = "misc"

[features]
no-entrypoint = []
no-idl = []
cpi = ["no-entrypoint"]
default = []
<<<<<<< HEAD
=======
idl-build = ["anchor-lang/idl-build", "anchor-spl/idl-build"]
>>>>>>> b43c6b9e
my-feature = []

[dependencies]
anchor-lang = { path = "../../../../lang", features = ["init-if-needed"] }
anchor-spl = { path = "../../../../spl" }
spl-associated-token-account = { version = "1.1.1", features = [
    "no-entrypoint",
] }
bytemuck = { version = "1.4.0", features = ["derive", "min_const_generics"] }<|MERGE_RESOLUTION|>--- conflicted
+++ resolved
@@ -13,10 +13,7 @@
 no-idl = []
 cpi = ["no-entrypoint"]
 default = []
-<<<<<<< HEAD
-=======
 idl-build = ["anchor-lang/idl-build", "anchor-spl/idl-build"]
->>>>>>> b43c6b9e
 my-feature = []
 
 [dependencies]
