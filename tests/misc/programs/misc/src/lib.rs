--- conflicted
+++ resolved
@@ -254,7 +254,6 @@
         Ok(())
     }
 
-<<<<<<< HEAD
     pub fn test_multidimensional_array_const_sizes(
         ctx: Context<TestMultidimensionalArrayConstSizes>,
         data: [[u8; 11]; 10],
@@ -262,10 +261,8 @@
         ctx.accounts.data.data = data;
         Ok(())
     }
-    pub fn test_no_rent_exempt(ctx: Context<NoRentExempt>) -> ProgramResult {
-=======
+
     pub fn test_no_rent_exempt(ctx: Context<NoRentExempt>) -> Result<()> {
->>>>>>> 24ccaea9
         Ok(())
     }
 
