use anchor_lang::prelude::*;

pub const MAX_SIZE: usize = 10;

#[account]
pub struct Data {
    pub udata: u128,
    pub idata: i128,
}

#[account]
#[derive(Default)]
pub struct DataU16 {
    pub data: u16,
}

#[account]
#[derive(Default)]
pub struct DataI8 {
    pub data: i8,
}

#[account]
pub struct DataI16 {
    pub data: i16,
}

#[account(zero_copy)]
#[derive(Default)]
pub struct DataZeroCopy {
    pub data: u16,
    pub bump: u8,
}

#[account]
#[derive(Default)]
pub struct DataWithFilter {
    pub authority: Pubkey,
    pub filterable: Pubkey,
}

#[account]
<<<<<<< HEAD
pub struct DataConstArraySize {
    pub data: [u8; MAX_SIZE],
=======
pub struct DataMultidimensionalArray {
    pub data: [[u8; 10]; 10],
>>>>>>> f66eee7c
}<|MERGE_RESOLUTION|>--- conflicted
+++ resolved
@@ -40,11 +40,11 @@
 }
 
 #[account]
-<<<<<<< HEAD
+pub struct DataMultidimensionalArray {
+    pub data: [[u8; 10]; 10],
+}
+
+#[account]
 pub struct DataConstArraySize {
     pub data: [u8; MAX_SIZE],
-=======
-pub struct DataMultidimensionalArray {
-    pub data: [[u8; 10]; 10],
->>>>>>> f66eee7c
 }