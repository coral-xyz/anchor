--- conflicted
+++ resolved
@@ -59,9 +59,9 @@
 
 #[account]
 pub struct DataConstArraySize {
-<<<<<<< HEAD
-    pub data: [u8; MAX_SIZE],
+    pub data: [u8; MAX_SIZE], // 10
 }
+size!(DataConstArraySize, MAX_SIZE);
 
 #[account]
 pub struct DataConstCastArraySize {
@@ -72,9 +72,4 @@
 #[account]
 pub struct DataMultidimensionalArrayConstSizes {
     pub data: [[u8; MAX_SIZE_U8 as usize]; MAX_SIZE],
-}
-=======
-    pub data: [u8; MAX_SIZE], // 10
-}
-size!(DataConstArraySize, MAX_SIZE);
->>>>>>> b5ea2a42
+}