--- conflicted
+++ resolved
@@ -708,7 +708,6 @@
     pub token: Account<'info, TokenAccount>,
     pub mint: Account<'info, Mint>,
     /// CHECK: ignore
-<<<<<<< HEAD
     pub authority: &'info AccountInfo<'info>,
 }
 
@@ -716,8 +715,6 @@
 pub struct TestAccountsByRef<'info> {
     pub account1: &'info AccountInfo<'info>,
     pub account2: UncheckedAccount<'info>,
-=======
-    pub authority: AccountInfo<'info>,
 }
 
 #[derive(Accounts)]
@@ -776,5 +773,4 @@
     )]
     /// CHECK: ignore
     pub test4: AccountInfo<'info>,
->>>>>>> 5910dd3e
 }