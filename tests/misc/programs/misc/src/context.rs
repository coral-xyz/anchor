use crate::account::*;
use anchor_lang::accounts::cpi_state::CpiState;
use anchor_lang::accounts::loader::Loader;
use anchor_lang::prelude::*;
use anchor_spl::associated_token::AssociatedToken;
use anchor_spl::token::{Mint, Token, TokenAccount};
use misc2::misc2::MyState as Misc2State;

#[derive(Accounts)]
pub struct TestTokenSeedsInit<'info> {
    #[account(
        init,
        seeds = [b"my-mint-seed".as_ref()],
        bump,
        payer = authority,
        mint::decimals = 6,
        mint::authority = authority,
    )]
    pub mint: Account<'info, Mint>,
    #[account(
        init,
        seeds = [b"my-token-seed".as_ref()],
        bump,
        payer = authority,
        token::mint = mint,
        token::authority = authority,
    )]
    pub my_pda: Account<'info, TokenAccount>,
    #[account(mut)]
    /// CHECK:
    pub authority: AccountInfo<'info>,
    pub system_program: Program<'info, System>,
    pub rent: Sysvar<'info, Rent>,
    pub token_program: Program<'info, Token>,
}

#[derive(Accounts)]
pub struct TestInitAssociatedToken<'info> {
    #[account(
        init,
        associated_token::mint = mint,
        payer = payer,
        associated_token::authority = payer,
    )]
    pub token: Account<'info, TokenAccount>,
    pub mint: Account<'info, Mint>,
    #[account(mut)]
    pub payer: Signer<'info>,
    pub rent: Sysvar<'info, Rent>,
    pub system_program: Program<'info, System>,
    pub token_program: Program<'info, Token>,
    pub associated_token_program: Program<'info, AssociatedToken>,
}

#[derive(Accounts)]
pub struct TestValidateAssociatedToken<'info> {
    #[account(
        associated_token::mint = mint,
        associated_token::authority = wallet,
    )]
    pub token: Account<'info, TokenAccount>,
    pub mint: Account<'info, Mint>,
    /// CHECK:
    pub wallet: AccountInfo<'info>,
}

#[derive(Accounts)]
#[instruction(nonce: u8)]
pub struct TestInstructionConstraint<'info> {
    #[account(
        seeds = [b"my-seed", my_account.key.as_ref()],
        bump = nonce,
    )]
    /// CHECK:
    pub my_pda: AccountInfo<'info>,
    /// CHECK:
    pub my_account: AccountInfo<'info>,
}

#[derive(Accounts)]
#[instruction(domain: String, seed: Vec<u8>, bump: u8)]
pub struct TestPdaInit<'info> {
    #[account(
        init,
        seeds = [b"my-seed", domain.as_bytes(), foo.key.as_ref(), &seed],
        bump,
        payer = my_payer,
        space = DataU16::LEN + 8
    )]
    pub my_pda: Account<'info, DataU16>,
    #[account(mut)]
    pub my_payer: Signer<'info>,
    /// CHECK:
    pub foo: AccountInfo<'info>,
    pub system_program: Program<'info, System>,
}

#[derive(Accounts)]
pub struct TestPdaInitZeroCopy<'info> {
    #[account(
        init,
        seeds = [b"my-seed".as_ref()],
        bump,
        payer = my_payer,
        space = DataZeroCopy::LEN + 8
    )]
    pub my_pda: AccountLoader<'info, DataZeroCopy>,
    #[account(mut)]
    pub my_payer: Signer<'info>,
    pub system_program: Program<'info, System>,
}

#[derive(Accounts)]
pub struct TestPdaMutZeroCopy<'info> {
    #[account(
        mut,
        seeds = [b"my-seed".as_ref()],
        bump = my_pda.load()?.bump,
    )]
    pub my_pda: AccountLoader<'info, DataZeroCopy>,
    /// CHECK:
    pub my_payer: AccountInfo<'info>,
}

#[derive(Accounts)]
pub struct Ctor {}

#[derive(Accounts)]
pub struct RemainingAccounts {}

#[derive(Accounts)]
pub struct Initialize<'info> {
    #[account(zero)]
    pub data: Account<'info, Data>,
}

#[derive(Accounts)]
pub struct InitializeSkipRentExempt<'info> {
    #[account(zero, rent_exempt = skip)]
    pub data: Account<'info, Data>,
}

#[derive(Accounts)]
pub struct InitializeNoRentExempt<'info> {
    /// CHECK:
    pub data: AccountInfo<'info>,
}

#[derive(Accounts)]
pub struct TestOwner<'info> {
    #[account(owner = *misc.key)]
    /// CHECK:
    pub data: AccountInfo<'info>,
    /// CHECK:
    pub misc: AccountInfo<'info>,
}

#[derive(Accounts)]
pub struct TestExecutable<'info> {
    #[account(executable)]
    /// CHECK:
    pub program: AccountInfo<'info>,
}

#[derive(Accounts)]
pub struct TestStateCpi<'info> {
    #[account(signer)]
    /// CHECK:
    pub authority: AccountInfo<'info>,
    #[account(mut, state = misc2_program)]
    pub cpi_state: CpiState<'info, Misc2State>,
    #[account(executable)]
    /// CHECK:
    pub misc2_program: AccountInfo<'info>,
}

#[derive(Accounts)]
pub struct TestClose<'info> {
    #[account(mut, close = sol_dest)]
    pub data: Account<'info, Data>,
    /// CHECK:
    sol_dest: AccountInfo<'info>,
}

#[derive(Accounts)]
pub struct TestU16<'info> {
    #[account(zero)]
    pub my_account: Account<'info, DataU16>,
}

#[derive(Accounts)]
pub struct TestI16<'info> {
    #[account(zero)]
    pub data: Account<'info, DataI16>,
}

#[derive(Accounts)]
pub struct TestSimulate {}

#[derive(Accounts)]
pub struct TestI8<'info> {
    #[account(zero)]
    pub data: Account<'info, DataI8>,
}

#[derive(Accounts)]
pub struct TestInit<'info> {
    #[account(init, payer = payer, space = DataI8::LEN + 8)]
    pub data: Account<'info, DataI8>,
    #[account(mut)]
    pub payer: Signer<'info>,
    pub system_program: Program<'info, System>,
}

#[derive(Accounts)]
pub struct TestInitZeroCopy<'info> {
    #[account(init, payer = payer, space = DataZeroCopy::LEN + 8)]
    pub data: Loader<'info, DataZeroCopy>,
    #[account(mut)]
    pub payer: Signer<'info>,
    pub system_program: Program<'info, System>,
}

#[derive(Accounts)]
pub struct TestInitMint<'info> {
    #[account(init, mint::decimals = 6, mint::authority = payer, mint::freeze_authority = payer, payer = payer, )]
    pub mint: Account<'info, Mint>,
    #[account(mut)]
    pub payer: Signer<'info>,
    pub rent: Sysvar<'info, Rent>,
    pub system_program: Program<'info, System>,
    pub token_program: Program<'info, Token>,
}

#[derive(Accounts)]
pub struct TestInitToken<'info> {
    #[account(init, token::mint = mint, token::authority = payer, payer = payer, )]
    pub token: Account<'info, TokenAccount>,
    pub mint: Account<'info, Mint>,
    #[account(mut)]
    pub payer: Signer<'info>,
    pub rent: Sysvar<'info, Rent>,
    pub system_program: Program<'info, System>,
    pub token_program: Program<'info, Token>,
}

#[derive(Accounts)]
pub struct TestCompositePayer<'info> {
    pub composite: TestInit<'info>,
    #[account(init, payer = composite.payer, space = Data::LEN + 8)]
    pub data: Account<'info, Data>,
    pub system_program: Program<'info, System>,
}

#[derive(Accounts)]
pub struct TestFetchAll<'info> {
    #[account(init, payer = authority, space = DataWithFilter::LEN + 8)]
    pub data: Account<'info, DataWithFilter>,
    #[account(mut)]
    pub authority: Signer<'info>,
    pub system_program: Program<'info, System>,
}

#[derive(Accounts)]
pub struct TestInitWithEmptySeeds<'info> {
    #[account(init, seeds = [], bump, payer = authority, space = Data::LEN + 8)]
    pub pda: Account<'info, Data>,
    #[account(mut)]
    pub authority: Signer<'info>,
    pub system_program: Program<'info, System>,
}

#[derive(Accounts)]
pub struct TestEmptySeedsConstraint<'info> {
    #[account(seeds = [], bump)]
    /// CHECK:
    pub pda: AccountInfo<'info>,
}

#[derive(Accounts)]
pub struct InitWithSpace<'info> {
    #[account(init, payer = payer, space = DataU16::LEN + 8)]
    pub data: Account<'info, DataU16>,
    #[account(mut)]
    pub payer: Signer<'info>,
    pub system_program: Program<'info, System>,
}

#[derive(Accounts)]
pub struct TestInitIfNeeded<'info> {
    // intentionally using more space (+500) to check whether space is checked when using init_if_needed
    #[account(init_if_needed, payer = payer, space = DataU16::LEN + 8 + 500)]
    pub data: Account<'info, DataU16>,
    #[account(mut)]
    pub payer: Signer<'info>,
    pub system_program: Program<'info, System>,
}

#[derive(Accounts)]
pub struct TestInitIfNeededChecksOwner<'info> {
    #[account(init_if_needed, payer = payer, space = 100, owner = *owner.key, seeds = [b"hello"], bump)]
    /// CHECK:
    pub data: UncheckedAccount<'info>,
    #[account(mut)]
    pub payer: Signer<'info>,
    pub system_program: Program<'info, System>,
    /// CHECK:
    pub owner: AccountInfo<'info>,
}

#[derive(Accounts)]
#[instruction(seed_data: String)]
pub struct TestInitIfNeededChecksSeeds<'info> {
    #[account(init_if_needed, payer = payer, space = 100, seeds = [seed_data.as_bytes()], bump)]
    /// CHECK:
    pub data: UncheckedAccount<'info>,
    #[account(mut)]
    pub payer: Signer<'info>,
    pub system_program: Program<'info, System>,
}

#[derive(Accounts)]
#[instruction(decimals: u8)]
pub struct TestInitMintIfNeeded<'info> {
    #[account(init_if_needed, mint::decimals = decimals, mint::authority = mint_authority, mint::freeze_authority = freeze_authority, payer = payer)]
    pub mint: Account<'info, Mint>,
    #[account(mut)]
    pub payer: Signer<'info>,
    pub rent: Sysvar<'info, Rent>,
    pub system_program: Program<'info, System>,
    pub token_program: Program<'info, Token>,
    /// CHECK:
    pub mint_authority: AccountInfo<'info>,
    /// CHECK:
    pub freeze_authority: AccountInfo<'info>,
}

#[derive(Accounts)]
pub struct TestInitTokenIfNeeded<'info> {
    #[account(init_if_needed, token::mint = mint, token::authority = authority, payer = payer, )]
    pub token: Account<'info, TokenAccount>,
    pub mint: Account<'info, Mint>,
    #[account(mut)]
    pub payer: Signer<'info>,
    pub rent: Sysvar<'info, Rent>,
    pub system_program: Program<'info, System>,
    pub token_program: Program<'info, Token>,
    /// CHECK:
    pub authority: AccountInfo<'info>,
}

#[derive(Accounts)]
pub struct TestInitAssociatedTokenIfNeeded<'info> {
    #[account(
        init_if_needed,
        payer = payer,
        associated_token::mint = mint,
        associated_token::authority = authority
    )]
    pub token: Account<'info, TokenAccount>,
    pub mint: Account<'info, Mint>,
    #[account(mut)]
    pub payer: Signer<'info>,
    pub rent: Sysvar<'info, Rent>,
    pub system_program: Program<'info, System>,
    pub token_program: Program<'info, Token>,
    pub associated_token_program: Program<'info, AssociatedToken>,
    /// CHECK:
    pub authority: AccountInfo<'info>,
}

#[derive(Accounts)]
pub struct TestMultidimensionalArray<'info> {
    #[account(zero)]
    pub data: Account<'info, DataMultidimensionalArray>,
}

#[derive(Accounts)]
pub struct TestConstArraySize<'info> {
    #[account(zero)]
    pub data: Account<'info, DataConstArraySize>,
}

#[derive(Accounts)]
pub struct TestConstIxDataSize<'info> {
    #[account(zero)]
    pub data: Account<'info, DataConstArraySize>,
}

#[derive(Accounts)]
pub struct TestMultidimensionalArrayConstSizes<'info> {
    #[account(zero)]
    pub data: Account<'info, DataMultidimensionalArrayConstSizes>,
}

#[derive(Accounts)]
pub struct NoRentExempt<'info> {
    /// CHECK:
    pub data: AccountInfo<'info>,
}

#[derive(Accounts)]
pub struct EnforceRentExempt<'info> {
    #[account(rent_exempt = enforce)]
    /// CHECK:
    pub data: AccountInfo<'info>,
}

#[derive(Accounts)]
pub struct InitDecreaseLamports<'info> {
    #[account(init, payer = user, space = 1000)]
    /// CHECK:
    pub data: AccountInfo<'info>,
    #[account(mut)]
    pub user: Signer<'info>,
    pub system_program: Program<'info, System>,
}

#[derive(Accounts)]
pub struct InitIfNeededChecksRentExemption<'info> {
    #[account(init_if_needed, payer = user, space = 1000)]
    /// CHECK:
    pub data: AccountInfo<'info>,
    #[account(mut)]
    pub user: Signer<'info>,
    pub system_program: Program<'info, System>,
}

#[derive(Accounts)]
#[instruction(bump: u8, second_bump: u8)]
pub struct TestProgramIdConstraint<'info> {
    // not a real associated token account
    // just deriving like this for testing purposes
    #[account(seeds = [b"seed"], bump = bump, seeds::program = anchor_spl::associated_token::ID)]
    /// CHECK:
    first: AccountInfo<'info>,

    #[account(seeds = [b"seed"], bump = second_bump, seeds::program = crate::ID)]
    /// CHECK:
    second: AccountInfo<'info>,
}

#[derive(Accounts)]
pub struct TestProgramIdConstraintUsingFindPda<'info> {
    // not a real associated token account
    // just deriving like this for testing purposes
    #[account(seeds = [b"seed"], bump, seeds::program = anchor_spl::associated_token::ID)]
    /// CHECK:
    first: AccountInfo<'info>,

    #[account(seeds = [b"seed"], bump, seeds::program = crate::ID)]
    /// CHECK:
    second: AccountInfo<'info>,
}

#[derive(Accounts)]
pub struct TestUnsafeFieldSafetyErrors<'info> {
    #[doc = "test"]
    /// CHECK:
    pub data: UncheckedAccount<'info>,
    #[account(mut)]
    /// CHECK:
    pub data_two: UncheckedAccount<'info>,
    #[account(
        seeds = [b"my-seed", signer.key.as_ref()],
        bump
    )]
    /// CHECK:
    pub data_three: UncheckedAccount<'info>,
    /// CHECK:
    pub data_four: UncheckedAccount<'info>,
    pub signer: Signer<'info>,
    pub system_program: Program<'info, System>,
}

#[derive(Accounts)]
<<<<<<< HEAD
pub struct TestIdlDocParse<'info> {
    /// This account doc comment should appear in the IDL
    /// CHECK:
    pub act: Account<'info, DataWithDoc>,
=======
pub struct TestConstraintToken<'info> {
    #[account(
        token::mint = mint,
        token::authority = payer
    )]
    pub token: Account<'info, TokenAccount>,
    pub mint: Account<'info, Mint>,
    pub payer: Signer<'info>,
}

#[derive(Accounts)]
pub struct TestAuthorityConstraint<'info> {
    #[account(
        token::mint = mint,
        token::authority = fake_authority
    )]
    pub token: Account<'info, TokenAccount>,
    pub mint: Account<'info, Mint>,
    pub fake_authority: AccountInfo<'info>,
}
#[derive(Accounts)]
pub struct TestOnlyAuthorityConstraint<'info> {
    #[account(
        token::authority = payer
    )]
    pub token: Account<'info, TokenAccount>,
    pub mint: Account<'info, Mint>,
    pub payer: Signer<'info>,
}
#[derive(Accounts)]
pub struct TestOnlyMintConstraint<'info> {
    #[account(
        token::mint = mint,
    )]
    pub token: Account<'info, TokenAccount>,
    pub mint: Account<'info, Mint>,
}

#[derive(Accounts)]
#[instruction(decimals: u8)]
pub struct TestMintConstraint<'info> {
    #[account(
        mint::decimals = decimals,
        mint::authority = mint_authority,
        mint::freeze_authority = freeze_authority
    )]
    pub mint: Account<'info, Mint>,
    pub mint_authority: AccountInfo<'info>,
    pub freeze_authority: AccountInfo<'info>,
}

#[derive(Accounts)]
#[instruction(decimals: u8)]
pub struct TestMintOnlyDecimalsConstraint<'info> {
    #[account(
        mint::decimals = decimals,
    )]
    pub mint: Account<'info, Mint>,
}

#[derive(Accounts)]
pub struct TestMintAuthorityConstraint<'info> {
    #[account(
        mint::authority = mint_authority,
        mint::freeze_authority = freeze_authority
    )]
    pub mint: Account<'info, Mint>,
    pub mint_authority: AccountInfo<'info>,
    pub freeze_authority: AccountInfo<'info>,
}

#[derive(Accounts)]
pub struct TestMintOneAuthorityConstraint<'info> {
    #[account(
        mint::authority = mint_authority,
    )]
    pub mint: Account<'info, Mint>,
    pub mint_authority: AccountInfo<'info>,
}

#[derive(Accounts)]
#[instruction(decimals: u8)]
pub struct TestMintMissMintAuthConstraint<'info> {
    #[account(
        mint::decimals = decimals,
        mint::freeze_authority = freeze_authority,
    )]
    pub mint: Account<'info, Mint>,
    pub freeze_authority: AccountInfo<'info>,
}

#[derive(Accounts)]
pub struct TestAssociatedToken<'info> {
    #[account(
        associated_token::mint = mint,
        associated_token::authority = authority,
    )]
    pub token: Account<'info, TokenAccount>,
    pub mint: Account<'info, Mint>,
    pub authority: AccountInfo<'info>,
>>>>>>> 42663eda
}<|MERGE_RESOLUTION|>--- conflicted
+++ resolved
@@ -474,12 +474,6 @@
 }
 
 #[derive(Accounts)]
-<<<<<<< HEAD
-pub struct TestIdlDocParse<'info> {
-    /// This account doc comment should appear in the IDL
-    /// CHECK:
-    pub act: Account<'info, DataWithDoc>,
-=======
 pub struct TestConstraintToken<'info> {
     #[account(
         token::mint = mint,
@@ -580,5 +574,4 @@
     pub token: Account<'info, TokenAccount>,
     pub mint: Account<'info, Mint>,
     pub authority: AccountInfo<'info>,
->>>>>>> 42663eda
 }