[package]
name = "anchor-spl"
version = "0.12.0"
authors = ["Serum Foundation <foundation@projectserum.com>"]
edition = "2018"
license = "Apache-2.0"
description = "CPI clients for SPL programs"

[features]
devnet = []

[dependencies]
anchor-lang = { path = "../lang", version = "0.12.0", features = ["derive"] }
lazy_static = "1.4.0"
<<<<<<< HEAD
serum_dex = { path = "../../prediction_market/deps/serum-dex/dex", features = ["no-entrypoint"] }
solana-program = "1.7.4"
=======
serum_dex = { git = "https://github.com/project-serum/serum-dex", version = "0.4.0", features = ["no-entrypoint"] }
solana-program = "=1.7.8"
>>>>>>> 48a2e4ad
spl-token = { version = "3.1.1", features = ["no-entrypoint"] }<|MERGE_RESOLUTION|>--- conflicted
+++ resolved
@@ -12,11 +12,6 @@
 [dependencies]
 anchor-lang = { path = "../lang", version = "0.12.0", features = ["derive"] }
 lazy_static = "1.4.0"
-<<<<<<< HEAD
-serum_dex = { path = "../../prediction_market/deps/serum-dex/dex", features = ["no-entrypoint"] }
-solana-program = "1.7.4"
-=======
 serum_dex = { git = "https://github.com/project-serum/serum-dex", version = "0.4.0", features = ["no-entrypoint"] }
 solana-program = "=1.7.8"
->>>>>>> 48a2e4ad
 spl-token = { version = "3.1.1", features = ["no-entrypoint"] }