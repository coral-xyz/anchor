[package]
name = "anchor-spl"
version = "0.28.0"
authors = ["Anchor Maintainers <accounts@200ms.io>"]
rust-version = "1.60"
edition = "2021"
license = "Apache-2.0"
description = "CPI clients for SPL programs"

[features]
default = ["associated_token", "mint", "token", "token_2022"]
associated_token = ["spl-associated-token-account"]
dex = ["serum_dex"]
devnet = []
governance = []
idl-build = ["anchor-lang/idl-build"]
metadata = ["mpl-token-metadata"]
mint = []
shmem = []
stake = ["borsh"]
token = ["spl-token"]
token_2022 = ["spl-token-2022"]
memo = ["spl-memo"]

[dependencies]
anchor-lang = { path = "../lang", version = "0.28.0", features = ["derive"] }
borsh = { version = ">=0.9, <0.11", optional = true }
mpl-token-metadata = { version = "3.1.0", optional = true }
serum_dex = { git = "https://github.com/openbook-dex/program/", rev = "1be91f2", version = "0.4.0", features = ["no-entrypoint"], optional = true }
solana-program = ">=1.16, <1.18"
<<<<<<< HEAD
spl-associated-token-account = { version = "^1.1", features = ["no-entrypoint"], optional = true }
spl-token = { version = "3.5", features = ["no-entrypoint"], optional = true }
spl-token-2022 = { version = "0.6", features = ["no-entrypoint"], optional = true }
spl-memo = { version = "4.0", features = ["no-entrypoint"], optional = true }
=======
spl-associated-token-account = { version = "2.2", features = ["no-entrypoint"], optional = true }
spl-token = { version = "4", features = ["no-entrypoint"], optional = true }
spl-token-2022 = { version = "0.9", features = ["no-entrypoint"], optional = true }
>>>>>>> 6cf20049
<|MERGE_RESOLUTION|>--- conflicted
+++ resolved
@@ -28,13 +28,7 @@
 mpl-token-metadata = { version = "3.1.0", optional = true }
 serum_dex = { git = "https://github.com/openbook-dex/program/", rev = "1be91f2", version = "0.4.0", features = ["no-entrypoint"], optional = true }
 solana-program = ">=1.16, <1.18"
-<<<<<<< HEAD
-spl-associated-token-account = { version = "^1.1", features = ["no-entrypoint"], optional = true }
-spl-token = { version = "3.5", features = ["no-entrypoint"], optional = true }
-spl-token-2022 = { version = "0.6", features = ["no-entrypoint"], optional = true }
-spl-memo = { version = "4.0", features = ["no-entrypoint"], optional = true }
-=======
 spl-associated-token-account = { version = "2.2", features = ["no-entrypoint"], optional = true }
 spl-token = { version = "4", features = ["no-entrypoint"], optional = true }
 spl-token-2022 = { version = "0.9", features = ["no-entrypoint"], optional = true }
->>>>>>> 6cf20049
+spl-memo = { version = "4.0", features = ["no-entrypoint"], optional = true }