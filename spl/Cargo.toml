--- conflicted
+++ resolved
@@ -24,8 +24,4 @@
 solana-program = "~1.10.29"
 spl-token = { version = "~3.3.0", features = ["no-entrypoint"], optional = true }
 spl-associated-token-account = { version = "~1.0.5", features = ["no-entrypoint"], optional = true }
-<<<<<<< HEAD
-mpl-token-metadata = { version = "1.3.2", optional = true, features = ["no-entrypoint"] }
-=======
-mpl-token-metadata = { version = "1.3.4", optional = true, features = ["no-entrypoint"] }
->>>>>>> 000e74ed
+mpl-token-metadata = { version = "1.3.4", optional = true, features = ["no-entrypoint"] }