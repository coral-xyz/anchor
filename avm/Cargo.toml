--- conflicted
+++ resolved
@@ -1,13 +1,8 @@
 [package]
 name = "avm"
-<<<<<<< HEAD
-version = "0.21.0"
+version = "0.22.0"
 rust-version = "1.56"
 edition = "2021"
-=======
-version = "0.22.0"
-edition = "2018"
->>>>>>> 2fc0319f
 
 [[bin]]
 name = "avm"
