--- conflicted
+++ resolved
@@ -1,13 +1,8 @@
 [package]
 name = "avm"
-<<<<<<< HEAD
-version = "0.22.0"
+version = "0.22.1"
 rust-version = "1.56"
 edition = "2021"
-=======
-version = "0.22.1"
-edition = "2018"
->>>>>>> 54c07be5
 
 [[bin]]
 name = "avm"
