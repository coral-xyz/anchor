---
title: Installation
description: Anchor - Installation
---

## Rust

Go [here](https://www.rust-lang.org/tools/install) to install Rust.

{% callout title="You should know!" %}
We recommend reading chapters 1-9 of the [Rust book](https://doc.rust-lang.org/book/title-page.html) which cover the basics of using Rust (Most of the time you don't need advanced Rust to write anchor programs).
{% /callout %}

## Solana

Go [here](https://docs.solana.com/cli/install-solana-cli-tools) to install Solana and then run `solana-keygen new` to create a keypair at the default location. Anchor uses this keypair to run your program tests.

{% callout title="You should know!" %}
We also recommend checking out the the official [Solana developers page](https://solana.com/developers).
{% /callout %}

## Yarn

Go [here](https://yarnpkg.com/getting-started/install) to install Yarn.

## Anchor

### Installing using Anchor version manager (avm) (recommended)

Anchor version manager is a tool for using multiple versions of the anchor-cli. It will require the same dependencies as building from source. It is recommended you uninstall the NPM package if you have it installed.

Install `avm` using Cargo. Note this will replace your `anchor` binary if you had one installed.

```shell
cargo install --git https://github.com/coral-xyz/anchor avm --locked --force
```

On Linux systems you may need to install additional dependencies if cargo install fails. E.g. on Ubuntu:

```shell
sudo apt-get update && sudo apt-get upgrade && sudo apt-get install -y pkg-config build-essential libudev-dev
```

Install the latest version of the CLI using `avm`, and then set it to be the version to use.

```shell
avm install latest
avm use latest
```

Verify the installation.

```shell
anchor --version
```

### Install using pre-build binary on x86_64 Linux

Anchor binaries are available via an NPM package [`@project-serum/anchor-cli`](https://www.npmjs.com/package/@project-serum/anchor-cli). Only `x86_64` Linux is supported currently, you must build from source for other OS'.

### Build from source for other operating systems without avm

We can also use Cargo to install the CLI directly. Make sure that the `--tag` argument uses the version you want (the version here is just an example).

```shell
<<<<<<< HEAD
cargo install --git https://github.com/coral-xyz/anchor --tag v0.24.1 anchor-cli --locked
=======
cargo install --git https://github.com/coral-xyz/anchor --tag v0.25.0 anchor-cli --locked
>>>>>>> 290b2aa4
```

On Linux systems you may need to install additional dependencies if cargo install fails. On Ubuntu,

```shell
sudo apt-get update && sudo apt-get upgrade && sudo apt-get install -y pkg-config build-essential libudev-dev
```

Now verify the CLI is installed properly.

```shell
anchor --version
```<|MERGE_RESOLUTION|>--- conflicted
+++ resolved
@@ -63,11 +63,7 @@
 We can also use Cargo to install the CLI directly. Make sure that the `--tag` argument uses the version you want (the version here is just an example).
 
 ```shell
-<<<<<<< HEAD
-cargo install --git https://github.com/coral-xyz/anchor --tag v0.24.1 anchor-cli --locked
-=======
 cargo install --git https://github.com/coral-xyz/anchor --tag v0.25.0 anchor-cli --locked
->>>>>>> 290b2aa4
 ```
 
 On Linux systems you may need to install additional dependencies if cargo install fails. On Ubuntu,
