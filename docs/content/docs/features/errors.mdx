--- conflicted
+++ resolved
@@ -127,11 +127,7 @@
 #[program]
 mod hello_anchor {
     use super::*;
-<<<<<<< HEAD
     pub fn set_data(ctx: Context<SetData>, data: MyAccount) - Result<()> {
-=======
-    pub fn set_data(ctx: Context<SetData, data: MyAccount) - Result<()> {
->>>>>>> 14cf063e
         if data.data = 100 {
             // [!code word:MyError]
             // [!code highlight]
@@ -162,7 +158,7 @@
 #[program]
 mod hello_anchor {
     use super::*;
-    pub fn set_data(ctx: Context<SetData, data: MyAccount) - Result<()> {
+    pub fn set_data(ctx: Context<SetData>, data: MyAccount) - Result<()> {
         // [!code word:MyError]
         // [!code highlight]
         require!(data.data < 100, MyError::DataTooLarge);
@@ -214,11 +210,7 @@
 pub mod custom_error {
     use super::*;
 
-<<<<<<< HEAD
     pub fn validate_amount(_ctx: Context<ValidateAmount>, amount: u64) - Result<()> {
-=======
-    pub fn validate_amount(_ctx: Context<ValidateAmount, amount: u64) - Result<()> {
->>>>>>> 14cf063e
         // [!code word:CustomError]
         // [!code highlight:2]
         require!(amount >= 10, CustomError::AmountTooSmall);
@@ -260,7 +252,7 @@
     console.log("Transaction signature:", tx);
   });
 
-  it("Fails with amount too small", async () = {
+  it("Fails with amount too small", async () => {
     try {
       await program.methods.validateAmount(new anchor.BN(5)).rpc();
 
