--- conflicted
+++ resolved
@@ -86,15 +86,15 @@
 }
 
 #[allow(deprecated)]
-<<<<<<< HEAD
 impl<'info, T: AccountDeserialize + Clone> TryToAccountInfos<'info> for CpiAccount<'info, T> {
     fn try_to_account_infos(&self, _program: &AccountInfo<'info>) -> Vec<AccountInfo<'info>> {
         self.to_account_infos()
-=======
+    }
+}
+
 impl<'info, T: AccountDeserialize + Clone> TryToAccountInfo<'info> for CpiAccount<'info, T> {
     fn try_to_account_info(&self) -> Result<AccountInfo<'info>> {
         Ok(self.to_account_info())
->>>>>>> 3c69fc71
     }
 }
 
