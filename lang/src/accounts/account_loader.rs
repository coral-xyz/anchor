--- conflicted
+++ resolved
@@ -4,11 +4,7 @@
 use crate::error::{Error, ErrorCode};
 use crate::{
     Accounts, AccountsClose, AccountsExit, Key, Owner, Result, ToAccountInfo, ToAccountInfos,
-<<<<<<< HEAD
-    ToAccountMetas, TryToAccountInfos, ZeroCopy,
-=======
-    ToAccountMetas, TryToAccountInfo, ZeroCopy,
->>>>>>> 3c69fc71
+    ToAccountMetas, TryToAccountInfo, TryToAccountInfos, ZeroCopy,
 };
 use arrayref::array_ref;
 use solana_program::account_info::AccountInfo;
@@ -284,15 +280,15 @@
     }
 }
 
-<<<<<<< HEAD
 impl<'info, T: ZeroCopy + Owner> TryToAccountInfos<'info> for AccountLoader<'info, T> {
     fn try_to_account_infos(&self, _program: &AccountInfo<'info>) -> Vec<AccountInfo<'info>> {
         self.to_account_infos()
-=======
+    }
+}
+
 impl<'info, T: ZeroCopy + Owner> TryToAccountInfo<'info> for AccountLoader<'info, T> {
     fn try_to_account_info(&self) -> Result<AccountInfo<'info>> {
         Ok(self.to_account_info())
->>>>>>> 3c69fc71
     }
 }
 
