//! Type validating that the account is the given Program

use crate::error::{Error, ErrorCode};
use crate::{
<<<<<<< HEAD
    AccountDeserialize, Accounts, AccountsExit, Id, Key, Result, ToAccountInfos, ToAccountMetas,
    TryToAccountInfos,
=======
    AccountDeserialize, Accounts, AccountsExit, Id, Key, Result, ToAccountInfo, ToAccountInfos,
    ToAccountMetas, TryToAccountInfo,
>>>>>>> 3c69fc71
};
use solana_program::account_info::AccountInfo;
use solana_program::bpf_loader_upgradeable::{self, UpgradeableLoaderState};
use solana_program::instruction::AccountMeta;
use solana_program::pubkey::Pubkey;
use std::collections::{BTreeMap, BTreeSet};
use std::fmt;
use std::marker::PhantomData;
use std::ops::Deref;

/// Type validating that the account is the given Program
///
/// The type has a `programdata_address` function that will return `Option::Some`
/// if the program is owned by the [`BPFUpgradeableLoader`](https://docs.rs/solana-program/latest/solana_program/bpf_loader_upgradeable/index.html)
/// which will contain the `programdata_address` property of the `Program` variant of the [`UpgradeableLoaderState`](https://docs.rs/solana-program/latest/solana_program/bpf_loader_upgradeable/enum.UpgradeableLoaderState.html) enum.
///
/// # Table of Contents
/// - [Basic Functionality](#basic-functionality)
/// - [Out of the Box Types](#out-of-the-box-types)
///
/// # Basic Functionality
///
/// Checks:
///
/// - `account_info.key == expected_program`
/// - `account_info.executable == true`
///
/// # Example
/// ```ignore
/// #[program]
/// mod my_program {
///     fn set_admin_settings(...){...}
/// }
///
/// #[account]
/// #[derive(Default)]
/// pub struct AdminSettings {
///     ...
/// }
///
/// #[derive(Accounts)]
/// pub struct SetAdminSettings<'info> {
///     #[account(mut, seeds = [b"admin"], bump)]
///     pub admin_settings: Account<'info, AdminSettings>,
///     #[account(constraint = program.programdata_address()? == Some(program_data.key()))]
///     pub program: Program<'info, MyProgram>,
///     #[account(constraint = program_data.upgrade_authority_address == Some(authority.key()))]
///     pub program_data: Account<'info, ProgramData>,
///     pub authority: Signer<'info>,
/// }
/// ```
/// The given program has a function with which the upgrade authority can set admin settings.
///
/// The required constraints are as follows:
///
/// - `program` is the account of the program itself.
/// Its constraint checks that `program_data` is the account that contains the program's upgrade authority.
/// Implicitly, this checks that `program` is a BPFUpgradeable program (`program.programdata_address()?`
/// will be `None` if it's not).
/// - `program_data`'s constraint checks that its upgrade authority is the `authority` account.
/// - Finally, `authority` needs to sign the transaction.
///
/// # Out of the Box Types
///
/// Between the [`anchor_lang`](https://docs.rs/anchor-lang/latest/anchor_lang) and [`anchor_spl`](https://docs.rs/anchor_spl/latest/anchor_spl) crates,
/// the following `Program` types are provided out of the box:
///
/// - [`System`](https://docs.rs/anchor-lang/latest/anchor_lang/struct.System.html)
/// - [`AssociatedToken`](https://docs.rs/anchor-spl/latest/anchor_spl/associated_token/struct.AssociatedToken.html)
/// - [`Token`](https://docs.rs/anchor-spl/latest/anchor_spl/token/struct.Token.html)
///
#[derive(Clone)]
pub struct Program<'info, T: Id + Clone> {
    info: AccountInfo<'info>,
    _phantom: PhantomData<T>,
}

impl<'info, T: Id + Clone + fmt::Debug> fmt::Debug for Program<'info, T> {
    fn fmt(&self, f: &mut fmt::Formatter<'_>) -> fmt::Result {
        f.debug_struct("Program").field("info", &self.info).finish()
    }
}

impl<'a, T: Id + Clone> Program<'a, T> {
    fn new(info: AccountInfo<'a>) -> Program<'a, T> {
        Self {
            info,
            _phantom: PhantomData,
        }
    }

    /// Deserializes the given `info` into a `Program`.
    #[inline(never)]
    pub fn try_from(info: &AccountInfo<'a>) -> Result<Program<'a, T>> {
        if info.key != &T::id() {
            return Err(Error::from(ErrorCode::InvalidProgramId).with_pubkeys((*info.key, T::id())));
        }
        if !info.executable {
            return Err(ErrorCode::InvalidProgramExecutable.into());
        }

        Ok(Program::new(info.clone()))
    }

    pub fn programdata_address(&self) -> Result<Option<Pubkey>> {
        if *self.info.owner == bpf_loader_upgradeable::ID {
            let mut data: &[u8] = &self.info.try_borrow_data()?;
            let upgradable_loader_state =
                UpgradeableLoaderState::try_deserialize_unchecked(&mut data)?;

            match upgradable_loader_state {
                UpgradeableLoaderState::Uninitialized
                | UpgradeableLoaderState::Buffer {
                    authority_address: _,
                }
                | UpgradeableLoaderState::ProgramData {
                    slot: _,
                    upgrade_authority_address: _,
                } => {
                    // Unreachable because check in try_from
                    // ensures that program is executable
                    // and therefore a program account.
                    unreachable!()
                }
                UpgradeableLoaderState::Program {
                    programdata_address,
                } => Ok(Some(programdata_address)),
            }
        } else {
            Ok(None)
        }
    }
}

impl<'info, T> Accounts<'info> for Program<'info, T>
where
    T: Id + Clone,
{
    #[inline(never)]
    fn try_accounts(
        _program_id: &Pubkey,
        accounts: &mut &[AccountInfo<'info>],
        _ix_data: &[u8],
        _bumps: &mut BTreeMap<String, u8>,
        _reallocs: &mut BTreeSet<Pubkey>,
    ) -> Result<Self> {
        if accounts.is_empty() {
            return Err(ErrorCode::AccountNotEnoughKeys.into());
        }
        let account = &accounts[0];
        *accounts = &accounts[1..];
        Program::try_from(account)
    }
}

impl<'info, T: Id + Clone> ToAccountMetas for Program<'info, T> {
    fn to_account_metas(&self, is_signer: Option<bool>) -> Vec<AccountMeta> {
        let is_signer = is_signer.unwrap_or(self.info.is_signer);
        let meta = match self.info.is_writable {
            false => AccountMeta::new_readonly(*self.info.key, is_signer),
            true => AccountMeta::new(*self.info.key, is_signer),
        };
        vec![meta]
    }
}

impl<'info, T: Id + Clone> ToAccountInfos<'info> for Program<'info, T> {
    fn to_account_infos(&self) -> Vec<AccountInfo<'info>> {
        vec![self.info.clone()]
    }
}

<<<<<<< HEAD
impl<'info, T: Id + Clone> TryToAccountInfos<'info> for Program<'info, T> {
    fn try_to_account_infos(&self, _program: &AccountInfo<'info>) -> Vec<AccountInfo<'info>> {
        self.to_account_infos()
=======
impl<'info, T: Id + Clone> TryToAccountInfo<'info> for Program<'info, T> {
    fn try_to_account_info(&self) -> Result<AccountInfo<'info>> {
        Ok(self.to_account_info())
>>>>>>> 3c69fc71
    }
}

impl<'info, T: Id + Clone> AsRef<AccountInfo<'info>> for Program<'info, T> {
    fn as_ref(&self) -> &AccountInfo<'info> {
        &self.info
    }
}

impl<'info, T: Id + Clone> Deref for Program<'info, T> {
    type Target = AccountInfo<'info>;

    fn deref(&self) -> &Self::Target {
        &self.info
    }
}

impl<'info, T: AccountDeserialize + Id + Clone> AccountsExit<'info> for Program<'info, T> {}

impl<'info, T: AccountDeserialize + Id + Clone> Key for Program<'info, T> {
    fn key(&self) -> Pubkey {
        *self.info.key
    }
}<|MERGE_RESOLUTION|>--- conflicted
+++ resolved
@@ -2,13 +2,8 @@
 
 use crate::error::{Error, ErrorCode};
 use crate::{
-<<<<<<< HEAD
-    AccountDeserialize, Accounts, AccountsExit, Id, Key, Result, ToAccountInfos, ToAccountMetas,
-    TryToAccountInfos,
-=======
     AccountDeserialize, Accounts, AccountsExit, Id, Key, Result, ToAccountInfo, ToAccountInfos,
-    ToAccountMetas, TryToAccountInfo,
->>>>>>> 3c69fc71
+    ToAccountMetas, TryToAccountInfo, TryToAccountInfos,
 };
 use solana_program::account_info::AccountInfo;
 use solana_program::bpf_loader_upgradeable::{self, UpgradeableLoaderState};
@@ -181,15 +176,15 @@
     }
 }
 
-<<<<<<< HEAD
 impl<'info, T: Id + Clone> TryToAccountInfos<'info> for Program<'info, T> {
     fn try_to_account_infos(&self, _program: &AccountInfo<'info>) -> Vec<AccountInfo<'info>> {
         self.to_account_infos()
-=======
+    }
+}
+
 impl<'info, T: Id + Clone> TryToAccountInfo<'info> for Program<'info, T> {
     fn try_to_account_info(&self) -> Result<AccountInfo<'info>> {
         Ok(self.to_account_info())
->>>>>>> 3c69fc71
     }
 }
 
