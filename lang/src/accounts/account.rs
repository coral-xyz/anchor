--- conflicted
+++ resolved
@@ -76,11 +76,7 @@
 /// ...
 /// ```
 ///
-<<<<<<< HEAD
-/// # Using Account with non-anchor types
-=======
 /// # Using Account with non-anchor programs
->>>>>>> a8306442
 ///
 /// Account can also be used with non-anchor programs. The data types from
 /// those programs are not annotated with `#[account]` so you have to
