--- conflicted
+++ resolved
@@ -145,14 +145,9 @@
 /// In most cases, one can use the default implementation provided by the
 /// [`#[account]`](./attr.account.html) attribute.
 pub trait AccountSerialize {
-<<<<<<< HEAD
     /// Serializes the account into the data buffer. Does not modify the
     /// account header.
     fn try_serialize(&self, _data: &mut [u8]) -> Result<(), ProgramError> {
-=======
-    /// Serializes the account data into `writer`.
-    fn try_serialize<W: Write>(&self, _writer: &mut W) -> Result<()> {
->>>>>>> a604f859
         Ok(())
     }
 }
