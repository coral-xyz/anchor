//! Anchor ⚓ is a framework for Solana's Sealevel runtime providing several
//! convenient developer tools.
//!
//! - Rust eDSL for writing safe, secure, and high level Solana programs
//! - [IDL](https://en.wikipedia.org/wiki/Interface_description_language) specification
//! - TypeScript package for generating clients from IDL
//! - CLI and workspace management for developing complete applications
//!
//! If you're familiar with developing in Ethereum's
//! [Solidity](https://docs.soliditylang.org/en/v0.7.4/),
//! [Truffle](https://www.trufflesuite.com/),
//! [web3.js](https://github.com/ethereum/web3.js) or Parity's
//! [Ink!](https://github.com/paritytech/ink), then the experience will be
//! familiar. Although the syntax and semantics are targeted at Solana, the high
//! level workflow of writing RPC request handlers, emitting an IDL, and
//! generating clients from IDL is the same.
//!
//! For detailed tutorials and examples on how to use Anchor, see the guided
//! [tutorials](https://project-serum.github.io/anchor) or examples in the GitHub
//! [repository](https://github.com/project-serum/anchor).
//!
//! Presented here are the Rust primitives for building on Solana.

extern crate self as anchor_lang;

use bytemuck::{Pod, Zeroable};
use solana_program::account_info::AccountInfo;
use solana_program::instruction::AccountMeta;
use solana_program::pubkey::Pubkey;
use std::collections::BTreeMap;
use std::io::Write;

mod account_meta;
pub mod accounts;
mod bpf_upgradeable_state;
mod bpf_writer;
mod common;
pub mod context;
mod ctor;
pub mod error;
#[doc(hidden)]
pub mod idl;
pub mod system_program;

mod vec;
pub use crate::bpf_upgradeable_state::*;
pub use anchor_attribute_access_control::access_control;
pub use anchor_attribute_account::{account, declare_id, zero_copy};
pub use anchor_attribute_constant::constant;
pub use anchor_attribute_error::*;
pub use anchor_attribute_event::{emit, event};
pub use anchor_attribute_interface::interface;
pub use anchor_attribute_program::program;
pub use anchor_attribute_state::state;
pub use anchor_derive_accounts::Accounts;
/// Borsh is the default serialization format for instructions and accounts.
pub use borsh::{BorshDeserialize as AnchorDeserialize, BorshSerialize as AnchorSerialize};
pub use solana_program;

pub type Result<T> = std::result::Result<T, error::Error>;

/// A data structure of validated accounts that can be deserialized from the
/// input to a Solana program. Implementations of this trait should perform any
/// and all requisite constraint checks on accounts to ensure the accounts
/// maintain any invariants required for the program to run securely. In most
/// cases, it's recommended to use the [`Accounts`](./derive.Accounts.html)
/// derive macro to implement this trait.
pub trait Accounts<'info>: ToAccountMetas + ToAccountInfos<'info> + Sized {
    /// Returns the validated accounts struct. What constitutes "valid" is
    /// program dependent. However, users of these types should never have to
    /// worry about account substitution attacks. For example, if a program
    /// expects a `Mint` account from the SPL token program  in a particular
    /// field, then it should be impossible for this method to return `Ok` if
    /// any other account type is given--from the SPL token program or elsewhere.
    ///
    /// `program_id` is the currently executing program. `accounts` is the
    /// set of accounts to construct the type from. For every account used,
    /// the implementation should mutate the slice, consuming the used entry
    /// so that it cannot be used again.
    fn try_accounts(
        program_id: &Pubkey,
        accounts: &mut &[AccountInfo<'info>],
        ix_data: &[u8],
        bumps: &mut BTreeMap<String, u8>,
    ) -> Result<Self>;
}

/// The exit procedure for an account. Any cleanup or persistence to storage
/// should be done here.
pub trait AccountsExit<'info>: ToAccountMetas + ToAccountInfos<'info> {
    /// `program_id` is the currently executing program.
    fn exit(&self, _program_id: &Pubkey) -> Result<()> {
        // no-op
        Ok(())
    }
}

/// The close procedure to initiate garabage collection of an account, allowing
/// one to retrieve the rent exemption.
pub trait AccountsClose<'info>: ToAccountInfos<'info> {
    fn close(&self, sol_destination: AccountInfo<'info>) -> Result<()>;
}

/// Transformation to
/// [`AccountMeta`](../solana_program/instruction/struct.AccountMeta.html)
/// structs.
pub trait ToAccountMetas {
    /// `is_signer` is given as an optional override for the signer meta field.
    /// This covers the edge case when a program-derived-address needs to relay
    /// a transaction from a client to another program but sign the transaction
    /// before the relay. The client cannot mark the field as a signer, and so
    /// we have to override the is_signer meta field given by the client.
    fn to_account_metas(&self, is_signer: Option<bool>) -> Vec<AccountMeta>;
}

/// Transformation to
/// [`AccountInfo`](../solana_program/account_info/struct.AccountInfo.html)
/// structs.
pub trait ToAccountInfos<'info> {
    fn to_account_infos(&self) -> Vec<AccountInfo<'info>>;
}

/// Transformation to an `AccountInfo` struct.
pub trait ToAccountInfo<'info> {
    fn to_account_info(&self) -> AccountInfo<'info>;
}

impl<'info, T> ToAccountInfo<'info> for T
where
    T: AsRef<AccountInfo<'info>>,
{
    fn to_account_info(&self) -> AccountInfo<'info> {
        self.as_ref().clone()
    }
}

/// A data structure that can be serialized and stored into account storage,
/// i.e. an
/// [`AccountInfo`](../solana_program/account_info/struct.AccountInfo.html#structfield.data)'s
/// mutable data slice.
///
/// Implementors of this trait should ensure that any subsequent usage of the
/// `AccountDeserialize` trait succeeds if and only if the account is of the
/// correct type.
///
/// In most cases, one can use the default implementation provided by the
/// [`#[account]`](./attr.account.html) attribute.
pub trait AccountSerialize {
    /// Serializes the account data into `writer`.
    fn try_serialize<W: Write>(&self, _writer: &mut W) -> Result<()> {
        Ok(())
    }
}

/// A data structure that can be deserialized and stored into account storage,
/// i.e. an
/// [`AccountInfo`](../solana_program/account_info/struct.AccountInfo.html#structfield.data)'s
/// mutable data slice.
pub trait AccountDeserialize: Sized {
    /// Deserializes previously initialized account data. Should fail for all
    /// uninitialized accounts, where the bytes are zeroed. Implementations
    /// should be unique to a particular account type so that one can never
    /// successfully deserialize the data of one account type into another.
    /// For example, if the SPL token program were to implement this trait,
    /// it should be impossible to deserialize a `Mint` account into a token
    /// `Account`.
    fn try_deserialize(buf: &mut &[u8]) -> Result<Self> {
        Self::try_deserialize_unchecked(buf)
    }

    /// Deserializes account data without checking the account discriminator.
    /// This should only be used on account initialization, when the bytes of
    /// the account are zeroed.
    fn try_deserialize_unchecked(buf: &mut &[u8]) -> Result<Self>;
}

/// An account data structure capable of zero copy deserialization.
pub trait ZeroCopy: Discriminator + Copy + Clone + Zeroable + Pod {}

/// Calculates the data for an instruction invocation, where the data is
/// `Sha256(<namespace>::<method_name>)[..8] || BorshSerialize(args)`.
/// `args` is a borsh serialized struct of named fields for each argument given
/// to an instruction.
pub trait InstructionData: AnchorSerialize {
    fn data(&self) -> Vec<u8>;
}

/// An event that can be emitted via a Solana log.
pub trait Event: AnchorSerialize + AnchorDeserialize + Discriminator {
    fn data(&self) -> Vec<u8>;
}

// The serialized event data to be emitted via a Solana log.
// TODO: remove this on the next major version upgrade.
#[doc(hidden)]
#[deprecated(since = "0.4.2", note = "Please use Event instead")]
pub trait EventData: AnchorSerialize + Discriminator {
    fn data(&self) -> Vec<u8>;
}

/// 8 byte unique identifier for a type.
pub trait Discriminator {
    fn discriminator() -> [u8; 8];
}

/// Bump seed for program derived addresses.
pub trait Bump {
    fn seed(&self) -> u8;
}

/// Defines an address expected to own an account.
pub trait Owner {
    fn owner() -> Pubkey;
}

/// Defines the id of a program.
pub trait Id {
    fn id() -> Pubkey;
}

/// Defines the Pubkey of an account.
pub trait Key {
    fn key(&self) -> Pubkey;
}

impl Key for Pubkey {
    fn key(&self) -> Pubkey {
        *self
    }
}

/// The prelude contains all commonly used components of the crate.
/// All programs should include it via `anchor_lang::prelude::*;`.
pub mod prelude {
    pub use super::{
        access_control, account, accounts::account::Account,
        accounts::account_loader::AccountLoader, accounts::program::Program,
        accounts::signer::Signer, accounts::system_account::SystemAccount,
        accounts::sysvar::Sysvar, accounts::unchecked_account::UncheckedAccount, constant,
        context::Context, context::CpiContext, declare_id, emit, err, error, event, interface,
<<<<<<< HEAD
        program, require, require_eq, require_keys_eq,
        solana_program::bpf_loader_upgradeable::UpgradeableLoaderState, source, state,
        system_program::System, zero_copy, AccountDeserialize, AccountSerialize, Accounts,
        AccountsExit, AnchorDeserialize, AnchorSerialize, Id, Key, Owner, ProgramData, Result,
        ToAccountInfo, ToAccountInfos, ToAccountMetas,
=======
        program, require, require_eq, require_gt, require_gte, require_keys_eq, require_keys_neq,
        require_neq, solana_program::bpf_loader_upgradeable::UpgradeableLoaderState, source, state,
        zero_copy, AccountDeserialize, AccountSerialize, Accounts, AccountsExit, AnchorDeserialize,
        AnchorSerialize, Id, Key, Owner, ProgramData, Result, System, ToAccountInfo,
        ToAccountInfos, ToAccountMetas,
>>>>>>> 170a7636
    };
    pub use anchor_attribute_error::*;
    pub use borsh;
    pub use error::*;
    pub use solana_program::account_info::{next_account_info, AccountInfo};
    pub use solana_program::instruction::AccountMeta;
    pub use solana_program::msg;
    pub use solana_program::program_error::ProgramError;
    pub use solana_program::pubkey::Pubkey;
    pub use solana_program::sysvar::clock::Clock;
    pub use solana_program::sysvar::epoch_schedule::EpochSchedule;
    pub use solana_program::sysvar::fees::Fees;
    pub use solana_program::sysvar::instructions::Instructions;
    pub use solana_program::sysvar::recent_blockhashes::RecentBlockhashes;
    pub use solana_program::sysvar::rent::Rent;
    pub use solana_program::sysvar::rewards::Rewards;
    pub use solana_program::sysvar::slot_hashes::SlotHashes;
    pub use solana_program::sysvar::slot_history::SlotHistory;
    pub use solana_program::sysvar::stake_history::StakeHistory;
    pub use solana_program::sysvar::Sysvar as SolanaSysvar;
    pub use thiserror;
}

/// Internal module used by macros and unstable apis.
#[doc(hidden)]
pub mod __private {
    use super::Result;
    /// The discriminator anchor uses to mark an account as closed.
    pub const CLOSED_ACCOUNT_DISCRIMINATOR: [u8; 8] = [255, 255, 255, 255, 255, 255, 255, 255];

    pub use crate::ctor::Ctor;

    pub use anchor_attribute_account::ZeroCopyAccessor;

    pub use anchor_attribute_event::EventIndex;

    pub use base64;

    pub use bytemuck;

    use solana_program::pubkey::Pubkey;

    pub mod state {
        pub use crate::accounts::state::*;
    }

    // Calculates the size of an account, which may be larger than the deserialized
    // data in it. This trait is currently only used for `#[state]` accounts.
    #[doc(hidden)]
    pub trait AccountSize {
        fn size(&self) -> Result<u64>;
    }

    // Very experimental trait.
    #[doc(hidden)]
    pub trait ZeroCopyAccessor<Ty> {
        fn get(&self) -> Ty;
        fn set(input: &Ty) -> Self;
    }

    #[doc(hidden)]
    impl ZeroCopyAccessor<Pubkey> for [u8; 32] {
        fn get(&self) -> Pubkey {
            Pubkey::new(self)
        }
        fn set(input: &Pubkey) -> [u8; 32] {
            input.to_bytes()
        }
    }

    #[doc(hidden)]
    pub use crate::accounts::state::PROGRAM_STATE_SEED;
}

/// Ensures a condition is true, otherwise returns with the given error.
/// Use this with or without a custom error type.
///
/// # Example
/// ```ignore
/// // Instruction function
/// pub fn set_data(ctx: Context<SetData>, data: u64) -> Result<()> {
///     require!(ctx.accounts.data.mutation_allowed, MyError::MutationForbidden);
///     ctx.accounts.data.data = data;
///     Ok(())
/// }
///
/// // An enum for custom error codes
/// #[error_code]
/// pub enum MyError {
///     MutationForbidden
/// }
///
/// // An account definition
/// #[account]
/// #[derive(Default)]
/// pub struct MyData {
///     mutation_allowed: bool,
///     data: u64
/// }
///
/// // An account validation struct
/// #[derive(Accounts)]
/// pub struct SetData<'info> {
///     #[account(mut)]
///     pub data: Account<'info, MyData>
/// }
/// ```
#[macro_export]
macro_rules! require {
    ($invariant:expr, $error:tt $(,)?) => {
        if !($invariant) {
            return Err(anchor_lang::error!(crate::ErrorCode::$error));
        }
    };
    ($invariant:expr, $error:expr $(,)?) => {
        if !($invariant) {
            return Err(anchor_lang::error!($error));
        }
    };
}

/// Ensures two NON-PUBKEY values are equal.
///
/// Use [require_keys_eq](crate::prelude::require_keys_eq)
/// to compare two pubkeys.
///
/// Can be used with or without a custom error code.
///
/// # Example
/// ```rust,ignore
/// pub fn set_data(ctx: Context<SetData>, data: u64) -> Result<()> {
///     require_eq!(ctx.accounts.data.data, 0);
///     ctx.accounts.data.data = data;
///     Ok(())
/// }
/// ```
#[macro_export]
macro_rules! require_eq {
    ($value1: expr, $value2: expr, $error_code:expr $(,)?) => {
        if $value1 != $value2 {
            return Err(error!($error_code).with_values(($value1, $value2)));
        }
    };
    ($value1: expr, $value2: expr $(,)?) => {
        if $value1 != $value2 {
            return Err(error!(anchor_lang::error::ErrorCode::RequireEqViolated)
                .with_values(($value1, $value2)));
        }
    };
}

/// Ensures two NON-PUBKEY values are not equal.
///
/// Use [require_keys_neq](crate::prelude::require_keys_neq)
/// to compare two pubkeys.
///
/// Can be used with or without a custom error code.
///
/// # Example
/// ```rust,ignore
/// pub fn set_data(ctx: Context<SetData>, data: u64) -> Result<()> {
///     require_neq!(ctx.accounts.data.data, 0);
///     ctx.accounts.data.data = data;
///     Ok(());
/// }
/// ```
#[macro_export]
macro_rules! require_neq {
    ($value1: expr, $value2: expr, $error_code: expr $(,)?) => {
        if $value1 == $value2 {
            return Err(error!($error_code).with_values(($value1, $value2)));
        }
    };
    ($value1: expr, $value2: expr $(,)?) => {
        if $value1 == $value2 {
            return Err(error!(anchor_lang::error::ErrorCode::RequireNeqViolated)
                .with_values(($value1, $value2)));
        }
    };
}

/// Ensures two pubkeys values are equal.
///
/// Use [require_eq](crate::prelude::require_eq)
/// to compare two non-pubkey values.
///
/// Can be used with or without a custom error code.
///
/// # Example
/// ```rust,ignore
/// pub fn set_data(ctx: Context<SetData>, data: u64) -> Result<()> {
///     require_keys_eq!(ctx.accounts.data.authority.key(), ctx.accounts.authority.key());
///     ctx.accounts.data.data = data;
///     Ok(())
/// }
/// ```
#[macro_export]
macro_rules! require_keys_eq {
    ($value1: expr, $value2: expr, $error_code:expr $(,)?) => {
        if $value1 != $value2 {
            return Err(error!($error_code).with_pubkeys(($value1, $value2)));
        }
    };
    ($value1: expr, $value2: expr $(,)?) => {
        if $value1 != $value2 {
            return Err(error!(anchor_lang::error::ErrorCode::RequireKeysEqViolated)
                .with_pubkeys(($value1, $value2)));
        }
    };
}

/// Ensures two pubkeys are not equal.
///
/// Use [require_neq](crate::prelude::require_neq)
/// to compare two non-pubkey values.
///
/// Can be used with or without a custom error code.
///
/// # Example
/// ```rust,ignore
/// pub fn set_data(ctx: Context<SetData>, data: u64) -> Result<()> {
///     require_keys_neq!(ctx.accounts.data.authority.key(), ctx.accounts.other.key());
///     ctx.accounts.data.data = data;
///     Ok(())
/// }
/// ```
#[macro_export]
macro_rules! require_keys_neq {
    ($value1: expr, $value2: expr, $error_code: expr $(,)?) => {
        if $value1 == $value2 {
            return Err(error!($error_code).with_pubkeys(($value1, $value2)));
        }
    };
    ($value1: expr, $value2: expr $(,)?) => {
        if $value1 == $value2 {
            return Err(
                error!(anchor_lang::error::ErrorCode::RequireKeysNeqViolated)
                    .with_pubkeys(($value1, $value2)),
            );
        }
    };
}

/// Ensures the first NON-PUBKEY value is greater than the second
/// NON-PUBKEY value.
///
/// To include an equality check, use [require_gte](crate::require_gte).
///
/// Can be used with or without a custom error code.
///
/// # Example
/// ```rust,ignore
/// pub fn set_data(ctx: Context<SetData>, data: u64) -> Result<()> {
///     require_gt!(ctx.accounts.data.data, 0);
///     ctx.accounts.data.data = data;
///     Ok(());
/// }
/// ```
#[macro_export]
macro_rules! require_gt {
    ($value1: expr, $value2: expr, $error_code: expr $(,)?) => {
        if $value1 <= $value2 {
            return Err(error!($error_code).with_values(($value1, $value2)));
        }
    };
    ($value1: expr, $value2: expr $(,)?) => {
        if $value1 <= $value2 {
            return Err(error!(anchor_lang::error::ErrorCode::RequireGtViolated)
                .with_values(($value1, $value2)));
        }
    };
}

/// Ensures the first NON-PUBKEY value is greater than or equal
/// to the second NON-PUBKEY value.
///
/// Can be used with or without a custom error code.
///
/// # Example
/// ```rust,ignore
/// pub fn set_data(ctx: Context<SetData>, data: u64) -> Result<()> {
///     require_gte!(ctx.accounts.data.data, 1);
///     ctx.accounts.data.data = data;
///     Ok(());
/// }
/// ```
#[macro_export]
macro_rules! require_gte {
    ($value1: expr, $value2: expr, $error_code: expr $(,)?) => {
        if $value1 < $value2 {
            return Err(error!($error_code).with_values(($value1, $value2)));
        }
    };
    ($value1: expr, $value2: expr $(,)?) => {
        if $value1 < $value2 {
            return Err(error!(anchor_lang::error::ErrorCode::RequireGteViolated)
                .with_values(($value1, $value2)));
        }
    };
}

/// Returns with the given error.
/// Use this with a custom error type.
///
/// # Example
/// ```ignore
/// // Instruction function
/// pub fn example(ctx: Context<Example>) -> Result<()> {
///     err!(MyError::SomeError)
/// }
///
/// // An enum for custom error codes
/// #[error_code]
/// pub enum MyError {
///     SomeError
/// }
/// ```
#[macro_export]
macro_rules! err {
    ($error:tt $(,)?) => {
        Err(anchor_lang::error!(crate::ErrorCode::$error))
    };
    ($error:expr $(,)?) => {
        Err(anchor_lang::error!($error))
    };
}

/// Creates a [`Source`](crate::error::Source)
#[macro_export]
macro_rules! source {
    () => {
        anchor_lang::error::Source {
            filename: file!(),
            line: line!(),
        }
    };
}<|MERGE_RESOLUTION|>--- conflicted
+++ resolved
@@ -238,19 +238,11 @@
         accounts::signer::Signer, accounts::system_account::SystemAccount,
         accounts::sysvar::Sysvar, accounts::unchecked_account::UncheckedAccount, constant,
         context::Context, context::CpiContext, declare_id, emit, err, error, event, interface,
-<<<<<<< HEAD
-        program, require, require_eq, require_keys_eq,
-        solana_program::bpf_loader_upgradeable::UpgradeableLoaderState, source, state,
+        program, require, require_eq, require_gt, require_gte, require_keys_eq, require_keys_neq,
+        require_neq, solana_program::bpf_loader_upgradeable::UpgradeableLoaderState, source, state,
         system_program::System, zero_copy, AccountDeserialize, AccountSerialize, Accounts,
         AccountsExit, AnchorDeserialize, AnchorSerialize, Id, Key, Owner, ProgramData, Result,
         ToAccountInfo, ToAccountInfos, ToAccountMetas,
-=======
-        program, require, require_eq, require_gt, require_gte, require_keys_eq, require_keys_neq,
-        require_neq, solana_program::bpf_loader_upgradeable::UpgradeableLoaderState, source, state,
-        zero_copy, AccountDeserialize, AccountSerialize, Accounts, AccountsExit, AnchorDeserialize,
-        AnchorSerialize, Id, Key, Owner, ProgramData, Result, System, ToAccountInfo,
-        ToAccountInfos, ToAccountMetas,
->>>>>>> 170a7636
     };
     pub use anchor_attribute_error::*;
     pub use borsh;
