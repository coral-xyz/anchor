--- conflicted
+++ resolved
@@ -25,25 +25,13 @@
 ]
 
 [dependencies]
-<<<<<<< HEAD
-anchor-attribute-access-control = { path = "./attribute/access-control", version = "0.25.0" }
-anchor-attribute-account = { path = "./attribute/account", version = "0.25.0" }
-anchor-attribute-constant = { path = "./attribute/constant", version = "0.25.0" }
-anchor-attribute-error = { path = "./attribute/error", version = "0.25.0" }
-anchor-attribute-program = { path = "./attribute/program", version = "0.25.0" }
-anchor-attribute-event = { path = "./attribute/event", version = "0.25.0" }
-anchor-derive-accounts = { path = "./derive/accounts", version = "0.25.0" }
-=======
 anchor-attribute-access-control = { path = "./attribute/access-control", version = "0.26.0" }
 anchor-attribute-account = { path = "./attribute/account", version = "0.26.0" }
 anchor-attribute-constant = { path = "./attribute/constant", version = "0.26.0" }
 anchor-attribute-error = { path = "./attribute/error", version = "0.26.0" }
 anchor-attribute-program = { path = "./attribute/program", version = "0.26.0" }
-anchor-attribute-state = { path = "./attribute/state", version = "0.26.0" }
-anchor-attribute-interface = { path = "./attribute/interface", version = "0.26.0" }
 anchor-attribute-event = { path = "./attribute/event", version = "0.26.0" }
 anchor-derive-accounts = { path = "./derive/accounts", version = "0.26.0" }
->>>>>>> ba5b55d7
 arrayref = "0.3.6"
 base64 = "0.13.0"
 borsh = "0.9"
