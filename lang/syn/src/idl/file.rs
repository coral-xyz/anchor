--- conflicted
+++ resolved
@@ -407,13 +407,10 @@
                             tts_string = resolve_variable_array_length(ctx, tts_string);
                         }
                         Ok(IdlField {
-<<<<<<< HEAD
                             name: f.ident.as_ref().unwrap().to_string(),
                             ty: tts.to_string().parse()?,
-=======
-                            name: f.ident.as_ref().unwrap().to_string().to_mixed_case(),
+                            name: f.ident.as_ref().unwrap().to_string(),
                             ty: tts_string.parse()?,
->>>>>>> 1749a7bd
                         })
                     })
                     .collect::<Result<Vec<IdlField>>>(),
