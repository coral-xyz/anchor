use crate::idl::*;
use crate::parser::context::CrateContext;
use crate::parser::{self, accounts, error, program};
use crate::Ty;
use crate::{AccountField, AccountsStruct, StateIx};
use anyhow::Result;
use quote::ToTokens;
use std::collections::{HashMap, HashSet};
use std::path::Path;

const DERIVE_NAME: &str = "Accounts";
// TODO: sharee this with `anchor_lang` crate.
const ERROR_CODE_OFFSET: u32 = 6000;

// Parse an entire interface file.
pub fn parse(
    filename: impl AsRef<Path>,
    version: String,
    seeds_feature: bool,
    safety_checks: bool,
) -> Result<Option<Idl>> {
    let ctx = CrateContext::parse(filename)?;
    if safety_checks {
        ctx.safety_checks()?;
    }

    let program_mod = match parse_program_mod(&ctx) {
        None => return Ok(None),
        Some(m) => m,
    };
    let p = program::parse(program_mod)?;

    let accs = parse_account_derives(&ctx);

    let state = match p.state {
        None => None,
        Some(state) => match state.ctor_and_anchor {
            None => None, // State struct defined but no implementation
            Some((ctor, anchor_ident)) => {
                let mut methods = state
                    .impl_block_and_methods
                    .map(|(_impl_block, methods)| {
                        methods
                            .iter()
                            .map(|method: &StateIx| {
                                let name = method.ident.to_string();
                                let args = method
                                    .args
                                    .iter()
                                    .map(|arg| {
                                        let mut tts = proc_macro2::TokenStream::new();
                                        arg.raw_arg.ty.to_tokens(&mut tts);
                                        let ty = tts.to_string().parse().unwrap();
                                        IdlField {
                                            name: arg.name.to_string(),
                                            ty,
                                        }
                                    })
                                    .collect::<Vec<_>>();
                                let accounts_strct =
                                    accs.get(&method.anchor_ident.to_string()).unwrap();
                                let accounts =
                                    idl_accounts(&ctx, accounts_strct, &accs, seeds_feature);
                                IdlInstruction {
                                    name,
                                    accounts,
                                    args,
                                    returns: None,
                                }
                            })
                            .collect::<Vec<_>>()
                    })
                    .unwrap_or_default();
                let ctor = {
                    let name = "new".to_string();
                    let args = ctor
                        .sig
                        .inputs
                        .iter()
                        .filter(|arg| match arg {
                            syn::FnArg::Typed(pat_ty) => {
                                // TODO: this filtering should be done in the parser.
                                let mut arg_str = parser::tts_to_string(&pat_ty.ty);
                                arg_str.retain(|c| !c.is_whitespace());
                                !arg_str.starts_with("Context<")
                            }
                            _ => false,
                        })
                        .map(|arg: &syn::FnArg| match arg {
                            syn::FnArg::Typed(arg_typed) => {
                                let mut tts = proc_macro2::TokenStream::new();
                                arg_typed.ty.to_tokens(&mut tts);
                                let ty = tts.to_string().parse().unwrap();
                                IdlField {
                                    name: parser::tts_to_string(&arg_typed.pat),
                                    ty,
                                }
                            }
                            _ => panic!("Invalid syntax"),
                        })
                        .collect();
                    let accounts_strct = accs.get(&anchor_ident.to_string()).unwrap();
                    let accounts = idl_accounts(&ctx, accounts_strct, &accs, seeds_feature);
                    IdlInstruction {
                        name,
                        accounts,
                        args,
                        returns: None,
                    }
                };

                methods.insert(0, ctor);

                let strct = {
                    let fields = match state.strct.fields {
                        syn::Fields::Named(f_named) => f_named
                            .named
                            .iter()
                            .map(|f: &syn::Field| {
                                let mut tts = proc_macro2::TokenStream::new();
                                f.ty.to_tokens(&mut tts);
                                let ty = tts.to_string().parse().unwrap();
                                IdlField {
                                    name: f.ident.as_ref().unwrap().to_string(),
                                    ty,
                                }
                            })
                            .collect::<Vec<IdlField>>(),
                        _ => panic!("State must be a struct"),
                    };
                    IdlTypeDefinition {
                        name: state.name,
                        ty: IdlTypeDefinitionTy::Struct { fields },
                    }
                };

                Some(IdlState { strct, methods })
            }
        },
    };
    let error = parse_error_enum(&ctx).map(|mut e| error::parse(&mut e, None));
    let error_codes = error.as_ref().map(|e| {
        e.codes
            .iter()
            .map(|code| IdlErrorCode {
                code: ERROR_CODE_OFFSET + code.id,
                name: code.ident.to_string(),
                msg: code.msg.clone(),
            })
            .collect::<Vec<IdlErrorCode>>()
    });

    let instructions = p
        .ixs
        .iter()
        .map(|ix| {
            let args = ix
                .args
                .iter()
<<<<<<< HEAD
                .map(|arg| {
                    let mut tts = proc_macro2::TokenStream::new();
                    arg.raw_arg.ty.to_tokens(&mut tts);
                    let ty = tts.to_string().parse().unwrap();
                    IdlField {
                        name: arg.name.to_string(),
                        ty,
                    }
=======
                .map(|arg| IdlField {
                    name: arg.name.to_string().to_mixed_case(),
                    ty: to_idl_type(&ctx, &arg.raw_arg.ty),
>>>>>>> 42663eda
                })
                .collect::<Vec<_>>();
            // todo: don't unwrap
            let accounts_strct = accs.get(&ix.anchor_ident.to_string()).unwrap();
            let accounts = idl_accounts(&ctx, accounts_strct, &accs, seeds_feature);
            let ret_type_str = ix.returns.ty.to_token_stream().to_string();
            let returns = match ret_type_str.as_str() {
                "()" => None,
                _ => Some(ret_type_str.parse().unwrap()),
            };
            IdlInstruction {
                name: ix.ident.to_string(),
                accounts,
                args,
                returns,
            }
        })
        .collect::<Vec<_>>();

    let events = parse_events(&ctx)
        .iter()
        .map(|e: &&syn::ItemStruct| {
            let fields = match &e.fields {
                syn::Fields::Named(n) => n,
                _ => panic!("Event fields must be named"),
            };
            let fields = fields
                .named
                .iter()
                .map(|f: &syn::Field| {
                    let index = match f.attrs.get(0) {
                        None => false,
                        Some(i) => parser::tts_to_string(&i.path) == "index",
                    };
                    IdlEventField {
<<<<<<< HEAD
                        name: f.ident.clone().unwrap().to_string(),
                        ty: parser::tts_to_string(&f.ty).parse().unwrap(),
=======
                        name: f.ident.clone().unwrap().to_string().to_mixed_case(),
                        ty: to_idl_type(&ctx, &f.ty),
>>>>>>> 42663eda
                        index,
                    }
                })
                .collect::<Vec<IdlEventField>>();

            IdlEvent {
                name: e.ident.to_string(),
                fields,
            }
        })
        .collect::<Vec<IdlEvent>>();

    // All user defined types.
    let mut accounts = vec![];
    let mut types = vec![];
    let ty_defs = parse_ty_defs(&ctx)?;

    let account_structs = parse_accounts(&ctx);
    let account_names: HashSet<String> = account_structs
        .iter()
        .map(|a| a.ident.to_string())
        .collect::<HashSet<_>>();

    let error_name = error.map(|e| e.name).unwrap_or_else(|| "".to_string());

    // All types that aren't in the accounts section, are in the types section.
    for ty_def in ty_defs {
        // Don't add the error type to the types or accounts sections.
        if ty_def.name != error_name {
            if account_names.contains(&ty_def.name) {
                accounts.push(ty_def);
            } else if !events.iter().any(|e| e.name == ty_def.name) {
                types.push(ty_def);
            }
        }
    }

    let constants = parse_consts(&ctx)
        .iter()
        .map(|c: &&syn::ItemConst| IdlConst {
            name: c.ident.to_string(),
            ty: c.ty.to_token_stream().to_string().parse().unwrap(),
            value: c.expr.to_token_stream().to_string().parse().unwrap(),
        })
        .collect::<Vec<IdlConst>>();

    Ok(Some(Idl {
        version,
        name: p.name.to_string(),
        state,
        instructions,
        types,
        accounts,
        events: if events.is_empty() {
            None
        } else {
            Some(events)
        },
        errors: error_codes,
        metadata: None,
        constants,
    }))
}

// Parse the main program mod.
fn parse_program_mod(ctx: &CrateContext) -> Option<syn::ItemMod> {
    let root = ctx.root_module();
    let mods = root
        .items()
        .filter_map(|i| match i {
            syn::Item::Mod(item_mod) => {
                let mod_count = item_mod
                    .attrs
                    .iter()
                    .filter(|attr| attr.path.segments.last().unwrap().ident == "program")
                    .count();
                if mod_count != 1 {
                    return None;
                }
                Some(item_mod)
            }
            _ => None,
        })
        .collect::<Vec<_>>();
    if mods.len() != 1 {
        return None;
    }
    Some(mods[0].clone())
}

fn parse_error_enum(ctx: &CrateContext) -> Option<syn::ItemEnum> {
    ctx.enums()
        .filter_map(|item_enum| {
            let attrs_count = item_enum
                .attrs
                .iter()
                .filter(|attr| {
                    let segment = attr.path.segments.last().unwrap();
                    segment.ident == "error_code"
                })
                .count();
            match attrs_count {
                0 => None,
                1 => Some(item_enum),
                _ => panic!("Invalid syntax: one error attribute allowed"),
            }
        })
        .next()
        .cloned()
}

fn parse_events(ctx: &CrateContext) -> Vec<&syn::ItemStruct> {
    ctx.structs()
        .filter_map(|item_strct| {
            let attrs_count = item_strct
                .attrs
                .iter()
                .filter(|attr| {
                    let segment = attr.path.segments.last().unwrap();
                    segment.ident == "event"
                })
                .count();
            match attrs_count {
                0 => None,
                1 => Some(item_strct),
                _ => panic!("Invalid syntax: one event attribute allowed"),
            }
        })
        .collect()
}

fn parse_accounts(ctx: &CrateContext) -> Vec<&syn::ItemStruct> {
    ctx.structs()
        .filter_map(|item_strct| {
            let attrs_count = item_strct
                .attrs
                .iter()
                .filter(|attr| {
                    let segment = attr.path.segments.last().unwrap();
                    segment.ident == "account" || segment.ident == "associated"
                })
                .count();
            match attrs_count {
                0 => None,
                1 => Some(item_strct),
                _ => panic!("Invalid syntax: one event attribute allowed"),
            }
        })
        .collect()
}

// Parse all structs implementing the `Accounts` trait.
fn parse_account_derives(ctx: &CrateContext) -> HashMap<String, AccountsStruct> {
    // TODO: parse manual implementations. Currently we only look
    //       for derives.
    ctx.structs()
        .filter_map(|i_strct| {
            for attr in &i_strct.attrs {
                if attr.path.is_ident("derive") && attr.tokens.to_string().contains(DERIVE_NAME) {
                    let strct = accounts::parse(i_strct).expect("Code not parseable");
                    return Some((strct.ident.to_string(), strct));
                }
            }
            None
        })
        .collect()
}

fn parse_consts(ctx: &CrateContext) -> Vec<&syn::ItemConst> {
    ctx.consts()
        .filter(|item_strct| {
            for attr in &item_strct.attrs {
                if attr.path.segments.last().unwrap().ident == "constant" {
                    return true;
                }
            }
            false
        })
        .collect()
}

// Parse all user defined types in the file.
fn parse_ty_defs(ctx: &CrateContext) -> Result<Vec<IdlTypeDefinition>> {
    ctx.structs()
        .filter_map(|item_strct| {
            // Only take serializable types
            let serializable = item_strct.attrs.iter().any(|attr| {
                let attr_string = attr.tokens.to_string();
                let attr_name = attr.path.segments.last().unwrap().ident.to_string();
                let attr_serializable = ["account", "associated", "event", "zero_copy"];

                let derived_serializable = attr_name == "derive"
                    && attr_string.contains("AnchorSerialize")
                    && attr_string.contains("AnchorDeserialize");

                attr_serializable.iter().any(|a| *a == attr_name) || derived_serializable
            });

            if !serializable {
                return None;
            }

            // Only take public types
            match &item_strct.vis {
                syn::Visibility::Public(_) => (),
                _ => return None,
            }

            let name = item_strct.ident.to_string();
            let fields = match &item_strct.fields {
                syn::Fields::Named(fields) => fields
                    .named
                    .iter()
                    .map(|f: &syn::Field| {
                        Ok(IdlField {
<<<<<<< HEAD
                            name: f.ident.as_ref().unwrap().to_string(),
                            ty: tts_string.parse()?,
=======
                            name: f.ident.as_ref().unwrap().to_string().to_mixed_case(),
                            ty: to_idl_type(ctx, &f.ty),
>>>>>>> 42663eda
                        })
                    })
                    .collect::<Result<Vec<IdlField>>>(),
                syn::Fields::Unnamed(_) => return None,
                _ => panic!("Empty structs are allowed."),
            };

            Some(fields.map(|fields| IdlTypeDefinition {
                name,
                ty: IdlTypeDefinitionTy::Struct { fields },
            }))
        })
        .chain(ctx.enums().map(|enm| {
            let name = enm.ident.to_string();
            let variants = enm
                .variants
                .iter()
                .map(|variant: &syn::Variant| {
                    let name = variant.ident.to_string();
                    let fields = match &variant.fields {
                        syn::Fields::Unit => None,
                        syn::Fields::Unnamed(fields) => {
                            let fields: Vec<IdlType> = fields
                                .unnamed
                                .iter()
                                .map(|f| to_idl_type(ctx, &f.ty))
                                .collect();
                            Some(EnumFields::Tuple(fields))
                        }
                        syn::Fields::Named(fields) => {
                            let fields: Vec<IdlField> = fields
                                .named
                                .iter()
                                .map(|f: &syn::Field| {
                                    let name = f.ident.as_ref().unwrap().to_string();
                                    let ty = to_idl_type(ctx, &f.ty);
                                    IdlField { name, ty }
                                })
                                .collect();
                            Some(EnumFields::Named(fields))
                        }
                    };
                    IdlEnumVariant { name, fields }
                })
                .collect::<Vec<IdlEnumVariant>>();
            Ok(IdlTypeDefinition {
                name,
                ty: IdlTypeDefinitionTy::Enum { variants },
            })
        }))
        .collect()
}

// Replace variable array lengths with values
fn resolve_variable_array_lengths(ctx: &CrateContext, mut tts_string: String) -> String {
    for constant in ctx.consts().filter(|c| match *c.ty {
        // Filter to only those consts that are of type usize or could be cast to usize
        syn::Type::Path(ref p) => {
            let segment = p.path.segments.last().unwrap();
            matches!(
                segment.ident.to_string().as_str(),
                "usize"
                    | "u8"
                    | "u16"
                    | "u32"
                    | "u64"
                    | "u128"
                    | "isize"
                    | "i8"
                    | "i16"
                    | "i32"
                    | "i64"
                    | "i128"
            )
        }
        _ => false,
    }) {
        let mut check_string = tts_string.clone();
        // Strip whitespace to handle accidental double whitespaces
        check_string.retain(|c| !c.is_whitespace());
        let size_string = format!("{}]", &constant.ident.to_string());
        let cast_size_string = format!("{}asusize]", &constant.ident.to_string());
        // Check for something to replace
        let mut replacement_string = None;
        if check_string.contains(cast_size_string.as_str()) {
            replacement_string = Some(cast_size_string);
        } else if check_string.contains(size_string.as_str()) {
            replacement_string = Some(size_string);
        }
        if let Some(replacement_string) = replacement_string {
            // Check for the existence of consts existing elsewhere in the
            // crate which have the same name, are usize, and have a
            // different value. We can't know which was intended for the
            // array size from ctx.
            if ctx.consts().any(|c| {
                c != constant
                    && c.ident == constant.ident
                    && c.ty == constant.ty
                    && c.expr != constant.expr
            }) {
                panic!("Crate wide unique name required for array size const.");
            }
            // Replace the match, don't break because there might be multiple replacements to be
            // made in the case of multidimensional arrays
            tts_string = check_string.replace(
                &replacement_string,
                format!("{}]", &constant.expr.to_token_stream()).as_str(),
            );
        }
    }
    tts_string
}

fn to_idl_type(ctx: &CrateContext, ty: &syn::Type) -> IdlType {
    let mut tts_string = parser::tts_to_string(&ty);
    if tts_string.starts_with('[') {
        tts_string = resolve_variable_array_lengths(ctx, tts_string);
    }
    tts_string.parse().unwrap()
}

fn idl_accounts(
    ctx: &CrateContext,
    accounts: &AccountsStruct,
    global_accs: &HashMap<String, AccountsStruct>,
    seeds_feature: bool,
) -> Vec<IdlAccountItem> {
    accounts
        .fields
        .iter()
        .map(|acc: &AccountField| match acc {
            AccountField::CompositeField(comp_f) => {
                let accs_strct = global_accs.get(&comp_f.symbol).unwrap_or_else(|| {
                    panic!("Could not resolve Accounts symbol {}", comp_f.symbol)
                });
                let accounts = idl_accounts(ctx, accs_strct, global_accs, seeds_feature);
                IdlAccountItem::IdlAccounts(IdlAccounts {
                    name: comp_f.ident.to_string(),
                    accounts,
                })
            }
            AccountField::Field(acc) => IdlAccountItem::IdlAccount(IdlAccount {
                name: acc.ident.to_string(),
                is_mut: acc.constraints.is_mutable(),
                is_signer: match acc.ty {
                    Ty::Signer => true,
                    _ => acc.constraints.is_signer(),
                },
                pda: pda::parse(ctx, accounts, acc, seeds_feature),
            }),
        })
        .collect::<Vec<_>>()
}<|MERGE_RESOLUTION|>--- conflicted
+++ resolved
@@ -157,20 +157,9 @@
             let args = ix
                 .args
                 .iter()
-<<<<<<< HEAD
-                .map(|arg| {
-                    let mut tts = proc_macro2::TokenStream::new();
-                    arg.raw_arg.ty.to_tokens(&mut tts);
-                    let ty = tts.to_string().parse().unwrap();
-                    IdlField {
-                        name: arg.name.to_string(),
-                        ty,
-                    }
-=======
                 .map(|arg| IdlField {
-                    name: arg.name.to_string().to_mixed_case(),
+                    name: arg.name.to_string(),
                     ty: to_idl_type(&ctx, &arg.raw_arg.ty),
->>>>>>> 42663eda
                 })
                 .collect::<Vec<_>>();
             // todo: don't unwrap
@@ -206,13 +195,8 @@
                         Some(i) => parser::tts_to_string(&i.path) == "index",
                     };
                     IdlEventField {
-<<<<<<< HEAD
                         name: f.ident.clone().unwrap().to_string(),
-                        ty: parser::tts_to_string(&f.ty).parse().unwrap(),
-=======
-                        name: f.ident.clone().unwrap().to_string().to_mixed_case(),
                         ty: to_idl_type(&ctx, &f.ty),
->>>>>>> 42663eda
                         index,
                     }
                 })
@@ -428,13 +412,8 @@
                     .iter()
                     .map(|f: &syn::Field| {
                         Ok(IdlField {
-<<<<<<< HEAD
                             name: f.ident.as_ref().unwrap().to_string(),
-                            ty: tts_string.parse()?,
-=======
-                            name: f.ident.as_ref().unwrap().to_string().to_mixed_case(),
                             ty: to_idl_type(ctx, &f.ty),
->>>>>>> 42663eda
                         })
                     })
                     .collect::<Result<Vec<IdlField>>>(),
