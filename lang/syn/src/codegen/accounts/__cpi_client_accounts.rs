--- conflicted
+++ resolved
@@ -156,12 +156,8 @@
 
             #(#re_exports)*
 
-<<<<<<< HEAD
+            #struct_doc
             pub struct #name #generics {
-=======
-            #struct_doc
-            pub struct #name#generics {
->>>>>>> 2fc0319f
                 #(#account_struct_fields),*
             }
 
