--- conflicted
+++ resolved
@@ -636,13 +636,8 @@
 }
 
 // Returns the inner part of the seeds slice as a token stream.
-<<<<<<< HEAD
-fn to_seeds_tts(seeds: &[syn::Ident]) -> proc_macro2::TokenStream {
+fn to_seeds_tts(seeds: &[syn::Expr]) -> proc_macro2::TokenStream {
     assert!(!seeds.is_empty());
-=======
-fn to_seeds_tts(seeds: &[syn::Expr]) -> proc_macro2::TokenStream {
-    assert!(seeds.len() > 0);
->>>>>>> f067624a
     let seed_0 = &seeds[0];
     let mut tts = match seed_0 {
         syn::Expr::Path(_) => quote! {
