--- conflicted
+++ resolved
@@ -17,15 +17,7 @@
                 let ix_variant = generate_ix_variant(name.to_string(), &ix.args);
                 let method_name = &ix.ident;
                 let args: Vec<&syn::PatType> = ix.args.iter().map(|arg| &arg.raw_arg).collect();
-<<<<<<< HEAD
-                let name = &ix.raw_method.sig.ident.to_string();
-                let ix_cfgs = &ix.cfgs;
-                let sighash_arr = sighash(SIGHASH_GLOBAL_NAMESPACE, name);
-                let sighash_tts: proc_macro2::TokenStream =
-                    format!("{sighash_arr:?}").parse().unwrap();
-=======
                 let discriminator = gen_discriminator(SIGHASH_GLOBAL_NAMESPACE, name);
->>>>>>> b43c6b9e
                 let ret_type = &ix.returns.ty.to_token_stream();
                 let ix_cfgs = &ix.cfgs;
                 let (method_ret, maybe_return) = match ret_type.to_string().as_str() {
@@ -101,25 +93,17 @@
 }
 
 pub fn generate_accounts(program: &Program) -> proc_macro2::TokenStream {
-<<<<<<< HEAD
-    let mut accounts = std::collections::BTreeMap::new();
-=======
     let mut accounts = std::collections::HashMap::new();
->>>>>>> b43c6b9e
 
     // Go through instruction accounts.
     for ix in &program.ixs {
         let anchor_ident = &ix.anchor_ident;
-        let cfgs = &ix.cfgs;
         // TODO: move to fn and share with accounts.rs.
         let macro_name = format!(
             "__cpi_client_accounts_{}",
             anchor_ident.to_string().to_snake_case()
         );
-<<<<<<< HEAD
-=======
         let cfgs = &ix.cfgs;
->>>>>>> b43c6b9e
         accounts.insert(macro_name, cfgs.as_slice());
     }
 
