use crate::Program;
use heck::SnakeCase;
use quote::quote;

pub fn generate(program: &Program) -> proc_macro2::TokenStream {
<<<<<<< HEAD
    let mut accounts = std::collections::BTreeMap::new();
=======
    let mut accounts = std::collections::HashMap::new();
>>>>>>> b43c6b9e

    // Go through instruction accounts.
    for ix in &program.ixs {
        let anchor_ident = &ix.anchor_ident;
        // TODO: move to fn and share with accounts.rs.
        let macro_name = format!(
            "__client_accounts_{}",
            anchor_ident.to_string().to_snake_case()
        );
        accounts.insert(macro_name, ix.cfgs.as_slice());
    }

    // Build the tokens from all accounts
    let account_structs: Vec<proc_macro2::TokenStream> = accounts
        .iter()
        .map(|(macro_name, cfgs)| {
            let macro_name: proc_macro2::TokenStream = macro_name.parse().unwrap();
            quote! {
                #(#cfgs)*
                pub use crate::#macro_name::*;
            }
        })
        .collect();

    // TODO: calculate the account size and add it as a constant field to
    //       each struct here. This is convenient for Rust clients.

    quote! {
        /// An Anchor generated module, providing a set of structs
        /// mirroring the structs deriving `Accounts`, where each field is
        /// a `Pubkey`. This is useful for specifying accounts for a client.
        pub mod accounts {
            #(#account_structs)*
        }
    }
}<|MERGE_RESOLUTION|>--- conflicted
+++ resolved
@@ -3,11 +3,7 @@
 use quote::quote;
 
 pub fn generate(program: &Program) -> proc_macro2::TokenStream {
-<<<<<<< HEAD
-    let mut accounts = std::collections::BTreeMap::new();
-=======
     let mut accounts = std::collections::HashMap::new();
->>>>>>> b43c6b9e
 
     // Go through instruction accounts.
     for ix in &program.ixs {
