--- conflicted
+++ resolved
@@ -32,7 +32,6 @@
                         __idl_create_account(program_id, &mut accounts, data_len)?;
                         accounts.exit(program_id)?;
                     },
-<<<<<<< HEAD
                     anchor_lang::idl::IdlInstruction::Resize { data_len } => {
                         let mut bumps = std::collections::BTreeMap::new();
                         let mut reallocs = std::collections::BTreeSet::new();
@@ -41,8 +40,6 @@
                         __idl_resize_account(program_id, &mut accounts, data_len)?;
                         accounts.exit(program_id)?;
                     },
-=======
->>>>>>> 111e6cc7
                     anchor_lang::idl::IdlInstruction::Close => {
                         let mut bumps = std::collections::BTreeMap::new();
                         let mut reallocs = std::collections::BTreeSet::new();
@@ -160,7 +157,6 @@
             }
 
             #[inline(never)]
-<<<<<<< HEAD
             pub fn __idl_resize_account(
                 program_id: &Pubkey,
                 accounts: &mut anchor_lang::idl::IdlResizeAccount,
@@ -208,8 +204,6 @@
             }
 
             #[inline(never)]
-=======
->>>>>>> 111e6cc7
             pub fn __idl_close_account(
                 program_id: &Pubkey,
                 accounts: &mut anchor_lang::idl::IdlCloseAccount,
