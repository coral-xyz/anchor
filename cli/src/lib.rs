--- conflicted
+++ resolved
@@ -1429,16 +1429,13 @@
     let manifest_from_path = std::env::current_dir()?.join(PathBuf::from(&*file).parent().unwrap());
     let cargo = Manifest::discover_from_path(manifest_from_path)?
         .ok_or_else(|| anyhow!("Cargo.toml not found"))?;
-<<<<<<< HEAD
     anchor_syn::idl::file::parse(
         &*cargo,
         &*file,
         cfg.features.seeds,
         cfg.features.safety_checks,
+        !skip_lint,
     )
-=======
-    anchor_syn::idl::file::parse(&*file, cargo.version(), cfg.features.seeds, !skip_lint)
->>>>>>> a604f859
 }
 
 fn idl(cfg_override: &ConfigOverride, subcmd: IdlCommand) -> Result<()> {
