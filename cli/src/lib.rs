use crate::config::{
    AnchorPackage, Config, ConfigOverride, Manifest, ProgramDeployment, ProgramWorkspace, WithPath,
};
use anchor_client::Cluster;
use anchor_lang::idl::{IdlAccount, IdlInstruction};
use anchor_lang::{AccountDeserialize, AnchorDeserialize, AnchorSerialize};
use anchor_syn::idl::Idl;
use anyhow::{anyhow, Context, Result};
use clap::Clap;
use flate2::read::GzDecoder;
use flate2::read::ZlibDecoder;
use flate2::write::{GzEncoder, ZlibEncoder};
use flate2::Compression;
use heck::SnakeCase;
use rand::rngs::OsRng;
use reqwest::blocking::multipart::{Form, Part};
use reqwest::blocking::Client;
use serde::{Deserialize, Serialize};
use solana_client::rpc_client::RpcClient;
use solana_client::rpc_config::RpcSendTransactionConfig;
use solana_program::instruction::{AccountMeta, Instruction};
use solana_sdk::account_utils::StateMut;
use solana_sdk::bpf_loader_upgradeable::UpgradeableLoaderState;
use solana_sdk::commitment_config::CommitmentConfig;
use solana_sdk::pubkey::Pubkey;
use solana_sdk::signature::Keypair;
use solana_sdk::signature::Signer;
use solana_sdk::sysvar;
use solana_sdk::transaction::Transaction;
use std::collections::BTreeMap;
use std::collections::HashMap;
use std::fs::{self, File};
use std::io::prelude::*;
use std::path::{Path, PathBuf};
use std::process::{Child, Stdio};
use std::string::ToString;
use tar::Archive;

pub mod config;
pub mod template;

// Version of the docker image.
pub const VERSION: &str = env!("CARGO_PKG_VERSION");
pub const DOCKER_BUILDER_VERSION: &str = VERSION;

#[derive(Debug, Clap)]
#[clap(version = VERSION)]
pub struct Opts {
    #[clap(flatten)]
    pub cfg_override: ConfigOverride,
    #[clap(subcommand)]
    pub command: Command,
}

#[derive(Debug, Clap)]
pub enum Command {
    /// Initializes a workspace.
    Init {
        name: String,
        #[clap(short, long)]
        typescript: bool,
    },
    /// Builds the workspace.
    Build {
        /// Output directory for the IDL.
        #[clap(short, long)]
        idl: Option<String>,
        /// True if the build artifact needs to be deterministic and verifiable.
        #[clap(short, long)]
        verifiable: bool,
        #[clap(short, long)]
        program_name: Option<String>,
        /// Version of the Solana toolchain to use. For --verifiable builds
        /// only.
        #[clap(short, long)]
        solana_version: Option<String>,
        /// Arguments to pass to the underlying `cargo build-bpf` command
        #[clap(
            required = false,
            takes_value = true,
            multiple_values = true,
            last = true
        )]
        cargo_args: Vec<String>,
    },
    /// Verifies the on-chain bytecode matches the locally compiled artifact.
    /// Run this command inside a program subdirectory, i.e., in the dir
    /// containing the program's Cargo.toml.
    Verify {
        /// The deployed program to compare against.
        program_id: Pubkey,
        #[clap(short, long)]
        program_name: Option<String>,
        /// Version of the Solana toolchain to use. For --verifiable builds
        /// only.
        #[clap(short, long)]
        solana_version: Option<String>,
        /// Arguments to pass to the underlying `cargo build-bpf` command.
        #[clap(
            required = false,
            takes_value = true,
            multiple_values = true,
            last = true
        )]
        cargo_args: Vec<String>,
    },
    /// Runs integration tests against a localnetwork.
    Test {
        /// Use this flag if you want to run tests against previously deployed
        /// programs.
        #[clap(long)]
        skip_deploy: bool,
        /// Flag to skip starting a local validator, if the configured cluster
        /// url is a localnet.
        #[clap(long)]
        skip_local_validator: bool,
        /// Flag to skip building the program in the workspace,
        /// use this to save time when running test and the program code is not altered.
        #[clap(long)]
        skip_build: bool,
        /// Flag to keep the local validator running after tests
        /// to be able to check the transactions.
        #[clap(long)]
        detach: bool,
        #[clap(multiple_values = true)]
        args: Vec<String>,
        /// Arguments to pass to the underlying `cargo build-bpf` command.
        #[clap(
            required = false,
            takes_value = true,
            multiple_values = true,
            last = true
        )]
        cargo_args: Vec<String>,
    },
    /// Creates a new program.
    New { name: String },
    /// Commands for interacting with interface definitions.
    Idl {
        #[clap(subcommand)]
        subcmd: IdlCommand,
    },
    /// Deploys each program in the workspace.
    Deploy {
        #[clap(short, long)]
        program_name: Option<String>,
    },
    /// Runs the deploy migration script.
    Migrate,
    /// Deploys, initializes an IDL, and migrates all in one command.
    /// Upgrades a single program. The configured wallet must be the upgrade
    /// authority.
    Upgrade {
        /// The program to upgrade.
        #[clap(short, long)]
        program_id: Pubkey,
        /// Filepath to the new program binary.
        program_filepath: String,
    },
    #[cfg(feature = "dev")]
    /// Runs an airdrop loop, continuously funding the configured wallet.
    Airdrop {
        #[clap(short, long)]
        url: Option<String>,
    },
    /// Cluster commands.
    Cluster {
        #[clap(subcommand)]
        subcmd: ClusterCommand,
    },
    /// Starts a node shell with an Anchor client setup according to the local
    /// config.
    Shell,
    /// Runs the script defined by the current workspace's Anchor.toml.
    Run {
        /// The name of the script to run.
        script: String,
    },
    /// Saves an api token from the registry locally.
    Login {
        /// API access token.
        token: String,
    },
    /// Publishes a verified build to the Anchor registry.
    Publish {
        /// The name of the program to publish.
        program: String,
        /// Arguments to pass to the underlying `cargo build-bpf` command.
        #[clap(
            required = false,
            takes_value = true,
            multiple_values = true,
            last = true
        )]
        cargo_args: Vec<String>,
    },
    /// Keypair commands.
    Keys {
        #[clap(subcommand)]
        subcmd: KeysCommand,
    },
    /// Localnet commands.
    Localnet {
        /// Flag to skip building the program in the workspace,
        /// use this to save time when running test and the program code is not altered.
        #[clap(long)]
        skip_build: bool,
        /// Use this flag if you want to run tests against previously deployed
        /// programs.
        #[clap(long)]
        skip_deploy: bool,
        /// Arguments to pass to the underlying `cargo build-bpf` command.
        #[clap(
            required = false,
            takes_value = true,
            multiple_values = true,
            last = true
        )]
        cargo_args: Vec<String>,
    },
}

#[derive(Debug, Clap)]
pub enum KeysCommand {
    List,
}

#[derive(Debug, Clap)]
pub enum IdlCommand {
    /// Initializes a program's IDL account. Can only be run once.
    Init {
        program_id: Pubkey,
        #[clap(short, long)]
        filepath: String,
    },
    /// Writes an IDL into a buffer account. This can be used with SetBuffer
    /// to perform an upgrade.
    WriteBuffer {
        program_id: Pubkey,
        #[clap(short, long)]
        filepath: String,
    },
    /// Sets a new IDL buffer for the program.
    SetBuffer {
        program_id: Pubkey,
        /// Address of the buffer account to set as the idl on the program.
        #[clap(short, long)]
        buffer: Pubkey,
    },
    /// Upgrades the IDL to the new file. An alias for first writing and then
    /// then setting the idl buffer account.
    Upgrade {
        program_id: Pubkey,
        #[clap(short, long)]
        filepath: String,
    },
    /// Sets a new authority on the IDL account.
    SetAuthority {
        /// The IDL account buffer to set the authority of. If none is given,
        /// then the canonical IDL account is used.
        address: Option<Pubkey>,
        /// Program to change the IDL authority.
        #[clap(short, long)]
        program_id: Pubkey,
        /// New authority of the IDL account.
        #[clap(short, long)]
        new_authority: Pubkey,
    },
    /// Command to remove the ability to modify the IDL account. This should
    /// likely be used in conjection with eliminating an "upgrade authority" on
    /// the program.
    EraseAuthority {
        #[clap(short, long)]
        program_id: Pubkey,
    },
    /// Outputs the authority for the IDL account.
    Authority {
        /// The program to view.
        program_id: Pubkey,
    },
    /// Parses an IDL from source.
    Parse {
        /// Path to the program's interface definition.
        #[clap(short, long)]
        file: String,
        /// Output file for the idl (stdout if not specified).
        #[clap(short, long)]
        out: Option<String>,
    },
    /// Fetches an IDL for the given address from a cluster.
    /// The address can be a program, IDL account, or IDL buffer.
    Fetch {
        address: Pubkey,
        /// Output file for the idl (stdout if not specified).
        #[clap(short, long)]
        out: Option<String>,
    },
}

#[derive(Debug, Clap)]
pub enum ClusterCommand {
    /// Prints common cluster urls.
    List,
}

pub fn entry(opts: Opts) -> Result<()> {
    match opts.command {
        Command::Init { name, typescript } => init(&opts.cfg_override, name, typescript),
        Command::New { name } => new(&opts.cfg_override, name),
        Command::Build {
            idl,
            verifiable,
            program_name,
            solana_version,
            cargo_args,
        } => build(
            &opts.cfg_override,
            idl,
            verifiable,
            program_name,
            solana_version,
            None,
            None,
            cargo_args,
        ),
        Command::Verify {
            program_id,
            program_name,
            solana_version,
            cargo_args,
        } => verify(
            &opts.cfg_override,
            program_id,
            program_name,
            solana_version,
            cargo_args,
        ),
        Command::Deploy { program_name } => deploy(&opts.cfg_override, program_name),
        Command::Upgrade {
            program_id,
            program_filepath,
        } => upgrade(&opts.cfg_override, program_id, program_filepath),
        Command::Idl { subcmd } => idl(&opts.cfg_override, subcmd),
        Command::Migrate => migrate(&opts.cfg_override),
        Command::Test {
            skip_deploy,
            skip_local_validator,
            skip_build,
            detach,
            args,
            cargo_args,
        } => test(
            &opts.cfg_override,
            skip_deploy,
            skip_local_validator,
            skip_build,
            detach,
            args,
            cargo_args,
        ),
        #[cfg(feature = "dev")]
        Command::Airdrop => airdrop(cfg_override),
        Command::Cluster { subcmd } => cluster(subcmd),
        Command::Shell => shell(&opts.cfg_override),
        Command::Run { script } => run(&opts.cfg_override, script),
        Command::Login { token } => login(&opts.cfg_override, token),
        Command::Publish {
            program,
            cargo_args,
        } => publish(&opts.cfg_override, program, cargo_args),
        Command::Keys { subcmd } => keys(&opts.cfg_override, subcmd),
        Command::Localnet {
            skip_build,
            skip_deploy,
            cargo_args,
        } => localnet(&opts.cfg_override, skip_build, skip_deploy, cargo_args),
    }
}

fn init(cfg_override: &ConfigOverride, name: String, typescript: bool) -> Result<()> {
    if Config::discover(cfg_override)?.is_some() {
        return Err(anyhow!("Workspace already initialized"));
    }

    fs::create_dir(name.clone())?;
    std::env::set_current_dir(&name)?;
    fs::create_dir("app")?;

    let mut cfg = Config::default();
    cfg.scripts.insert(
        "test".to_owned(),
        if typescript {
            "ts-mocha -p ./tsconfig.json -t 1000000 tests/**/*.ts"
        } else {
            "mocha -t 1000000 tests/"
        }
        .to_owned(),
    );
    let mut localnet = BTreeMap::new();
    localnet.insert(
        name.to_snake_case(),
        ProgramDeployment {
            address: template::default_program_id(),
            path: None,
            idl: None,
        },
    );
    cfg.programs.insert(Cluster::Localnet, localnet);
    let toml = cfg.to_string();
    let mut file = File::create("Anchor.toml")?;
    file.write_all(toml.as_bytes())?;

    // Build virtual manifest.
    let mut virt_manifest = File::create("Cargo.toml")?;
    virt_manifest.write_all(template::virtual_manifest().as_bytes())?;

    // Initialize .gitignore file
    let mut virt_manifest = File::create(".gitignore")?;
    virt_manifest.write_all(template::git_ignore().as_bytes())?;

    // Build the program.
    fs::create_dir("programs")?;

    new_program(&name)?;

    // Build the test suite.
    fs::create_dir("tests")?;
    // Build the migrations directory.
    fs::create_dir("migrations")?;

    if typescript {
        // Build typescript config
        let mut ts_config = File::create("tsconfig.json")?;
        ts_config.write_all(template::ts_config().as_bytes())?;

        let mut ts_package_json = File::create("package.json")?;
        ts_package_json.write_all(template::ts_package_json().as_bytes())?;

        let mut deploy = File::create("migrations/deploy.ts")?;
        deploy.write_all(template::ts_deploy_script().as_bytes())?;

        let mut mocha = File::create(&format!("tests/{}.ts", name))?;
        mocha.write_all(template::ts_mocha(&name).as_bytes())?;
    } else {
        let mut package_json = File::create("package.json")?;
        package_json.write_all(template::package_json().as_bytes())?;

        let mut mocha = File::create(&format!("tests/{}.js", name))?;
        mocha.write_all(template::mocha(&name).as_bytes())?;

        let mut deploy = File::create("migrations/deploy.js")?;
        deploy.write_all(template::deploy_script().as_bytes())?;
    }

    // Install node modules.
    let yarn_result = std::process::Command::new("yarn")
        .stdout(Stdio::inherit())
        .stderr(Stdio::inherit())
        .output()
        .map_err(|e| anyhow::format_err!("yarn install failed: {}", e.to_string()))?;
    if !yarn_result.status.success() {
        println!("Failed yarn install will attempt to npm install");
        std::process::Command::new("npm")
            .stdout(Stdio::inherit())
            .stderr(Stdio::inherit())
            .output()
            .map_err(|e| anyhow::format_err!("npm install failed: {}", e.to_string()))?;
        println!("Failed to install node dependencies")
    }

    println!("{} initialized", name);

    Ok(())
}

// Creates a new program crate in the `programs/<name>` directory.
fn new(cfg_override: &ConfigOverride, name: String) -> Result<()> {
    with_workspace(cfg_override, |cfg| {
        match cfg.path().parent() {
            None => {
                println!("Unable to make new program");
            }
            Some(parent) => {
                std::env::set_current_dir(&parent)?;
                new_program(&name)?;
                println!("Created new program.");
            }
        };
        Ok(())
    })
}

// Creates a new program crate in the current directory with `name`.
fn new_program(name: &str) -> Result<()> {
    fs::create_dir(&format!("programs/{}", name))?;
    fs::create_dir(&format!("programs/{}/src/", name))?;
    let mut cargo_toml = File::create(&format!("programs/{}/Cargo.toml", name))?;
    cargo_toml.write_all(template::cargo_toml(name).as_bytes())?;
    let mut xargo_toml = File::create(&format!("programs/{}/Xargo.toml", name))?;
    xargo_toml.write_all(template::xargo_toml().as_bytes())?;
    let mut lib_rs = File::create(&format!("programs/{}/src/lib.rs", name))?;
    lib_rs.write_all(template::lib_rs(name).as_bytes())?;
    Ok(())
}

#[allow(clippy::too_many_arguments)]
pub fn build(
    cfg_override: &ConfigOverride,
    idl: Option<String>,
    verifiable: bool,
    program_name: Option<String>,
    solana_version: Option<String>,
    stdout: Option<File>, // Used for the package registry server.
    stderr: Option<File>, // Used for the package registry server.
    cargo_args: Vec<String>,
) -> Result<()> {
    // Change to the workspace member directory, if needed.
    if let Some(program_name) = program_name.as_ref() {
        cd_member(cfg_override, program_name)?;
    }

    let cfg = Config::discover(cfg_override)?.expect("Not in workspace.");
    let cargo = Manifest::discover()?;

    let idl_out = match idl {
        Some(idl) => Some(PathBuf::from(idl)),
        None => {
            let cfg_parent = match cfg.path().parent() {
                None => return Err(anyhow!("Invalid Anchor.toml")),
                Some(parent) => parent,
            };
            fs::create_dir_all(cfg_parent.join("target/idl"))?;
            Some(cfg_parent.join("target/idl"))
        }
    };

    let solana_version = match solana_version.is_some() {
        true => solana_version,
        false => cfg.solana_version.clone(),
    };

    match cargo {
        // No Cargo.toml so build the entire workspace.
        None => build_all(
            &cfg,
            cfg.path(),
            idl_out,
            verifiable,
            solana_version,
            stdout,
            stderr,
            cargo_args,
        )?,
        // If the Cargo.toml is at the root, build the entire workspace.
        Some(cargo) if cargo.path().parent() == cfg.path().parent() => build_all(
            &cfg,
            cfg.path(),
            idl_out,
            verifiable,
            solana_version,
            stdout,
            stderr,
            cargo_args,
        )?,
        // Cargo.toml represents a single package. Build it.
        Some(cargo) => build_cwd(
            &cfg,
            cargo.path().to_path_buf(),
            idl_out,
            verifiable,
            solana_version,
            stdout,
            stderr,
            cargo_args,
        )?,
    }

    set_workspace_dir_or_exit();

    Ok(())
}

#[allow(clippy::too_many_arguments)]
fn build_all(
    cfg: &WithPath<Config>,
    cfg_path: &Path,
    idl_out: Option<PathBuf>,
    verifiable: bool,
    solana_version: Option<String>,
    stdout: Option<File>, // Used for the package registry server.
    stderr: Option<File>, // Used for the package registry server.
    cargo_args: Vec<String>,
) -> Result<()> {
    let cur_dir = std::env::current_dir()?;
    let r = match cfg_path.parent() {
        None => Err(anyhow!("Invalid Anchor.toml at {}", cfg_path.display())),
        Some(_parent) => {
            for p in cfg.get_program_list()? {
                build_cwd(
                    cfg,
                    p.join("Cargo.toml"),
                    idl_out.clone(),
                    verifiable,
                    solana_version.clone(),
                    stdout.as_ref().map(|f| f.try_clone()).transpose()?,
                    stderr.as_ref().map(|f| f.try_clone()).transpose()?,
                    cargo_args.clone(),
                )?;
            }
            Ok(())
        }
    };
    std::env::set_current_dir(cur_dir)?;
    r
}

// Runs the build command outside of a workspace.
#[allow(clippy::too_many_arguments)]
fn build_cwd(
    cfg: &WithPath<Config>,
    cargo_toml: PathBuf,
    idl_out: Option<PathBuf>,
    verifiable: bool,
    solana_version: Option<String>,
    stdout: Option<File>,
    stderr: Option<File>,
    cargo_args: Vec<String>,
) -> Result<()> {
    match cargo_toml.parent() {
        None => return Err(anyhow!("Unable to find parent")),
        Some(p) => std::env::set_current_dir(&p)?,
    };
    match verifiable {
        false => _build_cwd(idl_out, cargo_args),
        true => build_cwd_verifiable(cfg, cargo_toml, solana_version, stdout, stderr),
    }
}

// Builds an anchor program in a docker image and copies the build artifacts
// into the `target/` directory.
fn build_cwd_verifiable(
    cfg: &WithPath<Config>,
    cargo_toml: PathBuf,
    solana_version: Option<String>,
    stdout: Option<File>,
    stderr: Option<File>,
) -> Result<()> {
    // Create output dirs.
    let workspace_dir = cfg.path().parent().unwrap().canonicalize()?;
    fs::create_dir_all(workspace_dir.join("target/verifiable"))?;
    fs::create_dir_all(workspace_dir.join("target/idl"))?;

    let container_name = "anchor-program";

    // Build the binary in docker.
    let result = docker_build(
        cfg,
        container_name,
        cargo_toml,
        solana_version,
        stdout,
        stderr,
    );

    // Wipe the generated docker-target dir.
    println!("Cleaning up the docker target directory");
    let exit = std::process::Command::new("docker")
        .args(&[
            "exec",
            container_name,
            "rm",
            "-rf",
            "/workdir/docker-target",
        ])
        .stdout(Stdio::inherit())
        .stderr(Stdio::inherit())
        .output()
        .map_err(|e| anyhow::format_err!("Docker rm docker-target failed: {}", e.to_string()))?;
    if !exit.status.success() {
        return Err(anyhow!("Failed to build program"));
    }

    // Remove the docker image.
    println!("Removing the docker image");
    let exit = std::process::Command::new("docker")
        .args(&["rm", "-f", container_name])
        .stdout(Stdio::inherit())
        .stderr(Stdio::inherit())
        .output()
        .map_err(|e| anyhow::format_err!("{}", e.to_string()))?;
    if !exit.status.success() {
        println!("Unable to remove docker container");
        std::process::exit(exit.status.code().unwrap_or(1));
    }

    // Build the idl.
    if let Ok(Some(idl)) = extract_idl("src/lib.rs") {
        println!("Extracting the IDL");
        let out_file = workspace_dir.join(format!("target/idl/{}.json", idl.name));
        write_idl(&idl, OutFile::File(out_file))?;
    }

    result
}

fn docker_build(
    cfg: &WithPath<Config>,
    container_name: &str,
    cargo_toml: PathBuf,
    solana_version: Option<String>,
    stdout: Option<File>,
    stderr: Option<File>,
) -> Result<()> {
    let binary_name = Manifest::from_path(&cargo_toml)?.lib_name()?;

    // Docker vars.
    let image_name = cfg.docker();
    let volume_mount = format!(
        "{}:/workdir",
        cfg.path().parent().unwrap().canonicalize()?.display()
    );
    println!("Using image {:?}", image_name);

    // Start the docker image running detached in the background.
    println!("Run docker image");
    let exit = std::process::Command::new("docker")
        .args(&[
            "run",
            "-it",
            "-d",
            "--name",
            container_name,
            "--env",
            "CARGO_TARGET_DIR=/workdir/docker-target",
            "-v",
            &volume_mount,
            &image_name,
            "bash",
        ])
        .stdout(Stdio::inherit())
        .stderr(Stdio::inherit())
        .output()
        .map_err(|e| anyhow::format_err!("Docker build failed: {}", e.to_string()))?;
    if !exit.status.success() {
        return Err(anyhow!("Failed to build program"));
    }

    // Set the solana version in the container, if given. Otherwise use the
    // default.
    if let Some(solana_version) = solana_version {
        println!("Using solana version: {}", solana_version);

        // Fetch the installer.
        let exit = std::process::Command::new("docker")
            .args(&[
                "exec",
                container_name,
                "curl",
                "-sSfL",
                &format!("https://release.solana.com/v{0}/install", solana_version,),
                "-o",
                "solana_installer.sh",
            ])
            .stdout(Stdio::inherit())
            .stderr(Stdio::inherit())
            .output()
            .map_err(|e| anyhow!("Failed to set solana version: {:?}", e))?;
        if !exit.status.success() {
            return Err(anyhow!("Failed to set solana version"));
        }

        // Run the installer.
        let exit = std::process::Command::new("docker")
            .args(&["exec", container_name, "sh", "solana_installer.sh"])
            .stdout(Stdio::inherit())
            .stderr(Stdio::inherit())
            .output()
            .map_err(|e| anyhow!("Failed to set solana version: {:?}", e))?;
        if !exit.status.success() {
            return Err(anyhow!("Failed to set solana version"));
        }

        // Remove the installer.
        let exit = std::process::Command::new("docker")
            .args(&["exec", container_name, "rm", "-f", "solana_installer.sh"])
            .stdout(Stdio::inherit())
            .stderr(Stdio::inherit())
            .output()
            .map_err(|e| anyhow!("Failed to remove installer: {:?}", e))?;
        if !exit.status.success() {
            return Err(anyhow!("Failed to remove installer"));
        }
    }

    let manifest_path = pathdiff::diff_paths(
        cargo_toml.canonicalize()?,
        cfg.path().parent().unwrap().canonicalize()?,
    )
    .ok_or_else(|| anyhow!("Unable to diff paths"))?;
    println!(
        "Building {} manifest: {:?}",
        binary_name,
        manifest_path.display().to_string()
    );

    // Execute the build.
    let exit = std::process::Command::new("docker")
        .args(&[
            "exec",
            container_name,
            "cargo",
            "build-bpf",
            "--manifest-path",
            &manifest_path.display().to_string(),
        ])
        .stdout(match stdout {
            None => Stdio::inherit(),
            Some(f) => f.into(),
        })
        .stderr(match stderr {
            None => Stdio::inherit(),
            Some(f) => f.into(),
        })
        .output()
        .map_err(|e| anyhow::format_err!("Docker build failed: {}", e.to_string()))?;
    if !exit.status.success() {
        return Err(anyhow!("Failed to build program"));
    }

    // Copy the binary out of the docker image.
    println!("Copying out the build artifacts");
    let out_file = cfg
        .path()
        .parent()
        .unwrap()
        .canonicalize()?
        .join(format!("target/verifiable/{}.so", binary_name))
        .display()
        .to_string();

    // This requires the target directory of any built program to be located at
    // the root of the workspace.
    let bin_artifact = format!(
        "{}:/workdir/docker-target/deploy/{}.so",
        container_name, binary_name
    );
    let exit = std::process::Command::new("docker")
        .args(&["cp", &bin_artifact, &out_file])
        .stdout(Stdio::inherit())
        .stderr(Stdio::inherit())
        .output()
        .map_err(|e| anyhow::format_err!("{}", e.to_string()))?;
    if !exit.status.success() {
        return Err(anyhow!(
            "Failed to copy binary out of docker. Is the target directory set correctly?"
        ));
    }

    // Done.
    Ok(())
}

fn _build_cwd(idl_out: Option<PathBuf>, cargo_args: Vec<String>) -> Result<()> {
    let exit = std::process::Command::new("cargo")
        .arg("build-bpf")
        .args(cargo_args)
        .stdout(Stdio::inherit())
        .stderr(Stdio::inherit())
        .output()
        .map_err(|e| anyhow::format_err!("{}", e.to_string()))?;
    if !exit.status.success() {
        std::process::exit(exit.status.code().unwrap_or(1));
    }

    // Always assume idl is located ar src/lib.rs.
    if let Some(idl) = extract_idl("src/lib.rs")? {
        let out = match idl_out {
            None => PathBuf::from(".").join(&idl.name).with_extension("json"),
            Some(o) => PathBuf::from(&o.join(&idl.name).with_extension("json")),
        };

        write_idl(&idl, OutFile::File(out))?;
    }

    Ok(())
}

fn verify(
    cfg_override: &ConfigOverride,
    program_id: Pubkey,
    program_name: Option<String>,
    solana_version: Option<String>,
    cargo_args: Vec<String>,
) -> Result<()> {
    // Change to the workspace member directory, if needed.
    if let Some(program_name) = program_name.as_ref() {
        cd_member(cfg_override, program_name)?;
    }

    // Proceed with the command.
    let cfg = Config::discover(cfg_override)?.expect("Not in workspace.");
    let cargo = Manifest::discover()?.ok_or_else(|| anyhow!("Cargo.toml not found"))?;

    // Build the program we want to verify.
    let cur_dir = std::env::current_dir()?;
    build(
        cfg_override,
        None,
        true,
        None,
        match solana_version.is_some() {
            true => solana_version,
            false => cfg.solana_version.clone(),
        },
        None,
        None,
        cargo_args,
    )?;
    std::env::set_current_dir(&cur_dir)?;

    // Verify binary.
    let binary_name = cargo.lib_name()?;
    let bin_path = cfg
        .path()
        .parent()
        .ok_or_else(|| anyhow!("Unable to find workspace root"))?
        .join("target/verifiable/")
        .join(format!("{}.so", binary_name));

    let bin_ver = verify_bin(program_id, &bin_path, cfg.provider.cluster.url())?;
    if !bin_ver.is_verified {
        println!("Error: Binaries don't match");
        std::process::exit(1);
    }

    // Verify IDL (only if it's not a buffer account).
    if let Some(local_idl) = extract_idl("src/lib.rs")? {
        if bin_ver.state != BinVerificationState::Buffer {
            let deployed_idl = fetch_idl(cfg_override, program_id)?;
            if local_idl != deployed_idl {
                println!("Error: IDLs don't match");
                std::process::exit(1);
            }
        }
    }

    println!("{} is verified.", program_id);

    Ok(())
}

fn cd_member(cfg_override: &ConfigOverride, program_name: &str) -> Result<()> {
    // Change directories to the given `program_name`, if given.
    let cfg = Config::discover(cfg_override)?.expect("Not in workspace.");

    for program in cfg.read_all_programs()? {
        let cargo_toml = program.path.join("Cargo.toml");
        if !cargo_toml.exists() {
            return Err(anyhow!(
                "Did not find Cargo.toml at the path: {}",
                program.path.display()
            ));
        }
        let p_lib_name = Manifest::from_path(&cargo_toml)?.lib_name()?;
        if program_name == p_lib_name {
            std::env::set_current_dir(&program.path)?;
            return Ok(());
        }
    }
    return Err(anyhow!("{} is not part of the workspace", program_name,));
}

pub fn verify_bin(program_id: Pubkey, bin_path: &Path, cluster: &str) -> Result<BinVerification> {
    let client = RpcClient::new(cluster.to_string());

    // Get the deployed build artifacts.
    let (deployed_bin, state) = {
        let account = client
            .get_account_with_commitment(&program_id, CommitmentConfig::default())?
            .value
            .map_or(Err(anyhow!("Account not found")), Ok)?;
        match account.state()? {
            UpgradeableLoaderState::Program {
                programdata_address,
            } => {
                let account = client
                    .get_account_with_commitment(&programdata_address, CommitmentConfig::default())?
                    .value
                    .map_or(Err(anyhow!("Account not found")), Ok)?;
                let bin = account.data
                    [UpgradeableLoaderState::programdata_data_offset().unwrap_or(0)..]
                    .to_vec();

                if let UpgradeableLoaderState::ProgramData {
                    slot,
                    upgrade_authority_address,
                } = account.state()?
                {
                    let state = BinVerificationState::ProgramData {
                        slot,
                        upgrade_authority_address,
                    };
                    (bin, state)
                } else {
                    return Err(anyhow!("Expected program data"));
                }
            }
            UpgradeableLoaderState::Buffer { .. } => {
                let offset = UpgradeableLoaderState::buffer_data_offset().unwrap_or(0);
                (
                    account.data[offset..].to_vec(),
                    BinVerificationState::Buffer,
                )
            }
            _ => return Err(anyhow!("Invalid program id")),
        }
    };
    let mut local_bin = {
        let mut f = File::open(bin_path)?;
        let mut contents = vec![];
        f.read_to_end(&mut contents)?;
        contents
    };

    // The deployed program probably has zero bytes appended. The default is
    // 2x the binary size in case of an upgrade.
    if local_bin.len() < deployed_bin.len() {
        local_bin.append(&mut vec![0; deployed_bin.len() - local_bin.len()]);
    }

    // Finally, check the bytes.
    let is_verified = local_bin == deployed_bin;

    Ok(BinVerification { state, is_verified })
}

#[derive(PartialEq)]
pub struct BinVerification {
    pub state: BinVerificationState,
    pub is_verified: bool,
}

#[derive(PartialEq)]
pub enum BinVerificationState {
    Buffer,
    ProgramData {
        slot: u64,
        upgrade_authority_address: Option<Pubkey>,
    },
}

// Fetches an IDL for the given program_id.
fn fetch_idl(cfg_override: &ConfigOverride, idl_addr: Pubkey) -> Result<Idl> {
    let cfg = Config::discover(cfg_override)?.expect("Inside a workspace");
    let client = RpcClient::new(cfg.provider.cluster.url().to_string());

    let mut account = client
        .get_account_with_commitment(&idl_addr, CommitmentConfig::processed())?
        .value
        .map_or(Err(anyhow!("Account not found")), Ok)?;

    if account.executable {
        let idl_addr = IdlAccount::address(&idl_addr);
        account = client
            .get_account_with_commitment(&idl_addr, CommitmentConfig::processed())?
            .value
            .map_or(Err(anyhow!("Account not found")), Ok)?;
    }

    // Cut off account discriminator.
    let mut d: &[u8] = &account.data[8..];
    let idl_account: IdlAccount = AnchorDeserialize::deserialize(&mut d)?;

    let mut z = ZlibDecoder::new(&idl_account.data[..]);
    let mut s = Vec::new();
    z.read_to_end(&mut s)?;
    serde_json::from_slice(&s[..]).map_err(Into::into)
}

fn extract_idl(file: &str) -> Result<Option<Idl>> {
    let file = shellexpand::tilde(file);
    anchor_syn::idl::file::parse(&*file)
}

fn idl(cfg_override: &ConfigOverride, subcmd: IdlCommand) -> Result<()> {
    match subcmd {
        IdlCommand::Init {
            program_id,
            filepath,
        } => idl_init(cfg_override, program_id, filepath),
        IdlCommand::WriteBuffer {
            program_id,
            filepath,
        } => idl_write_buffer(cfg_override, program_id, filepath).map(|_| ()),
        IdlCommand::SetBuffer { program_id, buffer } => {
            idl_set_buffer(cfg_override, program_id, buffer)
        }
        IdlCommand::Upgrade {
            program_id,
            filepath,
        } => idl_upgrade(cfg_override, program_id, filepath),
        IdlCommand::SetAuthority {
            program_id,
            address,
            new_authority,
        } => idl_set_authority(cfg_override, program_id, address, new_authority),
        IdlCommand::EraseAuthority { program_id } => idl_erase_authority(cfg_override, program_id),
        IdlCommand::Authority { program_id } => idl_authority(cfg_override, program_id),
        IdlCommand::Parse { file, out } => idl_parse(file, out),
        IdlCommand::Fetch { address, out } => idl_fetch(cfg_override, address, out),
    }
}

fn idl_init(cfg_override: &ConfigOverride, program_id: Pubkey, idl_filepath: String) -> Result<()> {
    with_workspace(cfg_override, |cfg| {
        let keypair = cfg.provider.wallet.to_string();

        let bytes = std::fs::read(idl_filepath)?;
        let idl: Idl = serde_json::from_reader(&*bytes)?;

        let idl_address = create_idl_account(cfg, &keypair, &program_id, &idl)?;

        println!("Idl account created: {:?}", idl_address);
        Ok(())
    })
}

fn idl_write_buffer(
    cfg_override: &ConfigOverride,
    program_id: Pubkey,
    idl_filepath: String,
) -> Result<Pubkey> {
    with_workspace(cfg_override, |cfg| {
        let keypair = cfg.provider.wallet.to_string();

        let bytes = std::fs::read(idl_filepath)?;
        let idl: Idl = serde_json::from_reader(&*bytes)?;

        let idl_buffer = create_idl_buffer(cfg, &keypair, &program_id, &idl)?;
        idl_write(cfg, &program_id, &idl, idl_buffer)?;

        println!("Idl buffer created: {:?}", idl_buffer);

        Ok(idl_buffer)
    })
}

fn idl_set_buffer(cfg_override: &ConfigOverride, program_id: Pubkey, buffer: Pubkey) -> Result<()> {
    with_workspace(cfg_override, |cfg| {
        let keypair = solana_sdk::signature::read_keypair_file(&cfg.provider.wallet.to_string())
            .map_err(|_| anyhow!("Unable to read keypair file"))?;
        let client = RpcClient::new(cfg.provider.cluster.url().to_string());

        // Instruction to set the buffer onto the IdlAccount.
        let set_buffer_ix = {
            let accounts = vec![
                AccountMeta::new(buffer, false),
                AccountMeta::new(IdlAccount::address(&program_id), false),
                AccountMeta::new(keypair.pubkey(), true),
            ];
            let mut data = anchor_lang::idl::IDL_IX_TAG.to_le_bytes().to_vec();
            data.append(&mut IdlInstruction::SetBuffer.try_to_vec()?);
            Instruction {
                program_id,
                accounts,
                data,
            }
        };

        // Build the transaction.
        let (recent_hash, _fee_calc) = client.get_recent_blockhash()?;
        let tx = Transaction::new_signed_with_payer(
            &[set_buffer_ix],
            Some(&keypair.pubkey()),
            &[&keypair],
            recent_hash,
        );

        // Send the transaction.
        client.send_and_confirm_transaction_with_spinner_and_config(
            &tx,
            CommitmentConfig::confirmed(),
            RpcSendTransactionConfig {
                skip_preflight: true,
                ..RpcSendTransactionConfig::default()
            },
        )?;

        Ok(())
    })
}

fn idl_upgrade(
    cfg_override: &ConfigOverride,
    program_id: Pubkey,
    idl_filepath: String,
) -> Result<()> {
    let buffer = idl_write_buffer(cfg_override, program_id, idl_filepath)?;
    idl_set_buffer(cfg_override, program_id, buffer)
}

fn idl_authority(cfg_override: &ConfigOverride, program_id: Pubkey) -> Result<()> {
    with_workspace(cfg_override, |cfg| {
        let client = RpcClient::new(cfg.provider.cluster.url().to_string());
        let idl_address = {
            let account = client
                .get_account_with_commitment(&program_id, CommitmentConfig::processed())?
                .value
                .map_or(Err(anyhow!("Account not found")), Ok)?;
            if account.executable {
                IdlAccount::address(&program_id)
            } else {
                program_id
            }
        };

        let account = client.get_account(&idl_address)?;
        let mut data: &[u8] = &account.data;
        let idl_account: IdlAccount = AccountDeserialize::try_deserialize(&mut data)?;

        println!("{:?}", idl_account.authority);

        Ok(())
    })
}

fn idl_set_authority(
    cfg_override: &ConfigOverride,
    program_id: Pubkey,
    address: Option<Pubkey>,
    new_authority: Pubkey,
) -> Result<()> {
    with_workspace(cfg_override, |cfg| {
        // Misc.
        let idl_address = match address {
            None => IdlAccount::address(&program_id),
            Some(addr) => addr,
        };
        let keypair = solana_sdk::signature::read_keypair_file(&cfg.provider.wallet.to_string())
            .map_err(|_| anyhow!("Unable to read keypair file"))?;
        let client = RpcClient::new(cfg.provider.cluster.url().to_string());

        // Instruction data.
        let data =
            serialize_idl_ix(anchor_lang::idl::IdlInstruction::SetAuthority { new_authority })?;

        // Instruction accounts.
        let accounts = vec![
            AccountMeta::new(idl_address, false),
            AccountMeta::new_readonly(keypair.pubkey(), true),
        ];

        // Instruction.
        let ix = Instruction {
            program_id,
            accounts,
            data,
        };
        // Send transaction.
        let (recent_hash, _fee_calc) = client.get_recent_blockhash()?;
        let tx = Transaction::new_signed_with_payer(
            &[ix],
            Some(&keypair.pubkey()),
            &[&keypair],
            recent_hash,
        );
        client.send_and_confirm_transaction_with_spinner_and_config(
            &tx,
            CommitmentConfig::confirmed(),
            RpcSendTransactionConfig {
                skip_preflight: true,
                ..RpcSendTransactionConfig::default()
            },
        )?;

        println!("Authority update complete.");

        Ok(())
    })
}

fn idl_erase_authority(cfg_override: &ConfigOverride, program_id: Pubkey) -> Result<()> {
    println!("Are you sure you want to erase the IDL authority: [y/n]");

    let stdin = std::io::stdin();
    let mut stdin_lines = stdin.lock().lines();
    let input = stdin_lines.next().unwrap().unwrap();
    if input != "y" {
        println!("Not erasing.");
        return Ok(());
    }

    // Program will treat the zero authority as erased.
    let new_authority = Pubkey::new_from_array([0u8; 32]);
    idl_set_authority(cfg_override, program_id, None, new_authority)?;

    Ok(())
}

// Write the idl to the account buffer, chopping up the IDL into pieces
// and sending multiple transactions in the event the IDL doesn't fit into
// a single transaction.
fn idl_write(cfg: &Config, program_id: &Pubkey, idl: &Idl, idl_address: Pubkey) -> Result<()> {
    // Remove the metadata before deploy.
    let mut idl = idl.clone();
    idl.metadata = None;

    // Misc.
    let keypair = solana_sdk::signature::read_keypair_file(&cfg.provider.wallet.to_string())
        .map_err(|_| anyhow!("Unable to read keypair file"))?;
    let client = RpcClient::new(cfg.provider.cluster.url().to_string());

    // Serialize and compress the idl.
    let idl_data = {
        let json_bytes = serde_json::to_vec(&idl)?;
        let mut e = ZlibEncoder::new(Vec::new(), Compression::default());
        e.write_all(&json_bytes)?;
        e.finish()?
    };

    const MAX_WRITE_SIZE: usize = 1000;
    let mut offset = 0;
    while offset < idl_data.len() {
        // Instruction data.
        let data = {
            let start = offset;
            let end = std::cmp::min(offset + MAX_WRITE_SIZE, idl_data.len());
            serialize_idl_ix(anchor_lang::idl::IdlInstruction::Write {
                data: idl_data[start..end].to_vec(),
            })?
        };
        // Instruction accounts.
        let accounts = vec![
            AccountMeta::new(idl_address, false),
            AccountMeta::new_readonly(keypair.pubkey(), true),
        ];
        // Instruction.
        let ix = Instruction {
            program_id: *program_id,
            accounts,
            data,
        };
        // Send transaction.
        let (recent_hash, _fee_calc) = client.get_recent_blockhash()?;
        let tx = Transaction::new_signed_with_payer(
            &[ix],
            Some(&keypair.pubkey()),
            &[&keypair],
            recent_hash,
        );
        client.send_and_confirm_transaction_with_spinner_and_config(
            &tx,
            CommitmentConfig::confirmed(),
            RpcSendTransactionConfig {
                skip_preflight: true,
                ..RpcSendTransactionConfig::default()
            },
        )?;
        offset += MAX_WRITE_SIZE;
    }
    Ok(())
}

fn idl_parse(file: String, out: Option<String>) -> Result<()> {
    let idl = extract_idl(&file)?.ok_or_else(|| anyhow!("IDL not parsed"))?;
    let out = match out {
        None => OutFile::Stdout,
        Some(out) => OutFile::File(PathBuf::from(out)),
    };
    write_idl(&idl, out)
}

fn idl_fetch(cfg_override: &ConfigOverride, address: Pubkey, out: Option<String>) -> Result<()> {
    let idl = fetch_idl(cfg_override, address)?;
    let out = match out {
        None => OutFile::Stdout,
        Some(out) => OutFile::File(PathBuf::from(out)),
    };
    write_idl(&idl, out)
}

fn write_idl(idl: &Idl, out: OutFile) -> Result<()> {
    let idl_json = serde_json::to_string_pretty(idl)?;
    match out {
        OutFile::Stdout => println!("{}", idl_json),
        OutFile::File(out) => std::fs::write(out, idl_json)?,
    };
    Ok(())
}

enum OutFile {
    Stdout,
    File(PathBuf),
}

// Builds, deploys, and tests all workspace programs in a single command.
fn test(
    cfg_override: &ConfigOverride,
    skip_deploy: bool,
    skip_local_validator: bool,
    skip_build: bool,
    detach: bool,
    extra_args: Vec<String>,
    cargo_args: Vec<String>,
) -> Result<()> {
    with_workspace(cfg_override, |cfg| {
        // Build if needed.
        if !skip_build {
            build(
                cfg_override,
                None,
                false,
                None,
                None,
                None,
                None,
                cargo_args,
            )?;
        }

        // Run the deploy against the cluster in two cases:
        //
        // 1. The cluster is not localnet.
        // 2. The cluster is localnet, but we're not booting a local validator.
        //
        // In either case, skip the deploy if the user specifies.
        let is_localnet = cfg.provider.cluster == Cluster::Localnet;
        if (!is_localnet || skip_local_validator) && !skip_deploy {
            deploy(cfg_override, None)?;
        }
        // Start local test validator, if needed.
        let mut validator_handle = None;
        let mut provider_url = cfg.provider.cluster.url();
        if is_localnet && (!skip_local_validator) {
            let flags = match skip_deploy {
                true => None,
                false => Some(validator_flags(cfg)?),
            };
<<<<<<< HEAD
            validator_handle = Some(start_test_validator(cfg, flags)?);
            provider_url = test_validator_rpc_url(flags).as_str();
=======
            validator_handle = Some(start_test_validator(cfg, flags, true)?);
>>>>>>> 6eead566
        }

        // Setup log reader.
        let log_streams = stream_logs(cfg);

        // Run the tests.
        let test_result: Result<_> = {
            let cmd = cfg
                .scripts
                .get("test")
                .expect("Not able to find command for `test`")
                .clone();
            let mut args: Vec<&str> = cmd
                .split(' ')
                .chain(extra_args.iter().map(|arg| arg.as_str()))
                .collect();
            let program = args.remove(0);

            std::process::Command::new(program)
                .env("ANCHOR_PROVIDER_URL", provider_url)
                .env("ANCHOR_WALLET", cfg.provider.wallet.to_string())
                .stdout(Stdio::inherit())
                .stderr(Stdio::inherit())
                .output()
                .map_err(anyhow::Error::from)
                .context(cmd)
        };

        // Keep validator running if needed.
        if test_result.is_ok() && detach {
            println!("Local validator still running. Press Ctrl + C quit.");
            std::io::stdin().lock().lines().next().unwrap().unwrap();
        }

        // Check all errors and shut down.
        if let Some(mut child) = validator_handle {
            if let Err(err) = child.kill() {
                println!("Failed to kill subprocess {}: {}", child.id(), err);
            }
        }
        for mut child in log_streams? {
            if let Err(err) = child.kill() {
                println!("Failed to kill subprocess {}: {}", child.id(), err);
            }
        }

        // Must exist *after* shutting down the validator and log streams.
        match test_result {
            Ok(exit) => {
                if !exit.status.success() {
                    std::process::exit(exit.status.code().unwrap());
                }
            }
            Err(err) => {
                println!("Failed to run test: {:#}", err)
            }
        }

        Ok(())
    })
}

// Returns the solana-test-validator flags to embed the workspace programs
// in the genesis block. This allows us to run tests without every deploying.
fn validator_flags(cfg: &WithPath<Config>) -> Result<Vec<String>> {
    let programs = cfg.programs.get(&Cluster::Localnet);

    let mut flags = Vec::new();
    for mut program in cfg.read_all_programs()? {
        let binary_path = program.binary_path().display().to_string();

        // Use the [programs.cluster] override and fallback to the keypair
        // files if no override is given.
        let address = programs
            .and_then(|m| m.get(&program.lib_name))
            .map(|deployment| Ok(deployment.address.to_string()))
            .unwrap_or_else(|| program.pubkey().map(|p| p.to_string()))?;

        flags.push("--bpf-program".to_string());
        flags.push(address.clone());
        flags.push(binary_path);

        if let Some(mut idl) = program.idl.as_mut() {
            // Add program address to the IDL.
            idl.metadata = Some(serde_json::to_value(IdlTestMetadata { address })?);

            // Persist it.
            let idl_out = PathBuf::from("target/idl")
                .join(&idl.name)
                .with_extension("json");
            write_idl(idl, OutFile::File(idl_out))?;
        }
    }

    if let Some(test) = cfg.test.as_ref() {
        if let Some(genesis) = &test.genesis {
            for entry in genesis {
                flags.push("--bpf-program".to_string());
                flags.push(entry.address.clone());
                flags.push(entry.program.clone());
            }
        }
        for (key, value) in serde_json::to_value(&test.validator)?.as_object().unwrap() {
            flags.push(format!("--{}", key.replace("_", "-")));
            flags.push(value.to_string());
        }
    }

    Ok(flags)
}

fn stream_logs(config: &WithPath<Config>) -> Result<Vec<std::process::Child>> {
    let program_logs_dir = ".anchor/program-logs";
    if Path::new(program_logs_dir).exists() {
        std::fs::remove_dir_all(program_logs_dir)?;
    }
    fs::create_dir_all(program_logs_dir)?;
    let mut handles = vec![];
    for program in config.read_all_programs()? {
        let mut file = File::open(&format!("target/idl/{}.json", program.lib_name))?;
        let mut contents = vec![];
        file.read_to_end(&mut contents)?;
        let idl: Idl = serde_json::from_slice(&contents)?;
        let metadata = idl
            .metadata
            .ok_or_else(|| anyhow!("Program address not found."))?;
        let metadata: IdlTestMetadata = serde_json::from_value(metadata)?;

        let log_file = File::create(format!(
            "{}/{}.{}.log",
            program_logs_dir, metadata.address, program.lib_name,
        ))?;
        let stdio = std::process::Stdio::from(log_file);
        let child = std::process::Command::new("solana")
            .arg("logs")
            .arg(metadata.address)
            .arg("--url")
            .arg(config.provider.cluster.url())
            .stdout(stdio)
            .spawn()?;
        handles.push(child);
    }
    if let Some(test) = config.test.as_ref() {
        if let Some(genesis) = &test.genesis {
            for entry in genesis {
                let log_file = File::create(format!("{}/{}.log", program_logs_dir, entry.address))?;
                let stdio = std::process::Stdio::from(log_file);
                let child = std::process::Command::new("solana")
                    .arg("logs")
                    .arg(entry.address.clone())
                    .arg("--url")
                    .arg(config.provider.cluster.url())
                    .stdout(stdio)
                    .spawn()?;
                handles.push(child);
            }
        }
    }

    Ok(handles)
}

#[derive(Debug, Serialize, Deserialize)]
pub struct IdlTestMetadata {
    address: String,
}

<<<<<<< HEAD
fn start_test_validator(cfg: &Config, flags: Option<Vec<String>>) -> Result<Child> {
    let flags = flags.unwrap_or_default();
    let test_ledger_directory: &str = match flags.iter().position(|f| *f == "--ledger") {
        Some(position) => flags[position + 1].as_ref(),
        None => ".anchor/test-ledger".as_ref(),
    };
    if Path::new(test_ledger_directory).exists() {
        std::fs::remove_dir_all(test_ledger_directory)?;
=======
fn start_test_validator(
    cfg: &Config,
    flags: Option<Vec<String>>,
    test_log_stdout: bool,
) -> Result<Child> {
    fs::create_dir_all(".anchor")?;
    let test_ledger_filename = ".anchor/test-ledger";
    let test_ledger_log_filename = ".anchor/test-ledger-log.txt";

    if Path::new(test_ledger_filename).exists() {
        std::fs::remove_dir_all(test_ledger_filename)?;
    }
    if Path::new(test_ledger_log_filename).exists() {
        std::fs::remove_file(test_ledger_log_filename)?;
>>>>>>> 6eead566
    }
    fs::create_dir_all(test_ledger_directory)?;

    let test_ledger_log_filename = format!("{}/test-ledger-log.txt", test_ledger_directory);
    // Start a validator for testing.
    let (test_validator_stdout, test_validator_stderr) = match test_log_stdout {
        true => {
            let test_validator_stdout_file = File::create(test_ledger_log_filename)?;
            let test_validator_sterr_file = test_validator_stdout_file.try_clone()?;
            (
                Stdio::from(test_validator_stdout_file),
                Stdio::from(test_validator_sterr_file),
            )
        }
        false => (Stdio::inherit(), Stdio::inherit()),
    };
    let mut validator_handle = std::process::Command::new("solana-test-validator")
        .arg("--ledger")
        .arg(test_ledger_directory)
        .arg("--mint")
        .arg(cfg.wallet_kp()?.pubkey().to_string())
<<<<<<< HEAD
        .args(&flags)
        .stdout(Stdio::from(test_validator_stdout))
        .stderr(Stdio::from(test_validator_stderr))
=======
        .args(flags.unwrap_or_default())
        .stdout(test_validator_stdout)
        .stderr(test_validator_stderr)
>>>>>>> 6eead566
        .spawn()
        .map_err(|e| anyhow::format_err!("{}", e.to_string()))?;

    let client = RpcClient::new(test_validator_rpc_url(flags));
    let mut count = 0;
    let ms_wait = 5000;
    while count < ms_wait {
        let r = client.get_recent_blockhash();
        if r.is_ok() {
            break;
        }
        std::thread::sleep(std::time::Duration::from_millis(1));
        count += 1;
    }
    if count == ms_wait {
        eprintln!(
            "Unable to start test validator. Check {} for errors.",
            test_ledger_log_filename
        );
        validator_handle.kill()?;
        std::process::exit(1);
    }
    Ok(validator_handle)
}

// Return the URL that a validator should be running on given the config
// and flags
fn test_validator_rpc_url(flags: Option<Vec<String>>) -> String {
    let bind_address = match flags.iter().position(|f| *f == "--bind-address") {
        Some(position) => flags[position + 1].clone(),
        None => "127.0.0.1".to_string(),
    };
    // If a custom port is defined use that for validator ready check.
    let port = match flags.iter().position(|f| *f == "--rpc-port") {
        Some(position) => flags[position + 1].clone(),
        None => "8899".to_string(),
    };

    format!("http://{}:{}", bind_address, port)
}

fn deploy(cfg_override: &ConfigOverride, program_str: Option<String>) -> Result<()> {
    with_workspace(cfg_override, |cfg| {
        let url = cfg.provider.cluster.url().to_string();
        let keypair = cfg.provider.wallet.to_string();

        // Deploy the programs.
        println!("Deploying workspace: {}", url);
        println!("Upgrade authority: {}", keypair);

        for mut program in cfg.read_all_programs()? {
            if let Some(single_prog_str) = &program_str {
                let program_name = program.path.file_name().unwrap().to_str().unwrap();
                if single_prog_str.as_str() != program_name {
                    continue;
                }
            }
            let binary_path = program.binary_path().display().to_string();

            println!(
                "Deploying program {:?}...",
                program.path.file_name().unwrap().to_str().unwrap()
            );
            println!("Program path: {}...", binary_path);

            let file = program.keypair_file()?;

            // Send deploy transactions.
            let exit = std::process::Command::new("solana")
                .arg("program")
                .arg("deploy")
                .arg("--url")
                .arg(&url)
                .arg("--keypair")
                .arg(&keypair)
                .arg("--program-id")
                .arg(file.path().display().to_string())
                .arg(&binary_path)
                .stdout(Stdio::inherit())
                .stderr(Stdio::inherit())
                .output()
                .expect("Must deploy");
            if !exit.status.success() {
                println!("There was a problem deploying: {:?}.", exit);
                std::process::exit(exit.status.code().unwrap_or(1));
            }

            let program_pubkey = program.pubkey()?;
            if let Some(mut idl) = program.idl.as_mut() {
                // Add program address to the IDL.
                idl.metadata = Some(serde_json::to_value(IdlTestMetadata {
                    address: program_pubkey.to_string(),
                })?);

                // Persist it.
                let idl_out = PathBuf::from("target/idl")
                    .join(&idl.name)
                    .with_extension("json");
                write_idl(idl, OutFile::File(idl_out))?;
            }
        }

        println!("Deploy success");

        Ok(())
    })
}

fn upgrade(
    cfg_override: &ConfigOverride,
    program_id: Pubkey,
    program_filepath: String,
) -> Result<()> {
    let path: PathBuf = program_filepath.parse().unwrap();
    let program_filepath = path.canonicalize()?.display().to_string();

    with_workspace(cfg_override, |cfg| {
        let exit = std::process::Command::new("solana")
            .arg("program")
            .arg("deploy")
            .arg("--url")
            .arg(cfg.provider.cluster.url())
            .arg("--keypair")
            .arg(&cfg.provider.wallet.to_string())
            .arg("--program-id")
            .arg(program_id.to_string())
            .arg(&program_filepath)
            .stdout(Stdio::inherit())
            .stderr(Stdio::inherit())
            .output()
            .expect("Must deploy");
        if !exit.status.success() {
            println!("There was a problem deploying: {:?}.", exit);
            std::process::exit(exit.status.code().unwrap_or(1));
        }
        Ok(())
    })
}

fn create_idl_account(
    cfg: &Config,
    keypair_path: &str,
    program_id: &Pubkey,
    idl: &Idl,
) -> Result<Pubkey> {
    // Misc.
    let idl_address = IdlAccount::address(program_id);
    let keypair = solana_sdk::signature::read_keypair_file(keypair_path)
        .map_err(|_| anyhow!("Unable to read keypair file"))?;
    let client = RpcClient::new(cfg.provider.cluster.url().to_string());
    let idl_data = serialize_idl(idl)?;

    // Run `Create instruction.
    {
        let data = serialize_idl_ix(anchor_lang::idl::IdlInstruction::Create {
            data_len: (idl_data.len() as u64) * 2, // Double for future growth.
        })?;
        let program_signer = Pubkey::find_program_address(&[], program_id).0;
        let accounts = vec![
            AccountMeta::new_readonly(keypair.pubkey(), true),
            AccountMeta::new(idl_address, false),
            AccountMeta::new_readonly(program_signer, false),
            AccountMeta::new_readonly(solana_program::system_program::ID, false),
            AccountMeta::new_readonly(*program_id, false),
            AccountMeta::new_readonly(solana_program::sysvar::rent::ID, false),
        ];
        let ix = Instruction {
            program_id: *program_id,
            accounts,
            data,
        };
        let (recent_hash, _fee_calc) = client.get_recent_blockhash()?;
        let tx = Transaction::new_signed_with_payer(
            &[ix],
            Some(&keypair.pubkey()),
            &[&keypair],
            recent_hash,
        );
        client.send_and_confirm_transaction_with_spinner_and_config(
            &tx,
            CommitmentConfig::confirmed(),
            RpcSendTransactionConfig {
                skip_preflight: true,
                ..RpcSendTransactionConfig::default()
            },
        )?;
    }

    // Write directly to the IDL account buffer.
    idl_write(cfg, program_id, idl, IdlAccount::address(program_id))?;

    Ok(idl_address)
}

fn create_idl_buffer(
    cfg: &Config,
    keypair_path: &str,
    program_id: &Pubkey,
    idl: &Idl,
) -> Result<Pubkey> {
    let keypair = solana_sdk::signature::read_keypair_file(keypair_path)
        .map_err(|_| anyhow!("Unable to read keypair file"))?;
    let client = RpcClient::new(cfg.provider.cluster.url().to_string());

    let buffer = Keypair::generate(&mut OsRng);

    // Creates the new buffer account with the system program.
    let create_account_ix = {
        let space = 8 + 32 + 4 + serialize_idl(idl)?.len() as usize;
        let lamports = client.get_minimum_balance_for_rent_exemption(space)?;
        solana_sdk::system_instruction::create_account(
            &keypair.pubkey(),
            &buffer.pubkey(),
            lamports,
            space as u64,
            program_id,
        )
    };

    // Program instruction to create the buffer.
    let create_buffer_ix = {
        let accounts = vec![
            AccountMeta::new(buffer.pubkey(), false),
            AccountMeta::new_readonly(keypair.pubkey(), true),
            AccountMeta::new_readonly(sysvar::rent::ID, false),
        ];
        let mut data = anchor_lang::idl::IDL_IX_TAG.to_le_bytes().to_vec();
        data.append(&mut IdlInstruction::CreateBuffer.try_to_vec()?);
        Instruction {
            program_id: *program_id,
            accounts,
            data,
        }
    };

    // Build the transaction.
    let (recent_hash, _fee_calc) = client.get_recent_blockhash()?;
    let tx = Transaction::new_signed_with_payer(
        &[create_account_ix, create_buffer_ix],
        Some(&keypair.pubkey()),
        &[&keypair, &buffer],
        recent_hash,
    );

    // Send the transaction.
    client.send_and_confirm_transaction_with_spinner_and_config(
        &tx,
        CommitmentConfig::confirmed(),
        RpcSendTransactionConfig {
            skip_preflight: true,
            ..RpcSendTransactionConfig::default()
        },
    )?;

    Ok(buffer.pubkey())
}

// Serialize and compress the idl.
fn serialize_idl(idl: &Idl) -> Result<Vec<u8>> {
    let json_bytes = serde_json::to_vec(idl)?;
    let mut e = ZlibEncoder::new(Vec::new(), Compression::default());
    e.write_all(&json_bytes)?;
    e.finish().map_err(Into::into)
}

fn serialize_idl_ix(ix_inner: anchor_lang::idl::IdlInstruction) -> Result<Vec<u8>> {
    let mut data = anchor_lang::idl::IDL_IX_TAG.to_le_bytes().to_vec();
    data.append(&mut ix_inner.try_to_vec()?);
    Ok(data)
}

fn migrate(cfg_override: &ConfigOverride) -> Result<()> {
    with_workspace(cfg_override, |cfg| {
        println!("Running migration deploy script");

        let url = cfg.provider.cluster.url().to_string();
        let cur_dir = std::env::current_dir()?;

        let use_ts =
            Path::new("tsconfig.json").exists() && Path::new("migrations/deploy.ts").exists();

        if !Path::new(".anchor").exists() {
            fs::create_dir(".anchor")?;
        }
        std::env::set_current_dir(".anchor")?;

        let exit = if use_ts {
            let module_path = cur_dir.join("migrations/deploy.ts");
            let deploy_script_host_str =
                template::deploy_ts_script_host(&url, &module_path.display().to_string());
            std::fs::write("deploy.ts", deploy_script_host_str)?;
            std::process::Command::new("ts-node")
                .arg("deploy.ts")
                .env("ANCHOR_WALLET", cfg.provider.wallet.to_string())
                .stdout(Stdio::inherit())
                .stderr(Stdio::inherit())
                .output()?
        } else {
            let module_path = cur_dir.join("migrations/deploy.js");
            let deploy_script_host_str =
                template::deploy_js_script_host(&url, &module_path.display().to_string());
            std::fs::write("deploy.js", deploy_script_host_str)?;
            std::process::Command::new("node")
                .arg("deploy.js")
                .env("ANCHOR_WALLET", cfg.provider.wallet.to_string())
                .stdout(Stdio::inherit())
                .stderr(Stdio::inherit())
                .output()?
        };

        if !exit.status.success() {
            println!("Deploy failed.");
            std::process::exit(exit.status.code().unwrap());
        }

        println!("Deploy complete.");
        Ok(())
    })
}

fn set_workspace_dir_or_exit() {
    let d = match Config::discover(&ConfigOverride::default()) {
        Err(_) => {
            println!("Not in anchor workspace.");
            std::process::exit(1);
        }
        Ok(d) => d,
    };
    match d {
        None => {
            println!("Not in anchor workspace.");
            std::process::exit(1);
        }
        Some(cfg) => {
            match cfg.path().parent() {
                None => {
                    println!("Unable to make new program");
                }
                Some(parent) => {
                    if std::env::set_current_dir(&parent).is_err() {
                        println!("Not in anchor workspace.");
                        std::process::exit(1);
                    }
                }
            };
        }
    }
}

#[cfg(feature = "dev")]
fn airdrop(cfg_override: &ConfigOverride) -> Result<()> {
    let url = cfg_override
        .cluster
        .unwrap_or_else(|| "https://api.devnet.solana.com".to_string());
    loop {
        let exit = std::process::Command::new("solana")
            .arg("airdrop")
            .arg("10")
            .arg("--url")
            .arg(&url)
            .stdout(Stdio::inherit())
            .stderr(Stdio::inherit())
            .output()
            .expect("Must airdrop");
        if !exit.status.success() {
            println!("There was a problem airdropping: {:?}.", exit);
            std::process::exit(exit.status.code().unwrap_or(1));
        }
        std::thread::sleep(std::time::Duration::from_millis(10000));
    }
}

fn cluster(_cmd: ClusterCommand) -> Result<()> {
    println!("Cluster Endpoints:\n");
    println!("* Mainnet - https://solana-api.projectserum.com");
    println!("* Mainnet - https://api.mainnet-beta.solana.com");
    println!("* Devnet  - https://api.devnet.solana.com");
    println!("* Testnet - https://api.testnet.solana.com");
    Ok(())
}

fn shell(cfg_override: &ConfigOverride) -> Result<()> {
    with_workspace(cfg_override, |cfg| {
        let programs = {
            // Create idl map from all workspace programs.
            let mut idls: HashMap<String, Idl> = cfg
                .read_all_programs()?
                .iter()
                .filter(|program| program.idl.is_some())
                .map(|program| {
                    (
                        program.idl.as_ref().unwrap().name.clone(),
                        program.idl.clone().unwrap(),
                    )
                })
                .collect();
            // Insert all manually specified idls into the idl map.
            if let Some(programs) = cfg.programs.get(&cfg.provider.cluster) {
                let _ = programs
                    .iter()
                    .map(|(name, pd)| {
                        if let Some(idl_fp) = &pd.idl {
                            let file_str =
                                std::fs::read_to_string(idl_fp).expect("Unable to read IDL file");
                            let idl = serde_json::from_str(&file_str).expect("Idl not readable");
                            idls.insert(name.clone(), idl);
                        }
                    })
                    .collect::<Vec<_>>();
            }

            // Finalize program list with all programs with IDLs.
            match cfg.programs.get(&cfg.provider.cluster) {
                None => Vec::new(),
                Some(programs) => programs
                    .iter()
                    .filter_map(|(name, program_deployment)| {
                        Some(ProgramWorkspace {
                            name: name.to_string(),
                            program_id: program_deployment.address,
                            idl: match idls.get(name) {
                                None => return None,
                                Some(idl) => idl.clone(),
                            },
                        })
                    })
                    .collect::<Vec<ProgramWorkspace>>(),
            }
        };
        let js_code = template::node_shell(
            cfg.provider.cluster.url(),
            &cfg.provider.wallet.to_string(),
            programs,
        )?;
        let mut child = std::process::Command::new("node")
            .args(&["-e", &js_code, "-i", "--experimental-repl-await"])
            .stdout(Stdio::inherit())
            .stderr(Stdio::inherit())
            .spawn()
            .map_err(|e| anyhow::format_err!("{}", e.to_string()))?;

        if !child.wait()?.success() {
            println!("Error running node shell");
            return Ok(());
        }
        Ok(())
    })
}

fn run(cfg_override: &ConfigOverride, script: String) -> Result<()> {
    with_workspace(cfg_override, |cfg| {
        let script = cfg
            .scripts
            .get(&script)
            .ok_or_else(|| anyhow!("Unable to find script"))?;
        let exit = std::process::Command::new("bash")
            .arg("-c")
            .arg(&script)
            .env("ANCHOR_PROVIDER_URL", cfg.provider.cluster.url())
            .env("ANCHOR_WALLET", cfg.provider.wallet.to_string())
            .stdout(Stdio::inherit())
            .stderr(Stdio::inherit())
            .output()
            .unwrap();
        if !exit.status.success() {
            std::process::exit(exit.status.code().unwrap_or(1));
        }
        Ok(())
    })
}

fn login(_cfg_override: &ConfigOverride, token: String) -> Result<()> {
    let dir = shellexpand::tilde("~/.config/anchor");
    if !Path::new(&dir.to_string()).exists() {
        fs::create_dir(dir.to_string())?;
    }

    std::env::set_current_dir(dir.to_string())?;

    // Freely overwrite the entire file since it's not used for anything else.
    let mut file = File::create("credentials")?;
    file.write_all(template::credentials(&token).as_bytes())?;
    Ok(())
}

fn publish(
    cfg_override: &ConfigOverride,
    program_name: String,
    cargo_args: Vec<String>,
) -> Result<()> {
    // Discover the various workspace configs.
    let cfg = Config::discover(cfg_override)?.expect("Not in workspace.");

    let program = cfg
        .get_program(&program_name)?
        .ok_or_else(|| anyhow!("Workspace member not found"))?;

    let program_cargo_lock = pathdiff::diff_paths(
        program.path().join("Cargo.lock"),
        cfg.path().parent().unwrap(),
    )
    .ok_or_else(|| anyhow!("Unable to diff Cargo.lock path"))?;
    let cargo_lock = Path::new("Cargo.lock");

    // There must be a Cargo.lock
    if !program_cargo_lock.exists() && !cargo_lock.exists() {
        return Err(anyhow!("Cargo.lock must exist for a verifiable build"));
    }

    println!("Publishing will make your code public. Are you sure? Enter (yes)/no:");

    let answer = std::io::stdin().lock().lines().next().unwrap().unwrap();
    if answer != "yes" {
        println!("Aborting");
        return Ok(());
    }

    let anchor_package = AnchorPackage::from(program_name.clone(), &cfg)?;
    let anchor_package_bytes = serde_json::to_vec(&anchor_package)?;

    // Set directory to top of the workspace.
    let workspace_dir = cfg.path().parent().unwrap();
    std::env::set_current_dir(workspace_dir)?;

    // Create the workspace tarball.
    let dot_anchor = workspace_dir.join(".anchor");
    fs::create_dir_all(&dot_anchor)?;
    let tarball_filename = dot_anchor.join(format!("{}.tar.gz", program_name));
    let tar_gz = File::create(&tarball_filename)?;
    let enc = GzEncoder::new(tar_gz, Compression::default());
    let mut tar = tar::Builder::new(enc);

    // Files that will always be included if they exist.
    println!("PACKING: Anchor.toml");
    tar.append_path("Anchor.toml")?;
    if cargo_lock.exists() {
        println!("PACKING: Cargo.lock");
        tar.append_path(cargo_lock)?;
    }
    if Path::new("Cargo.toml").exists() {
        println!("PACKING: Cargo.toml");
        tar.append_path("Cargo.toml")?;
    }
    if Path::new("LICENSE").exists() {
        println!("PACKING: LICENSE");
        tar.append_path("LICENSE")?;
    }
    if Path::new("README.md").exists() {
        println!("PACKING: README.md");
        tar.append_path("README.md")?;
    }

    // All workspace programs.
    for path in cfg.get_program_list()? {
        let mut dirs = walkdir::WalkDir::new(&path)
            .into_iter()
            .filter_entry(|e| !is_hidden(e));

        // Skip the parent dir.
        let _ = dirs.next().unwrap()?;

        for entry in dirs {
            let e = entry.map_err(|e| anyhow!("{:?}", e))?;

            let e = pathdiff::diff_paths(e.path(), cfg.path().parent().unwrap())
                .ok_or_else(|| anyhow!("Unable to diff paths"))?;

            let path_str = e.display().to_string();

            // Skip target dir.
            if !path_str.contains("target/") && !path_str.contains("/target") {
                // Only add the file if it's not empty.
                let metadata = std::fs::File::open(&e)?.metadata()?;
                if metadata.len() > 0 {
                    println!("PACKING: {}", e.display().to_string());
                    if e.is_dir() {
                        tar.append_dir_all(&e, &e)?;
                    } else {
                        tar.append_path(&e)?;
                    }
                }
            }
        }
    }

    // Tar pack complete.
    tar.into_inner()?;

    // Create tmp directory for workspace.
    let ws_dir = dot_anchor.join("workspace");
    if Path::exists(&ws_dir) {
        fs::remove_dir_all(&ws_dir)?;
    }
    fs::create_dir_all(&ws_dir)?;

    // Unpack the archive into the new workspace directory.
    std::env::set_current_dir(&ws_dir)?;
    unpack_archive(&tarball_filename)?;

    // Build the program before sending it to the server.
    build(
        cfg_override,
        None,
        true,
        Some(program_name),
        cfg.solana_version.clone(),
        None,
        None,
        cargo_args,
    )?;

    // Success. Now we can finally upload to the server without worrying
    // about a build failure.

    // Upload the tarball to the server.
    let token = registry_api_token(cfg_override)?;
    let form = Form::new()
        .part("manifest", Part::bytes(anchor_package_bytes))
        .part("workspace", {
            let file = File::open(&tarball_filename)?;
            Part::reader(file)
        });
    let client = Client::new();
    let resp = client
        .post(&format!("{}/api/v0/build", cfg.registry.url))
        .bearer_auth(token)
        .multipart(form)
        .send()?;

    if resp.status() == 200 {
        println!("Build triggered");
    } else {
        println!(
            "{:?}",
            resp.text().unwrap_or_else(|_| "Server error".to_string())
        );
    }

    Ok(())
}

// Unpacks the tarball into the current directory.
fn unpack_archive(tar_path: impl AsRef<Path>) -> Result<()> {
    let tar = GzDecoder::new(std::fs::File::open(tar_path)?);
    let mut archive = Archive::new(tar);
    archive.unpack(".")?;
    archive.into_inner();

    Ok(())
}

fn registry_api_token(_cfg_override: &ConfigOverride) -> Result<String> {
    #[derive(Debug, Deserialize)]
    struct Registry {
        token: String,
    }
    #[derive(Debug, Deserialize)]
    struct Credentials {
        registry: Registry,
    }
    let filename = shellexpand::tilde("~/.config/anchor/credentials");
    let mut file = File::open(filename.to_string())?;
    let mut contents = String::new();
    file.read_to_string(&mut contents)?;

    let credentials_toml: Credentials = toml::from_str(&contents)?;

    Ok(credentials_toml.registry.token)
}

fn keys(cfg_override: &ConfigOverride, cmd: KeysCommand) -> Result<()> {
    match cmd {
        KeysCommand::List => keys_list(cfg_override),
    }
}

fn keys_list(cfg_override: &ConfigOverride) -> Result<()> {
    let cfg = Config::discover(cfg_override)?.expect("Not in workspace.");
    for program in cfg.read_all_programs()? {
        let pubkey = program.pubkey()?;
        println!("{}: {}", program.lib_name, pubkey.to_string());
    }
    Ok(())
}

fn localnet(
    cfg_override: &ConfigOverride,
    skip_build: bool,
    skip_deploy: bool,
    cargo_args: Vec<String>,
) -> Result<()> {
    with_workspace(cfg_override, |cfg| {
        // Build if needed.
        if !skip_build {
            build(
                cfg_override,
                None,
                false,
                None,
                None,
                None,
                None,
                cargo_args,
            )?;
        }

        // Setup log reader.
        let log_streams = stream_logs(cfg);

        let flags = match skip_deploy {
            true => None,
            false => Some(genesis_flags(cfg)?),
        };
        let validator_handle = &mut start_test_validator(cfg, flags, false)?;

        std::io::stdin().lock().lines().next().unwrap().unwrap();

        // Check all errors and shut down.
        if let Err(err) = validator_handle.kill() {
            println!(
                "Failed to kill subprocess {}: {}",
                validator_handle.id(),
                err
            );
        }

        for mut child in log_streams? {
            if let Err(err) = child.kill() {
                println!("Failed to kill subprocess {}: {}", child.id(), err);
            }
        }

        Ok(())
    })
}

// with_workspace ensures the current working directory is always the top level
// workspace directory, i.e., where the `Anchor.toml` file is located, before
// and after the closure invocation.
//
// The closure passed into this function must never change the working directory
// to be outside the workspace. Doing so will have undefined behavior.
fn with_workspace<R>(cfg_override: &ConfigOverride, f: impl FnOnce(&WithPath<Config>) -> R) -> R {
    set_workspace_dir_or_exit();

    let cfg = Config::discover(cfg_override)
        .expect("Previously set the workspace dir")
        .expect("Anchor.toml must always exist");

    let r = f(&cfg);

    set_workspace_dir_or_exit();

    r
}

fn is_hidden(entry: &walkdir::DirEntry) -> bool {
    entry
        .file_name()
        .to_str()
        .map(|s| s == "." || s.starts_with('.') || s == "target")
        .unwrap_or(false)
}<|MERGE_RESOLUTION|>--- conflicted
+++ resolved
@@ -1436,12 +1436,8 @@
                 true => None,
                 false => Some(validator_flags(cfg)?),
             };
-<<<<<<< HEAD
-            validator_handle = Some(start_test_validator(cfg, flags)?);
+            validator_handle = Some(start_test_validator(cfg, flags, true)?);
             provider_url = test_validator_rpc_url(flags).as_str();
-=======
-            validator_handle = Some(start_test_validator(cfg, flags, true)?);
->>>>>>> 6eead566
         }
 
         // Setup log reader.
@@ -1609,35 +1605,25 @@
     address: String,
 }
 
-<<<<<<< HEAD
-fn start_test_validator(cfg: &Config, flags: Option<Vec<String>>) -> Result<Child> {
+fn start_test_validator(
+    cfg: &Config,
+    flags: Option<Vec<String>>,
+    test_log_stdout: bool,
+) -> Result<Child> {
     let flags = flags.unwrap_or_default();
     let test_ledger_directory: &str = match flags.iter().position(|f| *f == "--ledger") {
         Some(position) => flags[position + 1].as_ref(),
         None => ".anchor/test-ledger".as_ref(),
     };
+    let test_ledger_log_filename = format!("{}/test-ledger-log.txt", test_ledger_directory);
     if Path::new(test_ledger_directory).exists() {
         std::fs::remove_dir_all(test_ledger_directory)?;
-=======
-fn start_test_validator(
-    cfg: &Config,
-    flags: Option<Vec<String>>,
-    test_log_stdout: bool,
-) -> Result<Child> {
-    fs::create_dir_all(".anchor")?;
-    let test_ledger_filename = ".anchor/test-ledger";
-    let test_ledger_log_filename = ".anchor/test-ledger-log.txt";
-
-    if Path::new(test_ledger_filename).exists() {
-        std::fs::remove_dir_all(test_ledger_filename)?;
-    }
-    if Path::new(test_ledger_log_filename).exists() {
+    }
+    if Path::new(&test_ledger_log_filename).exists() {
         std::fs::remove_file(test_ledger_log_filename)?;
->>>>>>> 6eead566
     }
     fs::create_dir_all(test_ledger_directory)?;
 
-    let test_ledger_log_filename = format!("{}/test-ledger-log.txt", test_ledger_directory);
     // Start a validator for testing.
     let (test_validator_stdout, test_validator_stderr) = match test_log_stdout {
         true => {
@@ -1655,19 +1641,13 @@
         .arg(test_ledger_directory)
         .arg("--mint")
         .arg(cfg.wallet_kp()?.pubkey().to_string())
-<<<<<<< HEAD
         .args(&flags)
-        .stdout(Stdio::from(test_validator_stdout))
-        .stderr(Stdio::from(test_validator_stderr))
-=======
-        .args(flags.unwrap_or_default())
         .stdout(test_validator_stdout)
         .stderr(test_validator_stderr)
->>>>>>> 6eead566
         .spawn()
         .map_err(|e| anyhow::format_err!("{}", e.to_string()))?;
 
-    let client = RpcClient::new(test_validator_rpc_url(flags));
+    let client = RpcClient::new(test_validator_rpc_url(Some(flags)));
     let mut count = 0;
     let ms_wait = 5000;
     while count < ms_wait {
@@ -2375,7 +2355,7 @@
 
         let flags = match skip_deploy {
             true => None,
-            false => Some(genesis_flags(cfg)?),
+            false => Some(validator_flags(cfg)?),
         };
         let validator_handle = &mut start_test_validator(cfg, flags, false)?;
 
