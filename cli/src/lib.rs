use crate::config::{
    AnchorPackage, Config, ConfigOverride, Manifest, ProgramDeployment, ProgramWorkspace, WithPath,
};
use anchor_client::Cluster;
use anchor_lang::idl::{IdlAccount, IdlInstruction};
use anchor_lang::{AccountDeserialize, AnchorDeserialize, AnchorSerialize};
use anchor_syn::idl::Idl;
use anyhow::{anyhow, Context, Result};
use clap::Clap;
use flate2::read::GzDecoder;
use flate2::read::ZlibDecoder;
use flate2::write::{GzEncoder, ZlibEncoder};
use flate2::Compression;
use heck::SnakeCase;
use rand::rngs::OsRng;
use reqwest::blocking::multipart::{Form, Part};
use reqwest::blocking::Client;
use serde::{Deserialize, Serialize};
use solana_client::rpc_client::RpcClient;
use solana_client::rpc_config::RpcSendTransactionConfig;
use solana_program::instruction::{AccountMeta, Instruction};
use solana_sdk::account_utils::StateMut;
use solana_sdk::bpf_loader_upgradeable::UpgradeableLoaderState;
use solana_sdk::commitment_config::CommitmentConfig;
use solana_sdk::pubkey::Pubkey;
use solana_sdk::signature::Keypair;
use solana_sdk::signature::Signer;
use solana_sdk::sysvar;
use solana_sdk::transaction::Transaction;
use std::collections::BTreeMap;
use std::collections::HashMap;
use std::fs::{self, File};
use std::io::prelude::*;
use std::path::{Path, PathBuf};
use std::process::{Child, Stdio};
use std::string::ToString;
use tar::Archive;

pub mod config;
pub mod template;

// Version of the docker image.
pub const VERSION: &str = env!("CARGO_PKG_VERSION");
pub const DOCKER_BUILDER_VERSION: &str = VERSION;

#[derive(Debug, Clap)]
#[clap(version = VERSION)]
pub struct Opts {
    #[clap(flatten)]
    pub cfg_override: ConfigOverride,
    #[clap(subcommand)]
    pub command: Command,
}

#[derive(Debug, Clap)]
pub enum Command {
    /// Initializes a workspace.
    Init {
        name: String,
        #[clap(short, long)]
        typescript: bool,
    },
    /// Builds the workspace.
    Build {
        /// Output directory for the IDL.
        #[clap(short, long)]
        idl: Option<String>,
        /// True if the build artifact needs to be deterministic and verifiable.
        #[clap(short, long)]
        verifiable: bool,
        #[clap(short, long)]
        program_name: Option<String>,
        /// Version of the Solana toolchain to use. For --verifiable builds
        /// only.
        #[clap(short, long)]
        solana_version: Option<String>,
        /// Arguments to pass to the underlying `cargo build-bpf` command
        #[clap(
            required = false,
            takes_value = true,
            multiple_values = true,
            last = true
        )]
        cargo_args: Vec<String>,
    },
    /// Verifies the on-chain bytecode matches the locally compiled artifact.
    /// Run this command inside a program subdirectory, i.e., in the dir
    /// containing the program's Cargo.toml.
    Verify {
        /// The deployed program to compare against.
        program_id: Pubkey,
        #[clap(short, long)]
        program_name: Option<String>,
        /// Version of the Solana toolchain to use. For --verifiable builds
        /// only.
        #[clap(short, long)]
        solana_version: Option<String>,
        /// Arguments to pass to the underlying `cargo build-bpf` command.
        #[clap(
            required = false,
            takes_value = true,
            multiple_values = true,
            last = true
        )]
        cargo_args: Vec<String>,
    },
    /// Runs integration tests against a localnetwork.
    Test {
        /// Use this flag if you want to run tests against previously deployed
        /// programs.
        #[clap(long)]
        skip_deploy: bool,
        /// Flag to skip starting a local validator, if the configured cluster
        /// url is a localnet.
        #[clap(long)]
        skip_local_validator: bool,
        /// Flag to skip building the program in the workspace,
        /// use this to save time when running test and the program code is not altered.
        #[clap(long)]
        skip_build: bool,
        /// Flag to keep the local validator running after tests
        /// to be able to check the transactions.
        #[clap(long)]
        detach: bool,
        #[clap(multiple_values = true)]
        args: Vec<String>,
        /// Arguments to pass to the underlying `cargo build-bpf` command.
        #[clap(
            required = false,
            takes_value = true,
            multiple_values = true,
            last = true
        )]
        cargo_args: Vec<String>,
    },
    /// Creates a new program.
    New { name: String },
    /// Commands for interacting with interface definitions.
    Idl {
        #[clap(subcommand)]
        subcmd: IdlCommand,
    },
    /// Deploys each program in the workspace.
    Deploy {
        #[clap(short, long)]
        program_name: Option<String>,
    },
    /// Runs the deploy migration script.
    Migrate,
    /// Deploys, initializes an IDL, and migrates all in one command.
    /// Upgrades a single program. The configured wallet must be the upgrade
    /// authority.
    Upgrade {
        /// The program to upgrade.
        #[clap(short, long)]
        program_id: Pubkey,
        /// Filepath to the new program binary.
        program_filepath: String,
    },
    #[cfg(feature = "dev")]
    /// Runs an airdrop loop, continuously funding the configured wallet.
    Airdrop {
        #[clap(short, long)]
        url: Option<String>,
    },
    /// Cluster commands.
    Cluster {
        #[clap(subcommand)]
        subcmd: ClusterCommand,
    },
    /// Starts a node shell with an Anchor client setup according to the local
    /// config.
    Shell,
    /// Runs the script defined by the current workspace's Anchor.toml.
    Run {
        /// The name of the script to run.
        script: String,
    },
    /// Saves an api token from the registry locally.
    Login {
        /// API access token.
        token: String,
    },
    /// Publishes a verified build to the Anchor registry.
    Publish {
        /// The name of the program to publish.
        program: String,
        /// Arguments to pass to the underlying `cargo build-bpf` command.
        #[clap(
            required = false,
            takes_value = true,
            multiple_values = true,
            last = true
        )]
        cargo_args: Vec<String>,
    },
    /// Keypair commands.
    Keys {
        #[clap(subcommand)]
        subcmd: KeysCommand,
    },
    /// Localnet commands.
    Localnet {
        /// Flag to skip building the program in the workspace,
        /// use this to save time when running test and the program code is not altered.
        #[clap(long)]
        skip_build: bool,
        /// Use this flag if you want to run tests against previously deployed
        /// programs.
        #[clap(long)]
        skip_deploy: bool,
        /// Arguments to pass to the underlying `cargo build-bpf` command.
        #[clap(
            required = false,
            takes_value = true,
            multiple_values = true,
            last = true
        )]
        cargo_args: Vec<String>,
    },
}

#[derive(Debug, Clap)]
pub enum KeysCommand {
    List,
}

#[derive(Debug, Clap)]
pub enum IdlCommand {
    /// Initializes a program's IDL account. Can only be run once.
    Init {
        program_id: Pubkey,
        #[clap(short, long)]
        filepath: String,
    },
    /// Writes an IDL into a buffer account. This can be used with SetBuffer
    /// to perform an upgrade.
    WriteBuffer {
        program_id: Pubkey,
        #[clap(short, long)]
        filepath: String,
    },
    /// Sets a new IDL buffer for the program.
    SetBuffer {
        program_id: Pubkey,
        /// Address of the buffer account to set as the idl on the program.
        #[clap(short, long)]
        buffer: Pubkey,
    },
    /// Upgrades the IDL to the new file. An alias for first writing and then
    /// then setting the idl buffer account.
    Upgrade {
        program_id: Pubkey,
        #[clap(short, long)]
        filepath: String,
    },
    /// Sets a new authority on the IDL account.
    SetAuthority {
        /// The IDL account buffer to set the authority of. If none is given,
        /// then the canonical IDL account is used.
        address: Option<Pubkey>,
        /// Program to change the IDL authority.
        #[clap(short, long)]
        program_id: Pubkey,
        /// New authority of the IDL account.
        #[clap(short, long)]
        new_authority: Pubkey,
    },
    /// Command to remove the ability to modify the IDL account. This should
    /// likely be used in conjection with eliminating an "upgrade authority" on
    /// the program.
    EraseAuthority {
        #[clap(short, long)]
        program_id: Pubkey,
    },
    /// Outputs the authority for the IDL account.
    Authority {
        /// The program to view.
        program_id: Pubkey,
    },
    /// Parses an IDL from source.
    Parse {
        /// Path to the program's interface definition.
        #[clap(short, long)]
        file: String,
        /// Output file for the idl (stdout if not specified).
        #[clap(short, long)]
        out: Option<String>,
    },
    /// Fetches an IDL for the given address from a cluster.
    /// The address can be a program, IDL account, or IDL buffer.
    Fetch {
        address: Pubkey,
        /// Output file for the idl (stdout if not specified).
        #[clap(short, long)]
        out: Option<String>,
    },
}

#[derive(Debug, Clap)]
pub enum ClusterCommand {
    /// Prints common cluster urls.
    List,
}

pub fn entry(opts: Opts) -> Result<()> {
    match opts.command {
        Command::Init { name, typescript } => init(&opts.cfg_override, name, typescript),
        Command::New { name } => new(&opts.cfg_override, name),
        Command::Build {
            idl,
            verifiable,
            program_name,
            solana_version,
            cargo_args,
        } => build(
            &opts.cfg_override,
            idl,
            verifiable,
            program_name,
            solana_version,
            None,
            None,
            cargo_args,
        ),
        Command::Verify {
            program_id,
            program_name,
            solana_version,
            cargo_args,
        } => verify(
            &opts.cfg_override,
            program_id,
            program_name,
            solana_version,
            cargo_args,
        ),
        Command::Deploy { program_name } => deploy(&opts.cfg_override, program_name),
        Command::Upgrade {
            program_id,
            program_filepath,
        } => upgrade(&opts.cfg_override, program_id, program_filepath),
        Command::Idl { subcmd } => idl(&opts.cfg_override, subcmd),
        Command::Migrate => migrate(&opts.cfg_override),
        Command::Test {
            skip_deploy,
            skip_local_validator,
            skip_build,
            detach,
            args,
            cargo_args,
        } => test(
            &opts.cfg_override,
            skip_deploy,
            skip_local_validator,
            skip_build,
            detach,
            args,
            cargo_args,
        ),
        #[cfg(feature = "dev")]
        Command::Airdrop => airdrop(cfg_override),
        Command::Cluster { subcmd } => cluster(subcmd),
        Command::Shell => shell(&opts.cfg_override),
        Command::Run { script } => run(&opts.cfg_override, script),
        Command::Login { token } => login(&opts.cfg_override, token),
        Command::Publish {
            program,
            cargo_args,
        } => publish(&opts.cfg_override, program, cargo_args),
        Command::Keys { subcmd } => keys(&opts.cfg_override, subcmd),
        Command::Localnet {
            skip_build,
            skip_deploy,
            cargo_args,
        } => localnet(&opts.cfg_override, skip_build, skip_deploy, cargo_args),
    }
}

fn init(cfg_override: &ConfigOverride, name: String, typescript: bool) -> Result<()> {
    if Config::discover(cfg_override)?.is_some() {
        return Err(anyhow!("Workspace already initialized"));
    }

    fs::create_dir(name.clone())?;
    std::env::set_current_dir(&name)?;
    fs::create_dir("app")?;

    let mut cfg = Config::default();
    cfg.scripts.insert(
        "test".to_owned(),
        if typescript {
            "ts-mocha -p ./tsconfig.json -t 1000000 tests/**/*.ts"
        } else {
            "mocha -t 1000000 tests/"
        }
        .to_owned(),
    );
    let mut localnet = BTreeMap::new();
    localnet.insert(
        name.to_snake_case(),
        ProgramDeployment {
            address: template::default_program_id(),
            path: None,
            idl: None,
        },
    );
    cfg.programs.insert(Cluster::Localnet, localnet);
    let toml = cfg.to_string();
    let mut file = File::create("Anchor.toml")?;
    file.write_all(toml.as_bytes())?;

    // Build virtual manifest.
    let mut virt_manifest = File::create("Cargo.toml")?;
    virt_manifest.write_all(template::virtual_manifest().as_bytes())?;

    // Initialize .gitignore file
    let mut virt_manifest = File::create(".gitignore")?;
    virt_manifest.write_all(template::git_ignore().as_bytes())?;

    // Build the program.
    fs::create_dir("programs")?;

    new_program(&name)?;

    // Build the test suite.
    fs::create_dir("tests")?;
    // Build the migrations directory.
    fs::create_dir("migrations")?;

    if typescript {
        // Build typescript config
        let mut ts_config = File::create("tsconfig.json")?;
        ts_config.write_all(template::ts_config().as_bytes())?;

        let mut ts_package_json = File::create("package.json")?;
        ts_package_json.write_all(template::ts_package_json().as_bytes())?;

        let mut deploy = File::create("migrations/deploy.ts")?;
        deploy.write_all(template::ts_deploy_script().as_bytes())?;

        let mut mocha = File::create(&format!("tests/{}.ts", name))?;
        mocha.write_all(template::ts_mocha(&name).as_bytes())?;
    } else {
        let mut package_json = File::create("package.json")?;
        package_json.write_all(template::package_json().as_bytes())?;

        let mut mocha = File::create(&format!("tests/{}.js", name))?;
        mocha.write_all(template::mocha(&name).as_bytes())?;

        let mut deploy = File::create("migrations/deploy.js")?;
        deploy.write_all(template::deploy_script().as_bytes())?;
    }

    // Install node modules.
    let yarn_result = std::process::Command::new("yarn")
        .stdout(Stdio::inherit())
        .stderr(Stdio::inherit())
        .output()
        .map_err(|e| anyhow::format_err!("yarn install failed: {}", e.to_string()))?;
    if !yarn_result.status.success() {
        println!("Failed yarn install will attempt to npm install");
        std::process::Command::new("npm")
            .stdout(Stdio::inherit())
            .stderr(Stdio::inherit())
            .output()
            .map_err(|e| anyhow::format_err!("npm install failed: {}", e.to_string()))?;
        println!("Failed to install node dependencies")
    }

    println!("{} initialized", name);

    Ok(())
}

// Creates a new program crate in the `programs/<name>` directory.
fn new(cfg_override: &ConfigOverride, name: String) -> Result<()> {
    with_workspace(cfg_override, |cfg| {
        match cfg.path().parent() {
            None => {
                println!("Unable to make new program");
            }
            Some(parent) => {
                std::env::set_current_dir(&parent)?;
                new_program(&name)?;
                println!("Created new program.");
            }
        };
        Ok(())
    })
}

// Creates a new program crate in the current directory with `name`.
fn new_program(name: &str) -> Result<()> {
    fs::create_dir(&format!("programs/{}", name))?;
    fs::create_dir(&format!("programs/{}/src/", name))?;
    let mut cargo_toml = File::create(&format!("programs/{}/Cargo.toml", name))?;
    cargo_toml.write_all(template::cargo_toml(name).as_bytes())?;
    let mut xargo_toml = File::create(&format!("programs/{}/Xargo.toml", name))?;
    xargo_toml.write_all(template::xargo_toml().as_bytes())?;
    let mut lib_rs = File::create(&format!("programs/{}/src/lib.rs", name))?;
    lib_rs.write_all(template::lib_rs(name).as_bytes())?;
    Ok(())
}

#[allow(clippy::too_many_arguments)]
pub fn build(
    cfg_override: &ConfigOverride,
    idl: Option<String>,
    verifiable: bool,
    program_name: Option<String>,
    solana_version: Option<String>,
    stdout: Option<File>, // Used for the package registry server.
    stderr: Option<File>, // Used for the package registry server.
    cargo_args: Vec<String>,
) -> Result<()> {
    // Change to the workspace member directory, if needed.
    if let Some(program_name) = program_name.as_ref() {
        cd_member(cfg_override, program_name)?;
    }

    let cfg = Config::discover(cfg_override)?.expect("Not in workspace.");
    let cfg_parent = cfg.path().parent().expect("Invalid Anchor.toml");

    let cargo = Manifest::discover()?;

    fs::create_dir_all(cfg_parent.join("target/idl"))?;
    fs::create_dir_all(cfg_parent.join("target/types"))?;

    let idl_out = match idl {
        Some(idl) => Some(PathBuf::from(idl)),
        None => Some(cfg_parent.join("target/idl")),
    };
    let idl_ts_out = Some(cfg_parent.join("target/types"));

    let solana_version = match solana_version.is_some() {
        true => solana_version,
        false => cfg.solana_version.clone(),
    };

    match cargo {
        // No Cargo.toml so build the entire workspace.
        None => build_all(
            &cfg,
            cfg.path(),
            idl_out,
            idl_ts_out,
            verifiable,
            solana_version,
            stdout,
            stderr,
            cargo_args,
        )?,
        // If the Cargo.toml is at the root, build the entire workspace.
        Some(cargo) if cargo.path().parent() == cfg.path().parent() => build_all(
            &cfg,
            cfg.path(),
            idl_out,
            idl_ts_out,
            verifiable,
            solana_version,
            stdout,
            stderr,
            cargo_args,
        )?,
        // Cargo.toml represents a single package. Build it.
        Some(cargo) => build_cwd(
            &cfg,
            cargo.path().to_path_buf(),
            idl_out,
            idl_ts_out,
            verifiable,
            solana_version,
            stdout,
            stderr,
            cargo_args,
        )?,
    }

    set_workspace_dir_or_exit();

    Ok(())
}

#[allow(clippy::too_many_arguments)]
fn build_all(
    cfg: &WithPath<Config>,
    cfg_path: &Path,
    idl_out: Option<PathBuf>,
    idl_ts_out: Option<PathBuf>,
    verifiable: bool,
    solana_version: Option<String>,
    stdout: Option<File>, // Used for the package registry server.
    stderr: Option<File>, // Used for the package registry server.
    cargo_args: Vec<String>,
) -> Result<()> {
    let cur_dir = std::env::current_dir()?;
    let r = match cfg_path.parent() {
        None => Err(anyhow!("Invalid Anchor.toml at {}", cfg_path.display())),
        Some(_parent) => {
            for p in cfg.get_program_list()? {
                build_cwd(
                    cfg,
                    p.join("Cargo.toml"),
                    idl_out.clone(),
                    idl_ts_out.clone(),
                    verifiable,
                    solana_version.clone(),
                    stdout.as_ref().map(|f| f.try_clone()).transpose()?,
                    stderr.as_ref().map(|f| f.try_clone()).transpose()?,
                    cargo_args.clone(),
                )?;
            }
            Ok(())
        }
    };
    std::env::set_current_dir(cur_dir)?;
    r
}

// Runs the build command outside of a workspace.
#[allow(clippy::too_many_arguments)]
fn build_cwd(
    cfg: &WithPath<Config>,
    cargo_toml: PathBuf,
    idl_out: Option<PathBuf>,
    idl_ts_out: Option<PathBuf>,
    verifiable: bool,
    solana_version: Option<String>,
    stdout: Option<File>,
    stderr: Option<File>,
    cargo_args: Vec<String>,
) -> Result<()> {
    match cargo_toml.parent() {
        None => return Err(anyhow!("Unable to find parent")),
        Some(p) => std::env::set_current_dir(&p)?,
    };
    match verifiable {
<<<<<<< HEAD
        false => _build_cwd(idl_out, idl_ts_out),
=======
        false => _build_cwd(idl_out, cargo_args),
>>>>>>> efb70ea8
        true => build_cwd_verifiable(cfg, cargo_toml, solana_version, stdout, stderr),
    }
}

// Builds an anchor program in a docker image and copies the build artifacts
// into the `target/` directory.
fn build_cwd_verifiable(
    cfg: &WithPath<Config>,
    cargo_toml: PathBuf,
    solana_version: Option<String>,
    stdout: Option<File>,
    stderr: Option<File>,
) -> Result<()> {
    // Create output dirs.
    let workspace_dir = cfg.path().parent().unwrap().canonicalize()?;
    fs::create_dir_all(workspace_dir.join("target/verifiable"))?;
    fs::create_dir_all(workspace_dir.join("target/idl"))?;

    let container_name = "anchor-program";

    // Build the binary in docker.
    let result = docker_build(
        cfg,
        container_name,
        cargo_toml,
        solana_version,
        stdout,
        stderr,
    );

    // Wipe the generated docker-target dir.
    println!("Cleaning up the docker target directory");
    let exit = std::process::Command::new("docker")
        .args(&[
            "exec",
            container_name,
            "rm",
            "-rf",
            "/workdir/docker-target",
        ])
        .stdout(Stdio::inherit())
        .stderr(Stdio::inherit())
        .output()
        .map_err(|e| anyhow::format_err!("Docker rm docker-target failed: {}", e.to_string()))?;
    if !exit.status.success() {
        return Err(anyhow!("Failed to build program"));
    }

    // Remove the docker image.
    println!("Removing the docker image");
    let exit = std::process::Command::new("docker")
        .args(&["rm", "-f", container_name])
        .stdout(Stdio::inherit())
        .stderr(Stdio::inherit())
        .output()
        .map_err(|e| anyhow::format_err!("{}", e.to_string()))?;
    if !exit.status.success() {
        println!("Unable to remove docker container");
        std::process::exit(exit.status.code().unwrap_or(1));
    }

    // Build the idl.
    if let Ok(Some(idl)) = extract_idl("src/lib.rs") {
        println!("Extracting the IDL");

        // Write out the JSON file.
        let out_file = workspace_dir.join(format!("target/idl/{}.json", idl.name));
        write_idl(&idl, OutFile::File(out_file))?;

        // Write out the TypeScript type.
        let ts_file = format!("target/types/{}.ts", idl.name);
        fs::write(&ts_file, template::idl_ts(&idl)?)?;
    }

    result
}

fn docker_build(
    cfg: &WithPath<Config>,
    container_name: &str,
    cargo_toml: PathBuf,
    solana_version: Option<String>,
    stdout: Option<File>,
    stderr: Option<File>,
) -> Result<()> {
    let binary_name = Manifest::from_path(&cargo_toml)?.lib_name()?;

    // Docker vars.
    let image_name = cfg.docker();
    let volume_mount = format!(
        "{}:/workdir",
        cfg.path().parent().unwrap().canonicalize()?.display()
    );
    println!("Using image {:?}", image_name);

    // Start the docker image running detached in the background.
    println!("Run docker image");
    let exit = std::process::Command::new("docker")
        .args(&[
            "run",
            "-it",
            "-d",
            "--name",
            container_name,
            "--env",
            "CARGO_TARGET_DIR=/workdir/docker-target",
            "-v",
            &volume_mount,
            &image_name,
            "bash",
        ])
        .stdout(Stdio::inherit())
        .stderr(Stdio::inherit())
        .output()
        .map_err(|e| anyhow::format_err!("Docker build failed: {}", e.to_string()))?;
    if !exit.status.success() {
        return Err(anyhow!("Failed to build program"));
    }

    // Set the solana version in the container, if given. Otherwise use the
    // default.
    if let Some(solana_version) = solana_version {
        println!("Using solana version: {}", solana_version);

        // Fetch the installer.
        let exit = std::process::Command::new("docker")
            .args(&[
                "exec",
                container_name,
                "curl",
                "-sSfL",
                &format!("https://release.solana.com/v{0}/install", solana_version,),
                "-o",
                "solana_installer.sh",
            ])
            .stdout(Stdio::inherit())
            .stderr(Stdio::inherit())
            .output()
            .map_err(|e| anyhow!("Failed to set solana version: {:?}", e))?;
        if !exit.status.success() {
            return Err(anyhow!("Failed to set solana version"));
        }

        // Run the installer.
        let exit = std::process::Command::new("docker")
            .args(&["exec", container_name, "sh", "solana_installer.sh"])
            .stdout(Stdio::inherit())
            .stderr(Stdio::inherit())
            .output()
            .map_err(|e| anyhow!("Failed to set solana version: {:?}", e))?;
        if !exit.status.success() {
            return Err(anyhow!("Failed to set solana version"));
        }

        // Remove the installer.
        let exit = std::process::Command::new("docker")
            .args(&["exec", container_name, "rm", "-f", "solana_installer.sh"])
            .stdout(Stdio::inherit())
            .stderr(Stdio::inherit())
            .output()
            .map_err(|e| anyhow!("Failed to remove installer: {:?}", e))?;
        if !exit.status.success() {
            return Err(anyhow!("Failed to remove installer"));
        }
    }

    let manifest_path = pathdiff::diff_paths(
        cargo_toml.canonicalize()?,
        cfg.path().parent().unwrap().canonicalize()?,
    )
    .ok_or_else(|| anyhow!("Unable to diff paths"))?;
    println!(
        "Building {} manifest: {:?}",
        binary_name,
        manifest_path.display().to_string()
    );

    // Execute the build.
    let exit = std::process::Command::new("docker")
        .args(&[
            "exec",
            container_name,
            "cargo",
            "build-bpf",
            "--manifest-path",
            &manifest_path.display().to_string(),
        ])
        .stdout(match stdout {
            None => Stdio::inherit(),
            Some(f) => f.into(),
        })
        .stderr(match stderr {
            None => Stdio::inherit(),
            Some(f) => f.into(),
        })
        .output()
        .map_err(|e| anyhow::format_err!("Docker build failed: {}", e.to_string()))?;
    if !exit.status.success() {
        return Err(anyhow!("Failed to build program"));
    }

    // Copy the binary out of the docker image.
    println!("Copying out the build artifacts");
    let out_file = cfg
        .path()
        .parent()
        .unwrap()
        .canonicalize()?
        .join(format!("target/verifiable/{}.so", binary_name))
        .display()
        .to_string();

    // This requires the target directory of any built program to be located at
    // the root of the workspace.
    let bin_artifact = format!(
        "{}:/workdir/docker-target/deploy/{}.so",
        container_name, binary_name
    );
    let exit = std::process::Command::new("docker")
        .args(&["cp", &bin_artifact, &out_file])
        .stdout(Stdio::inherit())
        .stderr(Stdio::inherit())
        .output()
        .map_err(|e| anyhow::format_err!("{}", e.to_string()))?;
    if !exit.status.success() {
        return Err(anyhow!(
            "Failed to copy binary out of docker. Is the target directory set correctly?"
        ));
    }

    // Done.
    Ok(())
}

<<<<<<< HEAD
fn _build_cwd(idl_out: Option<PathBuf>, idl_ts_out: Option<PathBuf>) -> Result<()> {
=======
fn _build_cwd(idl_out: Option<PathBuf>, cargo_args: Vec<String>) -> Result<()> {
>>>>>>> efb70ea8
    let exit = std::process::Command::new("cargo")
        .arg("build-bpf")
        .args(cargo_args)
        .stdout(Stdio::inherit())
        .stderr(Stdio::inherit())
        .output()
        .map_err(|e| anyhow::format_err!("{}", e.to_string()))?;
    if !exit.status.success() {
        std::process::exit(exit.status.code().unwrap_or(1));
    }

    // Always assume idl is located ar src/lib.rs.
    if let Some(idl) = extract_idl("src/lib.rs")? {
        // JSON out path.
        let out = match idl_out {
            None => PathBuf::from(".").join(&idl.name).with_extension("json"),
            Some(o) => PathBuf::from(&o.join(&idl.name).with_extension("json")),
        };
        // TS out path.
        let ts_out = match idl_ts_out {
            None => PathBuf::from(".").join(&idl.name).with_extension("ts"),
            Some(o) => PathBuf::from(&o.join(&idl.name).with_extension("ts")),
        };

        // Write out the JSON file.
        write_idl(&idl, OutFile::File(out))?;

        // Write out the TypeScript type.
        fs::write(ts_out, template::idl_ts(&idl)?)?;
    }

    Ok(())
}

fn verify(
    cfg_override: &ConfigOverride,
    program_id: Pubkey,
    program_name: Option<String>,
    solana_version: Option<String>,
    cargo_args: Vec<String>,
) -> Result<()> {
    // Change to the workspace member directory, if needed.
    if let Some(program_name) = program_name.as_ref() {
        cd_member(cfg_override, program_name)?;
    }

    // Proceed with the command.
    let cfg = Config::discover(cfg_override)?.expect("Not in workspace.");
    let cargo = Manifest::discover()?.ok_or_else(|| anyhow!("Cargo.toml not found"))?;

    // Build the program we want to verify.
    let cur_dir = std::env::current_dir()?;
    build(
        cfg_override,
        None,
        true,
        None,
        match solana_version.is_some() {
            true => solana_version,
            false => cfg.solana_version.clone(),
        },
        None,
        None,
        cargo_args,
    )?;
    std::env::set_current_dir(&cur_dir)?;

    // Verify binary.
    let binary_name = cargo.lib_name()?;
    let bin_path = cfg
        .path()
        .parent()
        .ok_or_else(|| anyhow!("Unable to find workspace root"))?
        .join("target/verifiable/")
        .join(format!("{}.so", binary_name));

    let bin_ver = verify_bin(program_id, &bin_path, cfg.provider.cluster.url())?;
    if !bin_ver.is_verified {
        println!("Error: Binaries don't match");
        std::process::exit(1);
    }

    // Verify IDL (only if it's not a buffer account).
    if let Some(local_idl) = extract_idl("src/lib.rs")? {
        if bin_ver.state != BinVerificationState::Buffer {
            let deployed_idl = fetch_idl(cfg_override, program_id)?;
            if local_idl != deployed_idl {
                println!("Error: IDLs don't match");
                std::process::exit(1);
            }
        }
    }

    println!("{} is verified.", program_id);

    Ok(())
}

fn cd_member(cfg_override: &ConfigOverride, program_name: &str) -> Result<()> {
    // Change directories to the given `program_name`, if given.
    let cfg = Config::discover(cfg_override)?.expect("Not in workspace.");

    for program in cfg.read_all_programs()? {
        let cargo_toml = program.path.join("Cargo.toml");
        if !cargo_toml.exists() {
            return Err(anyhow!(
                "Did not find Cargo.toml at the path: {}",
                program.path.display()
            ));
        }
        let p_lib_name = Manifest::from_path(&cargo_toml)?.lib_name()?;
        if program_name == p_lib_name {
            std::env::set_current_dir(&program.path)?;
            return Ok(());
        }
    }
    return Err(anyhow!("{} is not part of the workspace", program_name,));
}

pub fn verify_bin(program_id: Pubkey, bin_path: &Path, cluster: &str) -> Result<BinVerification> {
    let client = RpcClient::new(cluster.to_string());

    // Get the deployed build artifacts.
    let (deployed_bin, state) = {
        let account = client
            .get_account_with_commitment(&program_id, CommitmentConfig::default())?
            .value
            .map_or(Err(anyhow!("Account not found")), Ok)?;
        match account.state()? {
            UpgradeableLoaderState::Program {
                programdata_address,
            } => {
                let account = client
                    .get_account_with_commitment(&programdata_address, CommitmentConfig::default())?
                    .value
                    .map_or(Err(anyhow!("Account not found")), Ok)?;
                let bin = account.data
                    [UpgradeableLoaderState::programdata_data_offset().unwrap_or(0)..]
                    .to_vec();

                if let UpgradeableLoaderState::ProgramData {
                    slot,
                    upgrade_authority_address,
                } = account.state()?
                {
                    let state = BinVerificationState::ProgramData {
                        slot,
                        upgrade_authority_address,
                    };
                    (bin, state)
                } else {
                    return Err(anyhow!("Expected program data"));
                }
            }
            UpgradeableLoaderState::Buffer { .. } => {
                let offset = UpgradeableLoaderState::buffer_data_offset().unwrap_or(0);
                (
                    account.data[offset..].to_vec(),
                    BinVerificationState::Buffer,
                )
            }
            _ => return Err(anyhow!("Invalid program id")),
        }
    };
    let mut local_bin = {
        let mut f = File::open(bin_path)?;
        let mut contents = vec![];
        f.read_to_end(&mut contents)?;
        contents
    };

    // The deployed program probably has zero bytes appended. The default is
    // 2x the binary size in case of an upgrade.
    if local_bin.len() < deployed_bin.len() {
        local_bin.append(&mut vec![0; deployed_bin.len() - local_bin.len()]);
    }

    // Finally, check the bytes.
    let is_verified = local_bin == deployed_bin;

    Ok(BinVerification { state, is_verified })
}

#[derive(PartialEq)]
pub struct BinVerification {
    pub state: BinVerificationState,
    pub is_verified: bool,
}

#[derive(PartialEq)]
pub enum BinVerificationState {
    Buffer,
    ProgramData {
        slot: u64,
        upgrade_authority_address: Option<Pubkey>,
    },
}

// Fetches an IDL for the given program_id.
fn fetch_idl(cfg_override: &ConfigOverride, idl_addr: Pubkey) -> Result<Idl> {
    let cfg = Config::discover(cfg_override)?.expect("Inside a workspace");
    let client = RpcClient::new(cfg.provider.cluster.url().to_string());

    let mut account = client
        .get_account_with_commitment(&idl_addr, CommitmentConfig::processed())?
        .value
        .map_or(Err(anyhow!("Account not found")), Ok)?;

    if account.executable {
        let idl_addr = IdlAccount::address(&idl_addr);
        account = client
            .get_account_with_commitment(&idl_addr, CommitmentConfig::processed())?
            .value
            .map_or(Err(anyhow!("Account not found")), Ok)?;
    }

    // Cut off account discriminator.
    let mut d: &[u8] = &account.data[8..];
    let idl_account: IdlAccount = AnchorDeserialize::deserialize(&mut d)?;

    let mut z = ZlibDecoder::new(&idl_account.data[..]);
    let mut s = Vec::new();
    z.read_to_end(&mut s)?;
    serde_json::from_slice(&s[..]).map_err(Into::into)
}

fn extract_idl(file: &str) -> Result<Option<Idl>> {
    let file = shellexpand::tilde(file);
    anchor_syn::idl::file::parse(&*file)
}

fn idl(cfg_override: &ConfigOverride, subcmd: IdlCommand) -> Result<()> {
    match subcmd {
        IdlCommand::Init {
            program_id,
            filepath,
        } => idl_init(cfg_override, program_id, filepath),
        IdlCommand::WriteBuffer {
            program_id,
            filepath,
        } => idl_write_buffer(cfg_override, program_id, filepath).map(|_| ()),
        IdlCommand::SetBuffer { program_id, buffer } => {
            idl_set_buffer(cfg_override, program_id, buffer)
        }
        IdlCommand::Upgrade {
            program_id,
            filepath,
        } => idl_upgrade(cfg_override, program_id, filepath),
        IdlCommand::SetAuthority {
            program_id,
            address,
            new_authority,
        } => idl_set_authority(cfg_override, program_id, address, new_authority),
        IdlCommand::EraseAuthority { program_id } => idl_erase_authority(cfg_override, program_id),
        IdlCommand::Authority { program_id } => idl_authority(cfg_override, program_id),
        IdlCommand::Parse { file, out } => idl_parse(file, out),
        IdlCommand::Fetch { address, out } => idl_fetch(cfg_override, address, out),
    }
}

fn idl_init(cfg_override: &ConfigOverride, program_id: Pubkey, idl_filepath: String) -> Result<()> {
    with_workspace(cfg_override, |cfg| {
        let keypair = cfg.provider.wallet.to_string();

        let bytes = fs::read(idl_filepath)?;
        let idl: Idl = serde_json::from_reader(&*bytes)?;

        let idl_address = create_idl_account(cfg, &keypair, &program_id, &idl)?;

        println!("Idl account created: {:?}", idl_address);
        Ok(())
    })
}

fn idl_write_buffer(
    cfg_override: &ConfigOverride,
    program_id: Pubkey,
    idl_filepath: String,
) -> Result<Pubkey> {
    with_workspace(cfg_override, |cfg| {
        let keypair = cfg.provider.wallet.to_string();

        let bytes = fs::read(idl_filepath)?;
        let idl: Idl = serde_json::from_reader(&*bytes)?;

        let idl_buffer = create_idl_buffer(cfg, &keypair, &program_id, &idl)?;
        idl_write(cfg, &program_id, &idl, idl_buffer)?;

        println!("Idl buffer created: {:?}", idl_buffer);

        Ok(idl_buffer)
    })
}

fn idl_set_buffer(cfg_override: &ConfigOverride, program_id: Pubkey, buffer: Pubkey) -> Result<()> {
    with_workspace(cfg_override, |cfg| {
        let keypair = solana_sdk::signature::read_keypair_file(&cfg.provider.wallet.to_string())
            .map_err(|_| anyhow!("Unable to read keypair file"))?;
        let client = RpcClient::new(cfg.provider.cluster.url().to_string());

        // Instruction to set the buffer onto the IdlAccount.
        let set_buffer_ix = {
            let accounts = vec![
                AccountMeta::new(buffer, false),
                AccountMeta::new(IdlAccount::address(&program_id), false),
                AccountMeta::new(keypair.pubkey(), true),
            ];
            let mut data = anchor_lang::idl::IDL_IX_TAG.to_le_bytes().to_vec();
            data.append(&mut IdlInstruction::SetBuffer.try_to_vec()?);
            Instruction {
                program_id,
                accounts,
                data,
            }
        };

        // Build the transaction.
        let (recent_hash, _fee_calc) = client.get_recent_blockhash()?;
        let tx = Transaction::new_signed_with_payer(
            &[set_buffer_ix],
            Some(&keypair.pubkey()),
            &[&keypair],
            recent_hash,
        );

        // Send the transaction.
        client.send_and_confirm_transaction_with_spinner_and_config(
            &tx,
            CommitmentConfig::confirmed(),
            RpcSendTransactionConfig {
                skip_preflight: true,
                ..RpcSendTransactionConfig::default()
            },
        )?;

        Ok(())
    })
}

fn idl_upgrade(
    cfg_override: &ConfigOverride,
    program_id: Pubkey,
    idl_filepath: String,
) -> Result<()> {
    let buffer = idl_write_buffer(cfg_override, program_id, idl_filepath)?;
    idl_set_buffer(cfg_override, program_id, buffer)
}

fn idl_authority(cfg_override: &ConfigOverride, program_id: Pubkey) -> Result<()> {
    with_workspace(cfg_override, |cfg| {
        let client = RpcClient::new(cfg.provider.cluster.url().to_string());
        let idl_address = {
            let account = client
                .get_account_with_commitment(&program_id, CommitmentConfig::processed())?
                .value
                .map_or(Err(anyhow!("Account not found")), Ok)?;
            if account.executable {
                IdlAccount::address(&program_id)
            } else {
                program_id
            }
        };

        let account = client.get_account(&idl_address)?;
        let mut data: &[u8] = &account.data;
        let idl_account: IdlAccount = AccountDeserialize::try_deserialize(&mut data)?;

        println!("{:?}", idl_account.authority);

        Ok(())
    })
}

fn idl_set_authority(
    cfg_override: &ConfigOverride,
    program_id: Pubkey,
    address: Option<Pubkey>,
    new_authority: Pubkey,
) -> Result<()> {
    with_workspace(cfg_override, |cfg| {
        // Misc.
        let idl_address = match address {
            None => IdlAccount::address(&program_id),
            Some(addr) => addr,
        };
        let keypair = solana_sdk::signature::read_keypair_file(&cfg.provider.wallet.to_string())
            .map_err(|_| anyhow!("Unable to read keypair file"))?;
        let client = RpcClient::new(cfg.provider.cluster.url().to_string());

        // Instruction data.
        let data =
            serialize_idl_ix(anchor_lang::idl::IdlInstruction::SetAuthority { new_authority })?;

        // Instruction accounts.
        let accounts = vec![
            AccountMeta::new(idl_address, false),
            AccountMeta::new_readonly(keypair.pubkey(), true),
        ];

        // Instruction.
        let ix = Instruction {
            program_id,
            accounts,
            data,
        };
        // Send transaction.
        let (recent_hash, _fee_calc) = client.get_recent_blockhash()?;
        let tx = Transaction::new_signed_with_payer(
            &[ix],
            Some(&keypair.pubkey()),
            &[&keypair],
            recent_hash,
        );
        client.send_and_confirm_transaction_with_spinner_and_config(
            &tx,
            CommitmentConfig::confirmed(),
            RpcSendTransactionConfig {
                skip_preflight: true,
                ..RpcSendTransactionConfig::default()
            },
        )?;

        println!("Authority update complete.");

        Ok(())
    })
}

fn idl_erase_authority(cfg_override: &ConfigOverride, program_id: Pubkey) -> Result<()> {
    println!("Are you sure you want to erase the IDL authority: [y/n]");

    let stdin = std::io::stdin();
    let mut stdin_lines = stdin.lock().lines();
    let input = stdin_lines.next().unwrap().unwrap();
    if input != "y" {
        println!("Not erasing.");
        return Ok(());
    }

    // Program will treat the zero authority as erased.
    let new_authority = Pubkey::new_from_array([0u8; 32]);
    idl_set_authority(cfg_override, program_id, None, new_authority)?;

    Ok(())
}

// Write the idl to the account buffer, chopping up the IDL into pieces
// and sending multiple transactions in the event the IDL doesn't fit into
// a single transaction.
fn idl_write(cfg: &Config, program_id: &Pubkey, idl: &Idl, idl_address: Pubkey) -> Result<()> {
    // Remove the metadata before deploy.
    let mut idl = idl.clone();
    idl.metadata = None;

    // Misc.
    let keypair = solana_sdk::signature::read_keypair_file(&cfg.provider.wallet.to_string())
        .map_err(|_| anyhow!("Unable to read keypair file"))?;
    let client = RpcClient::new(cfg.provider.cluster.url().to_string());

    // Serialize and compress the idl.
    let idl_data = {
        let json_bytes = serde_json::to_vec(&idl)?;
        let mut e = ZlibEncoder::new(Vec::new(), Compression::default());
        e.write_all(&json_bytes)?;
        e.finish()?
    };

    const MAX_WRITE_SIZE: usize = 1000;
    let mut offset = 0;
    while offset < idl_data.len() {
        // Instruction data.
        let data = {
            let start = offset;
            let end = std::cmp::min(offset + MAX_WRITE_SIZE, idl_data.len());
            serialize_idl_ix(anchor_lang::idl::IdlInstruction::Write {
                data: idl_data[start..end].to_vec(),
            })?
        };
        // Instruction accounts.
        let accounts = vec![
            AccountMeta::new(idl_address, false),
            AccountMeta::new_readonly(keypair.pubkey(), true),
        ];
        // Instruction.
        let ix = Instruction {
            program_id: *program_id,
            accounts,
            data,
        };
        // Send transaction.
        let (recent_hash, _fee_calc) = client.get_recent_blockhash()?;
        let tx = Transaction::new_signed_with_payer(
            &[ix],
            Some(&keypair.pubkey()),
            &[&keypair],
            recent_hash,
        );
        client.send_and_confirm_transaction_with_spinner_and_config(
            &tx,
            CommitmentConfig::confirmed(),
            RpcSendTransactionConfig {
                skip_preflight: true,
                ..RpcSendTransactionConfig::default()
            },
        )?;
        offset += MAX_WRITE_SIZE;
    }
    Ok(())
}

fn idl_parse(file: String, out: Option<String>) -> Result<()> {
    let idl = extract_idl(&file)?.ok_or_else(|| anyhow!("IDL not parsed"))?;
    let out = match out {
        None => OutFile::Stdout,
        Some(out) => OutFile::File(PathBuf::from(out)),
    };
    write_idl(&idl, out)
}

fn idl_fetch(cfg_override: &ConfigOverride, address: Pubkey, out: Option<String>) -> Result<()> {
    let idl = fetch_idl(cfg_override, address)?;
    let out = match out {
        None => OutFile::Stdout,
        Some(out) => OutFile::File(PathBuf::from(out)),
    };
    write_idl(&idl, out)
}

fn write_idl(idl: &Idl, out: OutFile) -> Result<()> {
    let idl_json = serde_json::to_string_pretty(idl)?;
    match out {
        OutFile::Stdout => println!("{}", idl_json),
        OutFile::File(out) => fs::write(out, idl_json)?,
    };

    Ok(())
}

enum OutFile {
    Stdout,
    File(PathBuf),
}

// Builds, deploys, and tests all workspace programs in a single command.
fn test(
    cfg_override: &ConfigOverride,
    skip_deploy: bool,
    skip_local_validator: bool,
    skip_build: bool,
    detach: bool,
    extra_args: Vec<String>,
    cargo_args: Vec<String>,
) -> Result<()> {
    with_workspace(cfg_override, |cfg| {
        // Build if needed.
        if !skip_build {
            build(
                cfg_override,
                None,
                false,
                None,
                None,
                None,
                None,
                cargo_args,
            )?;
        }

        // Run the deploy against the cluster in two cases:
        //
        // 1. The cluster is not localnet.
        // 2. The cluster is localnet, but we're not booting a local validator.
        //
        // In either case, skip the deploy if the user specifies.
        let is_localnet = cfg.provider.cluster == Cluster::Localnet;
        if (!is_localnet || skip_local_validator) && !skip_deploy {
            deploy(cfg_override, None)?;
        }
        // Start local test validator, if needed.
        let mut validator_handle = None;
        if is_localnet && (!skip_local_validator) {
            let flags = match skip_deploy {
                true => None,
                false => Some(genesis_flags(cfg)?),
            };
            validator_handle = Some(start_test_validator(cfg, flags, true)?);
        }

        // Setup log reader.
        let log_streams = stream_logs(cfg);

        // Run the tests.
        let test_result: Result<_> = {
            let cmd = cfg
                .scripts
                .get("test")
                .expect("Not able to find command for `test`")
                .clone();
            let mut args: Vec<&str> = cmd
                .split(' ')
                .chain(extra_args.iter().map(|arg| arg.as_str()))
                .collect();
            let program = args.remove(0);

            std::process::Command::new(program)
                .args(args)
                .env("ANCHOR_PROVIDER_URL", cfg.provider.cluster.url())
                .env("ANCHOR_WALLET", cfg.provider.wallet.to_string())
                .stdout(Stdio::inherit())
                .stderr(Stdio::inherit())
                .output()
                .map_err(anyhow::Error::from)
                .context(cmd)
        };

        // Keep validator running if needed.
        if test_result.is_ok() && detach {
            println!("Local validator still running. Press Ctrl + C quit.");
            std::io::stdin().lock().lines().next().unwrap().unwrap();
        }

        // Check all errors and shut down.
        if let Some(mut child) = validator_handle {
            if let Err(err) = child.kill() {
                println!("Failed to kill subprocess {}: {}", child.id(), err);
            }
        }
        for mut child in log_streams? {
            if let Err(err) = child.kill() {
                println!("Failed to kill subprocess {}: {}", child.id(), err);
            }
        }

        // Must exist *after* shutting down the validator and log streams.
        match test_result {
            Ok(exit) => {
                if !exit.status.success() {
                    std::process::exit(exit.status.code().unwrap());
                }
            }
            Err(err) => {
                println!("Failed to run test: {:#}", err)
            }
        }

        Ok(())
    })
}

// Returns the solana-test-validator flags to embed the workspace programs
// in the genesis block. This allows us to run tests without every deploying.
fn genesis_flags(cfg: &WithPath<Config>) -> Result<Vec<String>> {
    let programs = cfg.programs.get(&Cluster::Localnet);

    let mut flags = Vec::new();
    for mut program in cfg.read_all_programs()? {
        let binary_path = program.binary_path().display().to_string();

        // Use the [programs.cluster] override and fallback to the keypair
        // files if no override is given.
        let address = programs
            .and_then(|m| m.get(&program.lib_name))
            .map(|deployment| Ok(deployment.address.to_string()))
            .unwrap_or_else(|| program.pubkey().map(|p| p.to_string()))?;

        flags.push("--bpf-program".to_string());
        flags.push(address.clone());
        flags.push(binary_path);

        if let Some(mut idl) = program.idl.as_mut() {
            // Add program address to the IDL.
            idl.metadata = Some(serde_json::to_value(IdlTestMetadata { address })?);

            // Persist it.
            let idl_out = PathBuf::from("target/idl")
                .join(&idl.name)
                .with_extension("json");
            write_idl(idl, OutFile::File(idl_out))?;
        }
    }
    if let Some(test) = cfg.test.as_ref() {
        for entry in &test.genesis {
            flags.push("--bpf-program".to_string());
            flags.push(entry.address.clone());
            flags.push(entry.program.clone());
        }
    }
    Ok(flags)
}

fn stream_logs(config: &WithPath<Config>) -> Result<Vec<std::process::Child>> {
    let program_logs_dir = ".anchor/program-logs";
    if Path::new(program_logs_dir).exists() {
        fs::remove_dir_all(program_logs_dir)?;
    }
    fs::create_dir_all(program_logs_dir)?;
    let mut handles = vec![];
    for program in config.read_all_programs()? {
        let mut file = File::open(&format!("target/idl/{}.json", program.lib_name))?;
        let mut contents = vec![];
        file.read_to_end(&mut contents)?;
        let idl: Idl = serde_json::from_slice(&contents)?;
        let metadata = idl
            .metadata
            .ok_or_else(|| anyhow!("Program address not found."))?;
        let metadata: IdlTestMetadata = serde_json::from_value(metadata)?;

        let log_file = File::create(format!(
            "{}/{}.{}.log",
            program_logs_dir, metadata.address, program.lib_name,
        ))?;
        let stdio = std::process::Stdio::from(log_file);
        let child = std::process::Command::new("solana")
            .arg("logs")
            .arg(metadata.address)
            .arg("--url")
            .arg(config.provider.cluster.url())
            .stdout(stdio)
            .spawn()?;
        handles.push(child);
    }
    if let Some(test) = config.test.as_ref() {
        for entry in &test.genesis {
            let log_file = File::create(format!("{}/{}.log", program_logs_dir, entry.address))?;
            let stdio = std::process::Stdio::from(log_file);
            let child = std::process::Command::new("solana")
                .arg("logs")
                .arg(entry.address.clone())
                .arg("--url")
                .arg(config.provider.cluster.url())
                .stdout(stdio)
                .spawn()?;
            handles.push(child);
        }
    }

    Ok(handles)
}

#[derive(Debug, Serialize, Deserialize)]
pub struct IdlTestMetadata {
    address: String,
}

fn start_test_validator(
    cfg: &Config,
    flags: Option<Vec<String>>,
    test_log_stdout: bool,
) -> Result<Child> {
    fs::create_dir_all(".anchor")?;
    let test_ledger_filename = ".anchor/test-ledger";
    let test_ledger_log_filename = ".anchor/test-ledger-log.txt";

    if Path::new(test_ledger_filename).exists() {
        fs::remove_dir_all(test_ledger_filename)?;
    }
    if Path::new(test_ledger_log_filename).exists() {
        fs::remove_file(test_ledger_log_filename)?;
    }

    // Start a validator for testing.
    let (test_validator_stdout, test_validator_stderr) = match test_log_stdout {
        true => {
            let test_validator_stdout_file = File::create(test_ledger_log_filename)?;
            let test_validator_sterr_file = test_validator_stdout_file.try_clone()?;
            (
                Stdio::from(test_validator_stdout_file),
                Stdio::from(test_validator_sterr_file),
            )
        }
        false => (Stdio::inherit(), Stdio::inherit()),
    };
    let mut validator_handle = std::process::Command::new("solana-test-validator")
        .arg("--ledger")
        .arg(test_ledger_filename)
        .arg("--mint")
        .arg(cfg.wallet_kp()?.pubkey().to_string())
        .args(flags.unwrap_or_default())
        .stdout(test_validator_stdout)
        .stderr(test_validator_stderr)
        .spawn()
        .map_err(|e| anyhow::format_err!("{}", e.to_string()))?;

    // Wait for the validator to be ready.
    let client = RpcClient::new("http://localhost:8899".to_string());
    let mut count = 0;
    let ms_wait = 5000;
    while count < ms_wait {
        let r = client.get_recent_blockhash();
        if r.is_ok() {
            break;
        }
        std::thread::sleep(std::time::Duration::from_millis(1));
        count += 1;
    }
    if count == ms_wait {
        eprintln!(
            "Unable to start test validator. Check {} for errors.",
            test_ledger_log_filename
        );
        validator_handle.kill()?;
        std::process::exit(1);
    }

    Ok(validator_handle)
}

fn deploy(cfg_override: &ConfigOverride, program_str: Option<String>) -> Result<()> {
    with_workspace(cfg_override, |cfg| {
        let url = cfg.provider.cluster.url().to_string();
        let keypair = cfg.provider.wallet.to_string();

        // Deploy the programs.
        println!("Deploying workspace: {}", url);
        println!("Upgrade authority: {}", keypair);

        for mut program in cfg.read_all_programs()? {
            if let Some(single_prog_str) = &program_str {
                let program_name = program.path.file_name().unwrap().to_str().unwrap();
                if single_prog_str.as_str() != program_name {
                    continue;
                }
            }
            let binary_path = program.binary_path().display().to_string();

            println!(
                "Deploying program {:?}...",
                program.path.file_name().unwrap().to_str().unwrap()
            );
            println!("Program path: {}...", binary_path);

            let file = program.keypair_file()?;

            // Send deploy transactions.
            let exit = std::process::Command::new("solana")
                .arg("program")
                .arg("deploy")
                .arg("--url")
                .arg(&url)
                .arg("--keypair")
                .arg(&keypair)
                .arg("--program-id")
                .arg(file.path().display().to_string())
                .arg(&binary_path)
                .stdout(Stdio::inherit())
                .stderr(Stdio::inherit())
                .output()
                .expect("Must deploy");
            if !exit.status.success() {
                println!("There was a problem deploying: {:?}.", exit);
                std::process::exit(exit.status.code().unwrap_or(1));
            }

            let program_pubkey = program.pubkey()?;
            if let Some(mut idl) = program.idl.as_mut() {
                // Add program address to the IDL.
                idl.metadata = Some(serde_json::to_value(IdlTestMetadata {
                    address: program_pubkey.to_string(),
                })?);

                // Persist it.
                let idl_out = PathBuf::from("target/idl")
                    .join(&idl.name)
                    .with_extension("json");
                write_idl(idl, OutFile::File(idl_out))?;
            }
        }

        println!("Deploy success");

        Ok(())
    })
}

fn upgrade(
    cfg_override: &ConfigOverride,
    program_id: Pubkey,
    program_filepath: String,
) -> Result<()> {
    let path: PathBuf = program_filepath.parse().unwrap();
    let program_filepath = path.canonicalize()?.display().to_string();

    with_workspace(cfg_override, |cfg| {
        let exit = std::process::Command::new("solana")
            .arg("program")
            .arg("deploy")
            .arg("--url")
            .arg(cfg.provider.cluster.url())
            .arg("--keypair")
            .arg(&cfg.provider.wallet.to_string())
            .arg("--program-id")
            .arg(program_id.to_string())
            .arg(&program_filepath)
            .stdout(Stdio::inherit())
            .stderr(Stdio::inherit())
            .output()
            .expect("Must deploy");
        if !exit.status.success() {
            println!("There was a problem deploying: {:?}.", exit);
            std::process::exit(exit.status.code().unwrap_or(1));
        }
        Ok(())
    })
}

fn create_idl_account(
    cfg: &Config,
    keypair_path: &str,
    program_id: &Pubkey,
    idl: &Idl,
) -> Result<Pubkey> {
    // Misc.
    let idl_address = IdlAccount::address(program_id);
    let keypair = solana_sdk::signature::read_keypair_file(keypair_path)
        .map_err(|_| anyhow!("Unable to read keypair file"))?;
    let client = RpcClient::new(cfg.provider.cluster.url().to_string());
    let idl_data = serialize_idl(idl)?;

    // Run `Create instruction.
    {
        let data = serialize_idl_ix(anchor_lang::idl::IdlInstruction::Create {
            data_len: (idl_data.len() as u64) * 2, // Double for future growth.
        })?;
        let program_signer = Pubkey::find_program_address(&[], program_id).0;
        let accounts = vec![
            AccountMeta::new_readonly(keypair.pubkey(), true),
            AccountMeta::new(idl_address, false),
            AccountMeta::new_readonly(program_signer, false),
            AccountMeta::new_readonly(solana_program::system_program::ID, false),
            AccountMeta::new_readonly(*program_id, false),
            AccountMeta::new_readonly(solana_program::sysvar::rent::ID, false),
        ];
        let ix = Instruction {
            program_id: *program_id,
            accounts,
            data,
        };
        let (recent_hash, _fee_calc) = client.get_recent_blockhash()?;
        let tx = Transaction::new_signed_with_payer(
            &[ix],
            Some(&keypair.pubkey()),
            &[&keypair],
            recent_hash,
        );
        client.send_and_confirm_transaction_with_spinner_and_config(
            &tx,
            CommitmentConfig::confirmed(),
            RpcSendTransactionConfig {
                skip_preflight: true,
                ..RpcSendTransactionConfig::default()
            },
        )?;
    }

    // Write directly to the IDL account buffer.
    idl_write(cfg, program_id, idl, IdlAccount::address(program_id))?;

    Ok(idl_address)
}

fn create_idl_buffer(
    cfg: &Config,
    keypair_path: &str,
    program_id: &Pubkey,
    idl: &Idl,
) -> Result<Pubkey> {
    let keypair = solana_sdk::signature::read_keypair_file(keypair_path)
        .map_err(|_| anyhow!("Unable to read keypair file"))?;
    let client = RpcClient::new(cfg.provider.cluster.url().to_string());

    let buffer = Keypair::generate(&mut OsRng);

    // Creates the new buffer account with the system program.
    let create_account_ix = {
        let space = 8 + 32 + 4 + serialize_idl(idl)?.len() as usize;
        let lamports = client.get_minimum_balance_for_rent_exemption(space)?;
        solana_sdk::system_instruction::create_account(
            &keypair.pubkey(),
            &buffer.pubkey(),
            lamports,
            space as u64,
            program_id,
        )
    };

    // Program instruction to create the buffer.
    let create_buffer_ix = {
        let accounts = vec![
            AccountMeta::new(buffer.pubkey(), false),
            AccountMeta::new_readonly(keypair.pubkey(), true),
            AccountMeta::new_readonly(sysvar::rent::ID, false),
        ];
        let mut data = anchor_lang::idl::IDL_IX_TAG.to_le_bytes().to_vec();
        data.append(&mut IdlInstruction::CreateBuffer.try_to_vec()?);
        Instruction {
            program_id: *program_id,
            accounts,
            data,
        }
    };

    // Build the transaction.
    let (recent_hash, _fee_calc) = client.get_recent_blockhash()?;
    let tx = Transaction::new_signed_with_payer(
        &[create_account_ix, create_buffer_ix],
        Some(&keypair.pubkey()),
        &[&keypair, &buffer],
        recent_hash,
    );

    // Send the transaction.
    client.send_and_confirm_transaction_with_spinner_and_config(
        &tx,
        CommitmentConfig::confirmed(),
        RpcSendTransactionConfig {
            skip_preflight: true,
            ..RpcSendTransactionConfig::default()
        },
    )?;

    Ok(buffer.pubkey())
}

// Serialize and compress the idl.
fn serialize_idl(idl: &Idl) -> Result<Vec<u8>> {
    let json_bytes = serde_json::to_vec(idl)?;
    let mut e = ZlibEncoder::new(Vec::new(), Compression::default());
    e.write_all(&json_bytes)?;
    e.finish().map_err(Into::into)
}

fn serialize_idl_ix(ix_inner: anchor_lang::idl::IdlInstruction) -> Result<Vec<u8>> {
    let mut data = anchor_lang::idl::IDL_IX_TAG.to_le_bytes().to_vec();
    data.append(&mut ix_inner.try_to_vec()?);
    Ok(data)
}

fn migrate(cfg_override: &ConfigOverride) -> Result<()> {
    with_workspace(cfg_override, |cfg| {
        println!("Running migration deploy script");

        let url = cfg.provider.cluster.url().to_string();
        let cur_dir = std::env::current_dir()?;

        let use_ts =
            Path::new("tsconfig.json").exists() && Path::new("migrations/deploy.ts").exists();

        if !Path::new(".anchor").exists() {
            fs::create_dir(".anchor")?;
        }
        std::env::set_current_dir(".anchor")?;

        let exit = if use_ts {
            let module_path = cur_dir.join("migrations/deploy.ts");
            let deploy_script_host_str =
                template::deploy_ts_script_host(&url, &module_path.display().to_string());
            fs::write("deploy.ts", deploy_script_host_str)?;
            std::process::Command::new("ts-node")
                .arg("deploy.ts")
                .env("ANCHOR_WALLET", cfg.provider.wallet.to_string())
                .stdout(Stdio::inherit())
                .stderr(Stdio::inherit())
                .output()?
        } else {
            let module_path = cur_dir.join("migrations/deploy.js");
            let deploy_script_host_str =
                template::deploy_js_script_host(&url, &module_path.display().to_string());
            fs::write("deploy.js", deploy_script_host_str)?;
            std::process::Command::new("node")
                .arg("deploy.js")
                .env("ANCHOR_WALLET", cfg.provider.wallet.to_string())
                .stdout(Stdio::inherit())
                .stderr(Stdio::inherit())
                .output()?
        };

        if !exit.status.success() {
            println!("Deploy failed.");
            std::process::exit(exit.status.code().unwrap());
        }

        println!("Deploy complete.");
        Ok(())
    })
}

fn set_workspace_dir_or_exit() {
    let d = match Config::discover(&ConfigOverride::default()) {
        Err(_) => {
            println!("Not in anchor workspace.");
            std::process::exit(1);
        }
        Ok(d) => d,
    };
    match d {
        None => {
            println!("Not in anchor workspace.");
            std::process::exit(1);
        }
        Some(cfg) => {
            match cfg.path().parent() {
                None => {
                    println!("Unable to make new program");
                }
                Some(parent) => {
                    if std::env::set_current_dir(&parent).is_err() {
                        println!("Not in anchor workspace.");
                        std::process::exit(1);
                    }
                }
            };
        }
    }
}

#[cfg(feature = "dev")]
fn airdrop(cfg_override: &ConfigOverride) -> Result<()> {
    let url = cfg_override
        .cluster
        .unwrap_or_else(|| "https://api.devnet.solana.com".to_string());
    loop {
        let exit = std::process::Command::new("solana")
            .arg("airdrop")
            .arg("10")
            .arg("--url")
            .arg(&url)
            .stdout(Stdio::inherit())
            .stderr(Stdio::inherit())
            .output()
            .expect("Must airdrop");
        if !exit.status.success() {
            println!("There was a problem airdropping: {:?}.", exit);
            std::process::exit(exit.status.code().unwrap_or(1));
        }
        std::thread::sleep(std::time::Duration::from_millis(10000));
    }
}

fn cluster(_cmd: ClusterCommand) -> Result<()> {
    println!("Cluster Endpoints:\n");
    println!("* Mainnet - https://solana-api.projectserum.com");
    println!("* Mainnet - https://api.mainnet-beta.solana.com");
    println!("* Devnet  - https://api.devnet.solana.com");
    println!("* Testnet - https://api.testnet.solana.com");
    Ok(())
}

fn shell(cfg_override: &ConfigOverride) -> Result<()> {
    with_workspace(cfg_override, |cfg| {
        let programs = {
            // Create idl map from all workspace programs.
            let mut idls: HashMap<String, Idl> = cfg
                .read_all_programs()?
                .iter()
                .filter(|program| program.idl.is_some())
                .map(|program| {
                    (
                        program.idl.as_ref().unwrap().name.clone(),
                        program.idl.clone().unwrap(),
                    )
                })
                .collect();
            // Insert all manually specified idls into the idl map.
            if let Some(programs) = cfg.programs.get(&cfg.provider.cluster) {
                let _ = programs
                    .iter()
                    .map(|(name, pd)| {
                        if let Some(idl_fp) = &pd.idl {
                            let file_str =
                                fs::read_to_string(idl_fp).expect("Unable to read IDL file");
                            let idl = serde_json::from_str(&file_str).expect("Idl not readable");
                            idls.insert(name.clone(), idl);
                        }
                    })
                    .collect::<Vec<_>>();
            }

            // Finalize program list with all programs with IDLs.
            match cfg.programs.get(&cfg.provider.cluster) {
                None => Vec::new(),
                Some(programs) => programs
                    .iter()
                    .filter_map(|(name, program_deployment)| {
                        Some(ProgramWorkspace {
                            name: name.to_string(),
                            program_id: program_deployment.address,
                            idl: match idls.get(name) {
                                None => return None,
                                Some(idl) => idl.clone(),
                            },
                        })
                    })
                    .collect::<Vec<ProgramWorkspace>>(),
            }
        };
        let js_code = template::node_shell(
            cfg.provider.cluster.url(),
            &cfg.provider.wallet.to_string(),
            programs,
        )?;
        let mut child = std::process::Command::new("node")
            .args(&["-e", &js_code, "-i", "--experimental-repl-await"])
            .stdout(Stdio::inherit())
            .stderr(Stdio::inherit())
            .spawn()
            .map_err(|e| anyhow::format_err!("{}", e.to_string()))?;

        if !child.wait()?.success() {
            println!("Error running node shell");
            return Ok(());
        }
        Ok(())
    })
}

fn run(cfg_override: &ConfigOverride, script: String) -> Result<()> {
    with_workspace(cfg_override, |cfg| {
        let script = cfg
            .scripts
            .get(&script)
            .ok_or_else(|| anyhow!("Unable to find script"))?;
        let exit = std::process::Command::new("bash")
            .arg("-c")
            .arg(&script)
            .env("ANCHOR_PROVIDER_URL", cfg.provider.cluster.url())
            .env("ANCHOR_WALLET", cfg.provider.wallet.to_string())
            .stdout(Stdio::inherit())
            .stderr(Stdio::inherit())
            .output()
            .unwrap();
        if !exit.status.success() {
            std::process::exit(exit.status.code().unwrap_or(1));
        }
        Ok(())
    })
}

fn login(_cfg_override: &ConfigOverride, token: String) -> Result<()> {
    let dir = shellexpand::tilde("~/.config/anchor");
    if !Path::new(&dir.to_string()).exists() {
        fs::create_dir(dir.to_string())?;
    }

    std::env::set_current_dir(dir.to_string())?;

    // Freely overwrite the entire file since it's not used for anything else.
    let mut file = File::create("credentials")?;
    file.write_all(template::credentials(&token).as_bytes())?;
    Ok(())
}

fn publish(
    cfg_override: &ConfigOverride,
    program_name: String,
    cargo_args: Vec<String>,
) -> Result<()> {
    // Discover the various workspace configs.
    let cfg = Config::discover(cfg_override)?.expect("Not in workspace.");

    let program = cfg
        .get_program(&program_name)?
        .ok_or_else(|| anyhow!("Workspace member not found"))?;

    let program_cargo_lock = pathdiff::diff_paths(
        program.path().join("Cargo.lock"),
        cfg.path().parent().unwrap(),
    )
    .ok_or_else(|| anyhow!("Unable to diff Cargo.lock path"))?;
    let cargo_lock = Path::new("Cargo.lock");

    // There must be a Cargo.lock
    if !program_cargo_lock.exists() && !cargo_lock.exists() {
        return Err(anyhow!("Cargo.lock must exist for a verifiable build"));
    }

    println!("Publishing will make your code public. Are you sure? Enter (yes)/no:");

    let answer = std::io::stdin().lock().lines().next().unwrap().unwrap();
    if answer != "yes" {
        println!("Aborting");
        return Ok(());
    }

    let anchor_package = AnchorPackage::from(program_name.clone(), &cfg)?;
    let anchor_package_bytes = serde_json::to_vec(&anchor_package)?;

    // Set directory to top of the workspace.
    let workspace_dir = cfg.path().parent().unwrap();
    std::env::set_current_dir(workspace_dir)?;

    // Create the workspace tarball.
    let dot_anchor = workspace_dir.join(".anchor");
    fs::create_dir_all(&dot_anchor)?;
    let tarball_filename = dot_anchor.join(format!("{}.tar.gz", program_name));
    let tar_gz = File::create(&tarball_filename)?;
    let enc = GzEncoder::new(tar_gz, Compression::default());
    let mut tar = tar::Builder::new(enc);

    // Files that will always be included if they exist.
    println!("PACKING: Anchor.toml");
    tar.append_path("Anchor.toml")?;
    if cargo_lock.exists() {
        println!("PACKING: Cargo.lock");
        tar.append_path(cargo_lock)?;
    }
    if Path::new("Cargo.toml").exists() {
        println!("PACKING: Cargo.toml");
        tar.append_path("Cargo.toml")?;
    }
    if Path::new("LICENSE").exists() {
        println!("PACKING: LICENSE");
        tar.append_path("LICENSE")?;
    }
    if Path::new("README.md").exists() {
        println!("PACKING: README.md");
        tar.append_path("README.md")?;
    }

    // All workspace programs.
    for path in cfg.get_program_list()? {
        let mut dirs = walkdir::WalkDir::new(&path)
            .into_iter()
            .filter_entry(|e| !is_hidden(e));

        // Skip the parent dir.
        let _ = dirs.next().unwrap()?;

        for entry in dirs {
            let e = entry.map_err(|e| anyhow!("{:?}", e))?;

            let e = pathdiff::diff_paths(e.path(), cfg.path().parent().unwrap())
                .ok_or_else(|| anyhow!("Unable to diff paths"))?;

            let path_str = e.display().to_string();

            // Skip target dir.
            if !path_str.contains("target/") && !path_str.contains("/target") {
                // Only add the file if it's not empty.
                let metadata = fs::File::open(&e)?.metadata()?;
                if metadata.len() > 0 {
                    println!("PACKING: {}", e.display().to_string());
                    if e.is_dir() {
                        tar.append_dir_all(&e, &e)?;
                    } else {
                        tar.append_path(&e)?;
                    }
                }
            }
        }
    }

    // Tar pack complete.
    tar.into_inner()?;

    // Create tmp directory for workspace.
    let ws_dir = dot_anchor.join("workspace");
    if Path::exists(&ws_dir) {
        fs::remove_dir_all(&ws_dir)?;
    }
    fs::create_dir_all(&ws_dir)?;

    // Unpack the archive into the new workspace directory.
    std::env::set_current_dir(&ws_dir)?;
    unpack_archive(&tarball_filename)?;

    // Build the program before sending it to the server.
    build(
        cfg_override,
        None,
        true,
        Some(program_name),
        cfg.solana_version.clone(),
        None,
        None,
        cargo_args,
    )?;

    // Success. Now we can finally upload to the server without worrying
    // about a build failure.

    // Upload the tarball to the server.
    let token = registry_api_token(cfg_override)?;
    let form = Form::new()
        .part("manifest", Part::bytes(anchor_package_bytes))
        .part("workspace", {
            let file = File::open(&tarball_filename)?;
            Part::reader(file)
        });
    let client = Client::new();
    let resp = client
        .post(&format!("{}/api/v0/build", cfg.registry.url))
        .bearer_auth(token)
        .multipart(form)
        .send()?;

    if resp.status() == 200 {
        println!("Build triggered");
    } else {
        println!(
            "{:?}",
            resp.text().unwrap_or_else(|_| "Server error".to_string())
        );
    }

    Ok(())
}

// Unpacks the tarball into the current directory.
fn unpack_archive(tar_path: impl AsRef<Path>) -> Result<()> {
    let tar = GzDecoder::new(std::fs::File::open(tar_path)?);
    let mut archive = Archive::new(tar);
    archive.unpack(".")?;
    archive.into_inner();

    Ok(())
}

fn registry_api_token(_cfg_override: &ConfigOverride) -> Result<String> {
    #[derive(Debug, Deserialize)]
    struct Registry {
        token: String,
    }
    #[derive(Debug, Deserialize)]
    struct Credentials {
        registry: Registry,
    }
    let filename = shellexpand::tilde("~/.config/anchor/credentials");
    let mut file = File::open(filename.to_string())?;
    let mut contents = String::new();
    file.read_to_string(&mut contents)?;

    let credentials_toml: Credentials = toml::from_str(&contents)?;

    Ok(credentials_toml.registry.token)
}

fn keys(cfg_override: &ConfigOverride, cmd: KeysCommand) -> Result<()> {
    match cmd {
        KeysCommand::List => keys_list(cfg_override),
    }
}

fn keys_list(cfg_override: &ConfigOverride) -> Result<()> {
    let cfg = Config::discover(cfg_override)?.expect("Not in workspace.");
    for program in cfg.read_all_programs()? {
        let pubkey = program.pubkey()?;
        println!("{}: {}", program.lib_name, pubkey.to_string());
    }
    Ok(())
}

fn localnet(
    cfg_override: &ConfigOverride,
    skip_build: bool,
    skip_deploy: bool,
    cargo_args: Vec<String>,
) -> Result<()> {
    with_workspace(cfg_override, |cfg| {
        // Build if needed.
        if !skip_build {
            build(
                cfg_override,
                None,
                false,
                None,
                None,
                None,
                None,
                cargo_args,
            )?;
        }

        // Setup log reader.
        let log_streams = stream_logs(cfg);

        let flags = match skip_deploy {
            true => None,
            false => Some(genesis_flags(cfg)?),
        };
        let validator_handle = &mut start_test_validator(cfg, flags, false)?;

        std::io::stdin().lock().lines().next().unwrap().unwrap();

        // Check all errors and shut down.
        if let Err(err) = validator_handle.kill() {
            println!(
                "Failed to kill subprocess {}: {}",
                validator_handle.id(),
                err
            );
        }

        for mut child in log_streams? {
            if let Err(err) = child.kill() {
                println!("Failed to kill subprocess {}: {}", child.id(), err);
            }
        }

        Ok(())
    })
}

// with_workspace ensures the current working directory is always the top level
// workspace directory, i.e., where the `Anchor.toml` file is located, before
// and after the closure invocation.
//
// The closure passed into this function must never change the working directory
// to be outside the workspace. Doing so will have undefined behavior.
fn with_workspace<R>(cfg_override: &ConfigOverride, f: impl FnOnce(&WithPath<Config>) -> R) -> R {
    set_workspace_dir_or_exit();

    let cfg = Config::discover(cfg_override)
        .expect("Previously set the workspace dir")
        .expect("Anchor.toml must always exist");

    let r = f(&cfg);

    set_workspace_dir_or_exit();

    r
}

fn is_hidden(entry: &walkdir::DirEntry) -> bool {
    entry
        .file_name()
        .to_str()
        .map(|s| s == "." || s.starts_with('.') || s == "target")
        .unwrap_or(false)
}<|MERGE_RESOLUTION|>--- conflicted
+++ resolved
@@ -636,11 +636,7 @@
         Some(p) => std::env::set_current_dir(&p)?,
     };
     match verifiable {
-<<<<<<< HEAD
-        false => _build_cwd(idl_out, idl_ts_out),
-=======
-        false => _build_cwd(idl_out, cargo_args),
->>>>>>> efb70ea8
+        false => _build_cwd(idl_out, idl_ts_out, cargo_args),
         true => build_cwd_verifiable(cfg, cargo_toml, solana_version, stdout, stderr),
     }
 }
@@ -875,11 +871,11 @@
     Ok(())
 }
 
-<<<<<<< HEAD
-fn _build_cwd(idl_out: Option<PathBuf>, idl_ts_out: Option<PathBuf>) -> Result<()> {
-=======
-fn _build_cwd(idl_out: Option<PathBuf>, cargo_args: Vec<String>) -> Result<()> {
->>>>>>> efb70ea8
+fn _build_cwd(
+    idl_out: Option<PathBuf>,
+    idl_ts_out: Option<PathBuf>,
+    cargo_args: Vec<String>,
+) -> Result<()> {
     let exit = std::process::Command::new("cargo")
         .arg("build-bpf")
         .args(cargo_args)
