use crate::config::{
    AnchorPackage, Config, ConfigOverride, Manifest, ProgramDeployment, ProgramWorkspace, Test,
    WithPath,
};
use anchor_client::Cluster;
use anchor_lang::idl::{IdlAccount, IdlInstruction};
use anchor_lang::{AccountDeserialize, AnchorDeserialize, AnchorSerialize};
use anchor_syn::idl::Idl;
use anyhow::{anyhow, Context, Result};
use clap::Clap;
use flate2::read::GzDecoder;
use flate2::read::ZlibDecoder;
use flate2::write::{GzEncoder, ZlibEncoder};
use flate2::Compression;
use heck::SnakeCase;
use rand::rngs::OsRng;
use reqwest::blocking::multipart::{Form, Part};
use reqwest::blocking::Client;
use serde::{Deserialize, Serialize};
use solana_client::rpc_client::RpcClient;
use solana_client::rpc_config::RpcSendTransactionConfig;
use solana_program::instruction::{AccountMeta, Instruction};
use solana_sdk::account_utils::StateMut;
use solana_sdk::bpf_loader_upgradeable::UpgradeableLoaderState;
use solana_sdk::commitment_config::CommitmentConfig;
use solana_sdk::pubkey::Pubkey;
use solana_sdk::signature::Keypair;
use solana_sdk::signature::Signer;
use solana_sdk::sysvar;
use solana_sdk::transaction::Transaction;
use std::collections::BTreeMap;
use std::collections::HashMap;
use std::fs::{self, File};
use std::io::prelude::*;
use std::path::{Path, PathBuf};
use std::process::{Child, Stdio};
use std::string::ToString;
use tar::Archive;

pub mod config;
pub mod template;

// Version of the docker image.
pub const VERSION: &str = env!("CARGO_PKG_VERSION");
pub const DOCKER_BUILDER_VERSION: &str = VERSION;

#[derive(Debug, Clap)]
#[clap(version = VERSION)]
pub struct Opts {
    #[clap(flatten)]
    pub cfg_override: ConfigOverride,
    #[clap(subcommand)]
    pub command: Command,
}

#[derive(Debug, Clap)]
pub enum Command {
    /// Initializes a workspace.
    Init {
        name: String,
        #[clap(short, long)]
        typescript: bool,
    },
    /// Builds the workspace.
    Build {
        /// Output directory for the IDL.
        #[clap(short, long)]
        idl: Option<String>,
        /// True if the build artifact needs to be deterministic and verifiable.
        #[clap(short, long)]
        verifiable: bool,
        #[clap(short, long)]
        program_name: Option<String>,
        /// Version of the Solana toolchain to use. For --verifiable builds
        /// only.
        #[clap(short, long)]
        solana_version: Option<String>,
        /// Arguments to pass to the underlying `cargo build-bpf` command
        #[clap(
            required = false,
            takes_value = true,
            multiple_values = true,
            last = true
        )]
        cargo_args: Vec<String>,
    },
    /// Verifies the on-chain bytecode matches the locally compiled artifact.
    /// Run this command inside a program subdirectory, i.e., in the dir
    /// containing the program's Cargo.toml.
    Verify {
        /// The deployed program to compare against.
        program_id: Pubkey,
        #[clap(short, long)]
        program_name: Option<String>,
        /// Version of the Solana toolchain to use. For --verifiable builds
        /// only.
        #[clap(short, long)]
        solana_version: Option<String>,
        /// Arguments to pass to the underlying `cargo build-bpf` command.
        #[clap(
            required = false,
            takes_value = true,
            multiple_values = true,
            last = true
        )]
        cargo_args: Vec<String>,
    },
    /// Runs integration tests against a localnetwork.
    Test {
        /// Use this flag if you want to run tests against previously deployed
        /// programs.
        #[clap(long)]
        skip_deploy: bool,
        /// Flag to skip starting a local validator, if the configured cluster
        /// url is a localnet.
        #[clap(long)]
        skip_local_validator: bool,
        /// Flag to skip building the program in the workspace,
        /// use this to save time when running test and the program code is not altered.
        #[clap(long)]
        skip_build: bool,
        /// Flag to keep the local validator running after tests
        /// to be able to check the transactions.
        #[clap(long)]
        detach: bool,
        #[clap(multiple_values = true)]
        args: Vec<String>,
        /// Arguments to pass to the underlying `cargo build-bpf` command.
        #[clap(
            required = false,
            takes_value = true,
            multiple_values = true,
            last = true
        )]
        cargo_args: Vec<String>,
    },
    /// Creates a new program.
    New { name: String },
    /// Commands for interacting with interface definitions.
    Idl {
        #[clap(subcommand)]
        subcmd: IdlCommand,
    },
    /// Deploys each program in the workspace.
    Deploy {
        #[clap(short, long)]
        program_name: Option<String>,
    },
    /// Runs the deploy migration script.
    Migrate,
    /// Deploys, initializes an IDL, and migrates all in one command.
    /// Upgrades a single program. The configured wallet must be the upgrade
    /// authority.
    Upgrade {
        /// The program to upgrade.
        #[clap(short, long)]
        program_id: Pubkey,
        /// Filepath to the new program binary.
        program_filepath: String,
    },
    #[cfg(feature = "dev")]
    /// Runs an airdrop loop, continuously funding the configured wallet.
    Airdrop {
        #[clap(short, long)]
        url: Option<String>,
    },
    /// Cluster commands.
    Cluster {
        #[clap(subcommand)]
        subcmd: ClusterCommand,
    },
    /// Starts a node shell with an Anchor client setup according to the local
    /// config.
    Shell,
    /// Runs the script defined by the current workspace's Anchor.toml.
    Run {
        /// The name of the script to run.
        script: String,
    },
    /// Saves an api token from the registry locally.
    Login {
        /// API access token.
        token: String,
    },
    /// Publishes a verified build to the Anchor registry.
    Publish {
        /// The name of the program to publish.
        program: String,
        /// Arguments to pass to the underlying `cargo build-bpf` command.
        #[clap(
            required = false,
            takes_value = true,
            multiple_values = true,
            last = true
        )]
        cargo_args: Vec<String>,
    },
    /// Keypair commands.
    Keys {
        #[clap(subcommand)]
        subcmd: KeysCommand,
    },
    /// Localnet commands.
    Localnet {
        /// Flag to skip building the program in the workspace,
        /// use this to save time when running test and the program code is not altered.
        #[clap(long)]
        skip_build: bool,
        /// Use this flag if you want to run tests against previously deployed
        /// programs.
        #[clap(long)]
        skip_deploy: bool,
        /// Arguments to pass to the underlying `cargo build-bpf` command.
        #[clap(
            required = false,
            takes_value = true,
            multiple_values = true,
            last = true
        )]
        cargo_args: Vec<String>,
    },
}

#[derive(Debug, Clap)]
pub enum KeysCommand {
    List,
}

#[derive(Debug, Clap)]
pub enum IdlCommand {
    /// Initializes a program's IDL account. Can only be run once.
    Init {
        program_id: Pubkey,
        #[clap(short, long)]
        filepath: String,
    },
    /// Writes an IDL into a buffer account. This can be used with SetBuffer
    /// to perform an upgrade.
    WriteBuffer {
        program_id: Pubkey,
        #[clap(short, long)]
        filepath: String,
    },
    /// Sets a new IDL buffer for the program.
    SetBuffer {
        program_id: Pubkey,
        /// Address of the buffer account to set as the idl on the program.
        #[clap(short, long)]
        buffer: Pubkey,
    },
    /// Upgrades the IDL to the new file. An alias for first writing and then
    /// then setting the idl buffer account.
    Upgrade {
        program_id: Pubkey,
        #[clap(short, long)]
        filepath: String,
    },
    /// Sets a new authority on the IDL account.
    SetAuthority {
        /// The IDL account buffer to set the authority of. If none is given,
        /// then the canonical IDL account is used.
        address: Option<Pubkey>,
        /// Program to change the IDL authority.
        #[clap(short, long)]
        program_id: Pubkey,
        /// New authority of the IDL account.
        #[clap(short, long)]
        new_authority: Pubkey,
    },
    /// Command to remove the ability to modify the IDL account. This should
    /// likely be used in conjection with eliminating an "upgrade authority" on
    /// the program.
    EraseAuthority {
        #[clap(short, long)]
        program_id: Pubkey,
    },
    /// Outputs the authority for the IDL account.
    Authority {
        /// The program to view.
        program_id: Pubkey,
    },
    /// Parses an IDL from source.
    Parse {
        /// Path to the program's interface definition.
        #[clap(short, long)]
        file: String,
        /// Output file for the idl (stdout if not specified).
        #[clap(short, long)]
        out: Option<String>,
    },
    /// Fetches an IDL for the given address from a cluster.
    /// The address can be a program, IDL account, or IDL buffer.
    Fetch {
        address: Pubkey,
        /// Output file for the idl (stdout if not specified).
        #[clap(short, long)]
        out: Option<String>,
    },
}

#[derive(Debug, Clap)]
pub enum ClusterCommand {
    /// Prints common cluster urls.
    List,
}

pub fn entry(opts: Opts) -> Result<()> {
    match opts.command {
        Command::Init { name, typescript } => init(&opts.cfg_override, name, typescript),
        Command::New { name } => new(&opts.cfg_override, name),
        Command::Build {
            idl,
            verifiable,
            program_name,
            solana_version,
            cargo_args,
        } => build(
            &opts.cfg_override,
            idl,
            verifiable,
            program_name,
            solana_version,
            None,
            None,
            cargo_args,
        ),
        Command::Verify {
            program_id,
            program_name,
            solana_version,
            cargo_args,
        } => verify(
            &opts.cfg_override,
            program_id,
            program_name,
            solana_version,
            cargo_args,
        ),
        Command::Deploy { program_name } => deploy(&opts.cfg_override, program_name),
        Command::Upgrade {
            program_id,
            program_filepath,
        } => upgrade(&opts.cfg_override, program_id, program_filepath),
        Command::Idl { subcmd } => idl(&opts.cfg_override, subcmd),
        Command::Migrate => migrate(&opts.cfg_override),
        Command::Test {
            skip_deploy,
            skip_local_validator,
            skip_build,
            detach,
            args,
            cargo_args,
        } => test(
            &opts.cfg_override,
            skip_deploy,
            skip_local_validator,
            skip_build,
            detach,
            args,
            cargo_args,
        ),
        #[cfg(feature = "dev")]
        Command::Airdrop => airdrop(cfg_override),
        Command::Cluster { subcmd } => cluster(subcmd),
        Command::Shell => shell(&opts.cfg_override),
        Command::Run { script } => run(&opts.cfg_override, script),
        Command::Login { token } => login(&opts.cfg_override, token),
        Command::Publish {
            program,
            cargo_args,
        } => publish(&opts.cfg_override, program, cargo_args),
        Command::Keys { subcmd } => keys(&opts.cfg_override, subcmd),
        Command::Localnet {
            skip_build,
            skip_deploy,
            cargo_args,
        } => localnet(&opts.cfg_override, skip_build, skip_deploy, cargo_args),
    }
}

fn init(cfg_override: &ConfigOverride, name: String, typescript: bool) -> Result<()> {
    if Config::discover(cfg_override)?.is_some() {
        return Err(anyhow!("Workspace already initialized"));
    }

    fs::create_dir(name.clone())?;
    std::env::set_current_dir(&name)?;
    fs::create_dir("app")?;

    let mut cfg = Config::default();
    cfg.scripts.insert(
        "test".to_owned(),
        if typescript {
            "ts-mocha -p ./tsconfig.json -t 1000000 tests/**/*.ts"
        } else {
            "mocha -t 1000000 tests/"
        }
        .to_owned(),
    );
    let mut localnet = BTreeMap::new();
    localnet.insert(
        name.to_snake_case(),
        ProgramDeployment {
            address: template::default_program_id(),
            path: None,
            idl: None,
        },
    );
    cfg.programs.insert(Cluster::Localnet, localnet);
    let toml = cfg.to_string();
    let mut file = File::create("Anchor.toml")?;
    file.write_all(toml.as_bytes())?;

    // Build virtual manifest.
    let mut virt_manifest = File::create("Cargo.toml")?;
    virt_manifest.write_all(template::virtual_manifest().as_bytes())?;

    // Initialize .gitignore file
    let mut virt_manifest = File::create(".gitignore")?;
    virt_manifest.write_all(template::git_ignore().as_bytes())?;

    // Build the program.
    fs::create_dir("programs")?;

    new_program(&name)?;

    // Build the test suite.
    fs::create_dir("tests")?;
    // Build the migrations directory.
    fs::create_dir("migrations")?;

    if typescript {
        // Build typescript config
        let mut ts_config = File::create("tsconfig.json")?;
        ts_config.write_all(template::ts_config().as_bytes())?;

        let mut ts_package_json = File::create("package.json")?;
        ts_package_json.write_all(template::ts_package_json().as_bytes())?;

        let mut deploy = File::create("migrations/deploy.ts")?;
        deploy.write_all(template::ts_deploy_script().as_bytes())?;

        let mut mocha = File::create(&format!("tests/{}.ts", name))?;
        mocha.write_all(template::ts_mocha(&name).as_bytes())?;
    } else {
        let mut package_json = File::create("package.json")?;
        package_json.write_all(template::package_json().as_bytes())?;

        let mut mocha = File::create(&format!("tests/{}.js", name))?;
        mocha.write_all(template::mocha(&name).as_bytes())?;

        let mut deploy = File::create("migrations/deploy.js")?;
        deploy.write_all(template::deploy_script().as_bytes())?;
    }

    // Install node modules.
    let yarn_result = std::process::Command::new("yarn")
        .stdout(Stdio::inherit())
        .stderr(Stdio::inherit())
        .output()
        .map_err(|e| anyhow::format_err!("yarn install failed: {}", e.to_string()))?;
    if !yarn_result.status.success() {
        println!("Failed yarn install will attempt to npm install");
        std::process::Command::new("npm")
            .stdout(Stdio::inherit())
            .stderr(Stdio::inherit())
            .output()
            .map_err(|e| anyhow::format_err!("npm install failed: {}", e.to_string()))?;
        println!("Failed to install node dependencies")
    }

    println!("{} initialized", name);

    Ok(())
}

// Creates a new program crate in the `programs/<name>` directory.
fn new(cfg_override: &ConfigOverride, name: String) -> Result<()> {
    with_workspace(cfg_override, |cfg| {
        match cfg.path().parent() {
            None => {
                println!("Unable to make new program");
            }
            Some(parent) => {
                std::env::set_current_dir(&parent)?;
                new_program(&name)?;
                println!("Created new program.");
            }
        };
        Ok(())
    })
}

// Creates a new program crate in the current directory with `name`.
fn new_program(name: &str) -> Result<()> {
    fs::create_dir(&format!("programs/{}", name))?;
    fs::create_dir(&format!("programs/{}/src/", name))?;
    let mut cargo_toml = File::create(&format!("programs/{}/Cargo.toml", name))?;
    cargo_toml.write_all(template::cargo_toml(name).as_bytes())?;
    let mut xargo_toml = File::create(&format!("programs/{}/Xargo.toml", name))?;
    xargo_toml.write_all(template::xargo_toml().as_bytes())?;
    let mut lib_rs = File::create(&format!("programs/{}/src/lib.rs", name))?;
    lib_rs.write_all(template::lib_rs(name).as_bytes())?;
    Ok(())
}

#[allow(clippy::too_many_arguments)]
pub fn build(
    cfg_override: &ConfigOverride,
    idl: Option<String>,
    verifiable: bool,
    program_name: Option<String>,
    solana_version: Option<String>,
    stdout: Option<File>, // Used for the package registry server.
    stderr: Option<File>, // Used for the package registry server.
    cargo_args: Vec<String>,
) -> Result<()> {
    // Change to the workspace member directory, if needed.
    if let Some(program_name) = program_name.as_ref() {
        cd_member(cfg_override, program_name)?;
    }

    let cfg = Config::discover(cfg_override)?.expect("Not in workspace.");
    let cfg_parent = cfg.path().parent().expect("Invalid Anchor.toml");

    let cargo = Manifest::discover()?;

    fs::create_dir_all(cfg_parent.join("target/idl"))?;
    fs::create_dir_all(cfg_parent.join("target/types"))?;

    let idl_out = match idl {
        Some(idl) => Some(PathBuf::from(idl)),
        None => Some(cfg_parent.join("target/idl")),
    };
    let idl_ts_out = Some(cfg_parent.join("target/types"));

    let solana_version = match solana_version.is_some() {
        true => solana_version,
        false => cfg.solana_version.clone(),
    };

    match cargo {
        // No Cargo.toml so build the entire workspace.
        None => build_all(
            &cfg,
            cfg.path(),
            idl_out,
            idl_ts_out,
            verifiable,
            solana_version,
            stdout,
            stderr,
            cargo_args,
        )?,
        // If the Cargo.toml is at the root, build the entire workspace.
        Some(cargo) if cargo.path().parent() == cfg.path().parent() => build_all(
            &cfg,
            cfg.path(),
            idl_out,
            idl_ts_out,
            verifiable,
            solana_version,
            stdout,
            stderr,
            cargo_args,
        )?,
        // Cargo.toml represents a single package. Build it.
        Some(cargo) => build_cwd(
            &cfg,
            cargo.path().to_path_buf(),
            idl_out,
            idl_ts_out,
            verifiable,
            solana_version,
            stdout,
            stderr,
            cargo_args,
        )?,
    }

    set_workspace_dir_or_exit();

    Ok(())
}

#[allow(clippy::too_many_arguments)]
fn build_all(
    cfg: &WithPath<Config>,
    cfg_path: &Path,
    idl_out: Option<PathBuf>,
    idl_ts_out: Option<PathBuf>,
    verifiable: bool,
    solana_version: Option<String>,
    stdout: Option<File>, // Used for the package registry server.
    stderr: Option<File>, // Used for the package registry server.
    cargo_args: Vec<String>,
) -> Result<()> {
    let cur_dir = std::env::current_dir()?;
    let r = match cfg_path.parent() {
        None => Err(anyhow!("Invalid Anchor.toml at {}", cfg_path.display())),
        Some(_parent) => {
            for p in cfg.get_program_list()? {
                build_cwd(
                    cfg,
                    p.join("Cargo.toml"),
                    idl_out.clone(),
                    idl_ts_out.clone(),
                    verifiable,
                    solana_version.clone(),
                    stdout.as_ref().map(|f| f.try_clone()).transpose()?,
                    stderr.as_ref().map(|f| f.try_clone()).transpose()?,
                    cargo_args.clone(),
                )?;
            }
            Ok(())
        }
    };
    std::env::set_current_dir(cur_dir)?;
    r
}

// Runs the build command outside of a workspace.
#[allow(clippy::too_many_arguments)]
fn build_cwd(
    cfg: &WithPath<Config>,
    cargo_toml: PathBuf,
    idl_out: Option<PathBuf>,
    idl_ts_out: Option<PathBuf>,
    verifiable: bool,
    solana_version: Option<String>,
    stdout: Option<File>,
    stderr: Option<File>,
    cargo_args: Vec<String>,
) -> Result<()> {
    match cargo_toml.parent() {
        None => return Err(anyhow!("Unable to find parent")),
        Some(p) => std::env::set_current_dir(&p)?,
    };
    match verifiable {
        false => _build_cwd(idl_out, idl_ts_out, cargo_args),
        true => build_cwd_verifiable(cfg, cargo_toml, solana_version, stdout, stderr),
    }
}

// Builds an anchor program in a docker image and copies the build artifacts
// into the `target/` directory.
fn build_cwd_verifiable(
    cfg: &WithPath<Config>,
    cargo_toml: PathBuf,
    solana_version: Option<String>,
    stdout: Option<File>,
    stderr: Option<File>,
) -> Result<()> {
    // Create output dirs.
    let workspace_dir = cfg.path().parent().unwrap().canonicalize()?;
    fs::create_dir_all(workspace_dir.join("target/verifiable"))?;
    fs::create_dir_all(workspace_dir.join("target/idl"))?;

    let container_name = "anchor-program";

    // Build the binary in docker.
    let result = docker_build(
        cfg,
        container_name,
        cargo_toml,
        solana_version,
        stdout,
        stderr,
    );

    // Wipe the generated docker-target dir.
    println!("Cleaning up the docker target directory");
    let exit = std::process::Command::new("docker")
        .args(&[
            "exec",
            container_name,
            "rm",
            "-rf",
            "/workdir/docker-target",
        ])
        .stdout(Stdio::inherit())
        .stderr(Stdio::inherit())
        .output()
        .map_err(|e| anyhow::format_err!("Docker rm docker-target failed: {}", e.to_string()))?;
    if !exit.status.success() {
        return Err(anyhow!("Failed to build program"));
    }

    // Remove the docker image.
    println!("Removing the docker image");
    let exit = std::process::Command::new("docker")
        .args(&["rm", "-f", container_name])
        .stdout(Stdio::inherit())
        .stderr(Stdio::inherit())
        .output()
        .map_err(|e| anyhow::format_err!("{}", e.to_string()))?;
    if !exit.status.success() {
        println!("Unable to remove docker container");
        std::process::exit(exit.status.code().unwrap_or(1));
    }

    // Build the idl.
    if let Ok(Some(idl)) = extract_idl("src/lib.rs") {
        println!("Extracting the IDL");

        // Write out the JSON file.
        let out_file = workspace_dir.join(format!("target/idl/{}.json", idl.name));
        write_idl(&idl, OutFile::File(out_file))?;

        // Write out the TypeScript type.
        let ts_file = format!("target/types/{}.ts", idl.name);
        fs::write(&ts_file, template::idl_ts(&idl)?)?;
    }

    result
}

fn docker_build(
    cfg: &WithPath<Config>,
    container_name: &str,
    cargo_toml: PathBuf,
    solana_version: Option<String>,
    stdout: Option<File>,
    stderr: Option<File>,
) -> Result<()> {
    let binary_name = Manifest::from_path(&cargo_toml)?.lib_name()?;

    // Docker vars.
    let image_name = cfg.docker();
    let volume_mount = format!(
        "{}:/workdir",
        cfg.path().parent().unwrap().canonicalize()?.display()
    );
    println!("Using image {:?}", image_name);

    // Start the docker image running detached in the background.
    println!("Run docker image");
    let exit = std::process::Command::new("docker")
        .args(&[
            "run",
            "-it",
            "-d",
            "--name",
            container_name,
            "--env",
            "CARGO_TARGET_DIR=/workdir/docker-target",
            "-v",
            &volume_mount,
            &image_name,
            "bash",
        ])
        .stdout(Stdio::inherit())
        .stderr(Stdio::inherit())
        .output()
        .map_err(|e| anyhow::format_err!("Docker build failed: {}", e.to_string()))?;
    if !exit.status.success() {
        return Err(anyhow!("Failed to build program"));
    }

    // Set the solana version in the container, if given. Otherwise use the
    // default.
    if let Some(solana_version) = solana_version {
        println!("Using solana version: {}", solana_version);

        // Fetch the installer.
        let exit = std::process::Command::new("docker")
            .args(&[
                "exec",
                container_name,
                "curl",
                "-sSfL",
                &format!("https://release.solana.com/v{0}/install", solana_version,),
                "-o",
                "solana_installer.sh",
            ])
            .stdout(Stdio::inherit())
            .stderr(Stdio::inherit())
            .output()
            .map_err(|e| anyhow!("Failed to set solana version: {:?}", e))?;
        if !exit.status.success() {
            return Err(anyhow!("Failed to set solana version"));
        }

        // Run the installer.
        let exit = std::process::Command::new("docker")
            .args(&["exec", container_name, "sh", "solana_installer.sh"])
            .stdout(Stdio::inherit())
            .stderr(Stdio::inherit())
            .output()
            .map_err(|e| anyhow!("Failed to set solana version: {:?}", e))?;
        if !exit.status.success() {
            return Err(anyhow!("Failed to set solana version"));
        }

        // Remove the installer.
        let exit = std::process::Command::new("docker")
            .args(&["exec", container_name, "rm", "-f", "solana_installer.sh"])
            .stdout(Stdio::inherit())
            .stderr(Stdio::inherit())
            .output()
            .map_err(|e| anyhow!("Failed to remove installer: {:?}", e))?;
        if !exit.status.success() {
            return Err(anyhow!("Failed to remove installer"));
        }
    }

    let manifest_path = pathdiff::diff_paths(
        cargo_toml.canonicalize()?,
        cfg.path().parent().unwrap().canonicalize()?,
    )
    .ok_or_else(|| anyhow!("Unable to diff paths"))?;
    println!(
        "Building {} manifest: {:?}",
        binary_name,
        manifest_path.display().to_string()
    );

    // Execute the build.
    let exit = std::process::Command::new("docker")
        .args(&[
            "exec",
            container_name,
            "cargo",
            "build-bpf",
            "--manifest-path",
            &manifest_path.display().to_string(),
        ])
        .stdout(match stdout {
            None => Stdio::inherit(),
            Some(f) => f.into(),
        })
        .stderr(match stderr {
            None => Stdio::inherit(),
            Some(f) => f.into(),
        })
        .output()
        .map_err(|e| anyhow::format_err!("Docker build failed: {}", e.to_string()))?;
    if !exit.status.success() {
        return Err(anyhow!("Failed to build program"));
    }

    // Copy the binary out of the docker image.
    println!("Copying out the build artifacts");
    let out_file = cfg
        .path()
        .parent()
        .unwrap()
        .canonicalize()?
        .join(format!("target/verifiable/{}.so", binary_name))
        .display()
        .to_string();

    // This requires the target directory of any built program to be located at
    // the root of the workspace.
    let bin_artifact = format!(
        "{}:/workdir/docker-target/deploy/{}.so",
        container_name, binary_name
    );
    let exit = std::process::Command::new("docker")
        .args(&["cp", &bin_artifact, &out_file])
        .stdout(Stdio::inherit())
        .stderr(Stdio::inherit())
        .output()
        .map_err(|e| anyhow::format_err!("{}", e.to_string()))?;
    if !exit.status.success() {
        return Err(anyhow!(
            "Failed to copy binary out of docker. Is the target directory set correctly?"
        ));
    }

    // Done.
    Ok(())
}

fn _build_cwd(
    idl_out: Option<PathBuf>,
    idl_ts_out: Option<PathBuf>,
    cargo_args: Vec<String>,
) -> Result<()> {
    let exit = std::process::Command::new("cargo")
        .arg("build-bpf")
        .args(cargo_args)
        .stdout(Stdio::inherit())
        .stderr(Stdio::inherit())
        .output()
        .map_err(|e| anyhow::format_err!("{}", e.to_string()))?;
    if !exit.status.success() {
        std::process::exit(exit.status.code().unwrap_or(1));
    }

    // Always assume idl is located ar src/lib.rs.
    if let Some(idl) = extract_idl("src/lib.rs")? {
        // JSON out path.
        let out = match idl_out {
            None => PathBuf::from(".").join(&idl.name).with_extension("json"),
            Some(o) => PathBuf::from(&o.join(&idl.name).with_extension("json")),
        };
        // TS out path.
        let ts_out = match idl_ts_out {
            None => PathBuf::from(".").join(&idl.name).with_extension("ts"),
            Some(o) => PathBuf::from(&o.join(&idl.name).with_extension("ts")),
        };

        // Write out the JSON file.
        write_idl(&idl, OutFile::File(out))?;

        // Write out the TypeScript type.
        fs::write(ts_out, template::idl_ts(&idl)?)?;
    }

    Ok(())
}

fn verify(
    cfg_override: &ConfigOverride,
    program_id: Pubkey,
    program_name: Option<String>,
    solana_version: Option<String>,
    cargo_args: Vec<String>,
) -> Result<()> {
    // Change to the workspace member directory, if needed.
    if let Some(program_name) = program_name.as_ref() {
        cd_member(cfg_override, program_name)?;
    }

    // Proceed with the command.
    let cfg = Config::discover(cfg_override)?.expect("Not in workspace.");
    let cargo = Manifest::discover()?.ok_or_else(|| anyhow!("Cargo.toml not found"))?;

    // Build the program we want to verify.
    let cur_dir = std::env::current_dir()?;
    build(
        cfg_override,
        None,
        true,
        None,
        match solana_version.is_some() {
            true => solana_version,
            false => cfg.solana_version.clone(),
        },
        None,
        None,
        cargo_args,
    )?;
    std::env::set_current_dir(&cur_dir)?;

    // Verify binary.
    let binary_name = cargo.lib_name()?;
    let bin_path = cfg
        .path()
        .parent()
        .ok_or_else(|| anyhow!("Unable to find workspace root"))?
        .join("target/verifiable/")
        .join(format!("{}.so", binary_name));

    let url = cluster_url(&cfg);
    let bin_ver = verify_bin(program_id, &bin_path, &url)?;
    if !bin_ver.is_verified {
        println!("Error: Binaries don't match");
        std::process::exit(1);
    }

    // Verify IDL (only if it's not a buffer account).
    if let Some(local_idl) = extract_idl("src/lib.rs")? {
        if bin_ver.state != BinVerificationState::Buffer {
            let deployed_idl = fetch_idl(cfg_override, program_id)?;
            if local_idl != deployed_idl {
                println!("Error: IDLs don't match");
                std::process::exit(1);
            }
        }
    }

    println!("{} is verified.", program_id);

    Ok(())
}

fn cd_member(cfg_override: &ConfigOverride, program_name: &str) -> Result<()> {
    // Change directories to the given `program_name`, if given.
    let cfg = Config::discover(cfg_override)?.expect("Not in workspace.");

    for program in cfg.read_all_programs()? {
        let cargo_toml = program.path.join("Cargo.toml");
        if !cargo_toml.exists() {
            return Err(anyhow!(
                "Did not find Cargo.toml at the path: {}",
                program.path.display()
            ));
        }
        let p_lib_name = Manifest::from_path(&cargo_toml)?.lib_name()?;
        if program_name == p_lib_name {
            std::env::set_current_dir(&program.path)?;
            return Ok(());
        }
    }
    return Err(anyhow!("{} is not part of the workspace", program_name,));
}

pub fn verify_bin(program_id: Pubkey, bin_path: &Path, cluster: &str) -> Result<BinVerification> {
    let client = RpcClient::new(cluster.to_string());

    // Get the deployed build artifacts.
    let (deployed_bin, state) = {
        let account = client
            .get_account_with_commitment(&program_id, CommitmentConfig::default())?
            .value
            .map_or(Err(anyhow!("Account not found")), Ok)?;
        match account.state()? {
            UpgradeableLoaderState::Program {
                programdata_address,
            } => {
                let account = client
                    .get_account_with_commitment(&programdata_address, CommitmentConfig::default())?
                    .value
                    .map_or(Err(anyhow!("Account not found")), Ok)?;
                let bin = account.data
                    [UpgradeableLoaderState::programdata_data_offset().unwrap_or(0)..]
                    .to_vec();

                if let UpgradeableLoaderState::ProgramData {
                    slot,
                    upgrade_authority_address,
                } = account.state()?
                {
                    let state = BinVerificationState::ProgramData {
                        slot,
                        upgrade_authority_address,
                    };
                    (bin, state)
                } else {
                    return Err(anyhow!("Expected program data"));
                }
            }
            UpgradeableLoaderState::Buffer { .. } => {
                let offset = UpgradeableLoaderState::buffer_data_offset().unwrap_or(0);
                (
                    account.data[offset..].to_vec(),
                    BinVerificationState::Buffer,
                )
            }
            _ => return Err(anyhow!("Invalid program id")),
        }
    };
    let mut local_bin = {
        let mut f = File::open(bin_path)?;
        let mut contents = vec![];
        f.read_to_end(&mut contents)?;
        contents
    };

    // The deployed program probably has zero bytes appended. The default is
    // 2x the binary size in case of an upgrade.
    if local_bin.len() < deployed_bin.len() {
        local_bin.append(&mut vec![0; deployed_bin.len() - local_bin.len()]);
    }

    // Finally, check the bytes.
    let is_verified = local_bin == deployed_bin;

    Ok(BinVerification { state, is_verified })
}

#[derive(PartialEq)]
pub struct BinVerification {
    pub state: BinVerificationState,
    pub is_verified: bool,
}

#[derive(PartialEq)]
pub enum BinVerificationState {
    Buffer,
    ProgramData {
        slot: u64,
        upgrade_authority_address: Option<Pubkey>,
    },
}

// Fetches an IDL for the given program_id.
fn fetch_idl(cfg_override: &ConfigOverride, idl_addr: Pubkey) -> Result<Idl> {
    let cfg = Config::discover(cfg_override)?.expect("Inside a workspace");
    let url = cluster_url(&cfg);
    let client = RpcClient::new(url);

    let mut account = client
        .get_account_with_commitment(&idl_addr, CommitmentConfig::processed())?
        .value
        .map_or(Err(anyhow!("Account not found")), Ok)?;

    if account.executable {
        let idl_addr = IdlAccount::address(&idl_addr);
        account = client
            .get_account_with_commitment(&idl_addr, CommitmentConfig::processed())?
            .value
            .map_or(Err(anyhow!("Account not found")), Ok)?;
    }

    // Cut off account discriminator.
    let mut d: &[u8] = &account.data[8..];
    let idl_account: IdlAccount = AnchorDeserialize::deserialize(&mut d)?;

    let mut z = ZlibDecoder::new(&idl_account.data[..]);
    let mut s = Vec::new();
    z.read_to_end(&mut s)?;
    serde_json::from_slice(&s[..]).map_err(Into::into)
}

fn extract_idl(file: &str) -> Result<Option<Idl>> {
    let file = shellexpand::tilde(file);
    anchor_syn::idl::file::parse(&*file)
}

fn idl(cfg_override: &ConfigOverride, subcmd: IdlCommand) -> Result<()> {
    match subcmd {
        IdlCommand::Init {
            program_id,
            filepath,
        } => idl_init(cfg_override, program_id, filepath),
        IdlCommand::WriteBuffer {
            program_id,
            filepath,
        } => idl_write_buffer(cfg_override, program_id, filepath).map(|_| ()),
        IdlCommand::SetBuffer { program_id, buffer } => {
            idl_set_buffer(cfg_override, program_id, buffer)
        }
        IdlCommand::Upgrade {
            program_id,
            filepath,
        } => idl_upgrade(cfg_override, program_id, filepath),
        IdlCommand::SetAuthority {
            program_id,
            address,
            new_authority,
        } => idl_set_authority(cfg_override, program_id, address, new_authority),
        IdlCommand::EraseAuthority { program_id } => idl_erase_authority(cfg_override, program_id),
        IdlCommand::Authority { program_id } => idl_authority(cfg_override, program_id),
        IdlCommand::Parse { file, out } => idl_parse(file, out),
        IdlCommand::Fetch { address, out } => idl_fetch(cfg_override, address, out),
    }
}

fn idl_init(cfg_override: &ConfigOverride, program_id: Pubkey, idl_filepath: String) -> Result<()> {
    with_workspace(cfg_override, |cfg| {
        let keypair = cfg.provider.wallet.to_string();

        let bytes = fs::read(idl_filepath)?;
        let idl: Idl = serde_json::from_reader(&*bytes)?;

        let idl_address = create_idl_account(cfg, &keypair, &program_id, &idl)?;

        println!("Idl account created: {:?}", idl_address);
        Ok(())
    })
}

fn idl_write_buffer(
    cfg_override: &ConfigOverride,
    program_id: Pubkey,
    idl_filepath: String,
) -> Result<Pubkey> {
    with_workspace(cfg_override, |cfg| {
        let keypair = cfg.provider.wallet.to_string();

        let bytes = fs::read(idl_filepath)?;
        let idl: Idl = serde_json::from_reader(&*bytes)?;

        let idl_buffer = create_idl_buffer(cfg, &keypair, &program_id, &idl)?;
        idl_write(cfg, &program_id, &idl, idl_buffer)?;

        println!("Idl buffer created: {:?}", idl_buffer);

        Ok(idl_buffer)
    })
}

fn idl_set_buffer(cfg_override: &ConfigOverride, program_id: Pubkey, buffer: Pubkey) -> Result<()> {
    with_workspace(cfg_override, |cfg| {
        let keypair = solana_sdk::signature::read_keypair_file(&cfg.provider.wallet.to_string())
            .map_err(|_| anyhow!("Unable to read keypair file"))?;
        let url = cluster_url(cfg);
        let client = RpcClient::new(url);

        // Instruction to set the buffer onto the IdlAccount.
        let set_buffer_ix = {
            let accounts = vec![
                AccountMeta::new(buffer, false),
                AccountMeta::new(IdlAccount::address(&program_id), false),
                AccountMeta::new(keypair.pubkey(), true),
            ];
            let mut data = anchor_lang::idl::IDL_IX_TAG.to_le_bytes().to_vec();
            data.append(&mut IdlInstruction::SetBuffer.try_to_vec()?);
            Instruction {
                program_id,
                accounts,
                data,
            }
        };

        // Build the transaction.
        let (recent_hash, _fee_calc) = client.get_recent_blockhash()?;
        let tx = Transaction::new_signed_with_payer(
            &[set_buffer_ix],
            Some(&keypair.pubkey()),
            &[&keypair],
            recent_hash,
        );

        // Send the transaction.
        client.send_and_confirm_transaction_with_spinner_and_config(
            &tx,
            CommitmentConfig::confirmed(),
            RpcSendTransactionConfig {
                skip_preflight: true,
                ..RpcSendTransactionConfig::default()
            },
        )?;

        Ok(())
    })
}

fn idl_upgrade(
    cfg_override: &ConfigOverride,
    program_id: Pubkey,
    idl_filepath: String,
) -> Result<()> {
    let buffer = idl_write_buffer(cfg_override, program_id, idl_filepath)?;
    idl_set_buffer(cfg_override, program_id, buffer)
}

fn idl_authority(cfg_override: &ConfigOverride, program_id: Pubkey) -> Result<()> {
    with_workspace(cfg_override, |cfg| {
        let url = cluster_url(cfg);
        let client = RpcClient::new(url);
        let idl_address = {
            let account = client
                .get_account_with_commitment(&program_id, CommitmentConfig::processed())?
                .value
                .map_or(Err(anyhow!("Account not found")), Ok)?;
            if account.executable {
                IdlAccount::address(&program_id)
            } else {
                program_id
            }
        };

        let account = client.get_account(&idl_address)?;
        let mut data: &[u8] = &account.data;
        let idl_account: IdlAccount = AccountDeserialize::try_deserialize(&mut data)?;

        println!("{:?}", idl_account.authority);

        Ok(())
    })
}

fn idl_set_authority(
    cfg_override: &ConfigOverride,
    program_id: Pubkey,
    address: Option<Pubkey>,
    new_authority: Pubkey,
) -> Result<()> {
    with_workspace(cfg_override, |cfg| {
        // Misc.
        let idl_address = match address {
            None => IdlAccount::address(&program_id),
            Some(addr) => addr,
        };
        let keypair = solana_sdk::signature::read_keypair_file(&cfg.provider.wallet.to_string())
            .map_err(|_| anyhow!("Unable to read keypair file"))?;
        let url = cluster_url(cfg);
        let client = RpcClient::new(url);

        // Instruction data.
        let data =
            serialize_idl_ix(anchor_lang::idl::IdlInstruction::SetAuthority { new_authority })?;

        // Instruction accounts.
        let accounts = vec![
            AccountMeta::new(idl_address, false),
            AccountMeta::new_readonly(keypair.pubkey(), true),
        ];

        // Instruction.
        let ix = Instruction {
            program_id,
            accounts,
            data,
        };
        // Send transaction.
        let (recent_hash, _fee_calc) = client.get_recent_blockhash()?;
        let tx = Transaction::new_signed_with_payer(
            &[ix],
            Some(&keypair.pubkey()),
            &[&keypair],
            recent_hash,
        );
        client.send_and_confirm_transaction_with_spinner_and_config(
            &tx,
            CommitmentConfig::confirmed(),
            RpcSendTransactionConfig {
                skip_preflight: true,
                ..RpcSendTransactionConfig::default()
            },
        )?;

        println!("Authority update complete.");

        Ok(())
    })
}

fn idl_erase_authority(cfg_override: &ConfigOverride, program_id: Pubkey) -> Result<()> {
    println!("Are you sure you want to erase the IDL authority: [y/n]");

    let stdin = std::io::stdin();
    let mut stdin_lines = stdin.lock().lines();
    let input = stdin_lines.next().unwrap().unwrap();
    if input != "y" {
        println!("Not erasing.");
        return Ok(());
    }

    // Program will treat the zero authority as erased.
    let new_authority = Pubkey::new_from_array([0u8; 32]);
    idl_set_authority(cfg_override, program_id, None, new_authority)?;

    Ok(())
}

// Write the idl to the account buffer, chopping up the IDL into pieces
// and sending multiple transactions in the event the IDL doesn't fit into
// a single transaction.
fn idl_write(cfg: &Config, program_id: &Pubkey, idl: &Idl, idl_address: Pubkey) -> Result<()> {
    // Remove the metadata before deploy.
    let mut idl = idl.clone();
    idl.metadata = None;

    // Misc.
    let keypair = solana_sdk::signature::read_keypair_file(&cfg.provider.wallet.to_string())
        .map_err(|_| anyhow!("Unable to read keypair file"))?;
    let url = cluster_url(cfg);
    let client = RpcClient::new(url);

    // Serialize and compress the idl.
    let idl_data = {
        let json_bytes = serde_json::to_vec(&idl)?;
        let mut e = ZlibEncoder::new(Vec::new(), Compression::default());
        e.write_all(&json_bytes)?;
        e.finish()?
    };

    const MAX_WRITE_SIZE: usize = 1000;
    let mut offset = 0;
    while offset < idl_data.len() {
        // Instruction data.
        let data = {
            let start = offset;
            let end = std::cmp::min(offset + MAX_WRITE_SIZE, idl_data.len());
            serialize_idl_ix(anchor_lang::idl::IdlInstruction::Write {
                data: idl_data[start..end].to_vec(),
            })?
        };
        // Instruction accounts.
        let accounts = vec![
            AccountMeta::new(idl_address, false),
            AccountMeta::new_readonly(keypair.pubkey(), true),
        ];
        // Instruction.
        let ix = Instruction {
            program_id: *program_id,
            accounts,
            data,
        };
        // Send transaction.
        let (recent_hash, _fee_calc) = client.get_recent_blockhash()?;
        let tx = Transaction::new_signed_with_payer(
            &[ix],
            Some(&keypair.pubkey()),
            &[&keypair],
            recent_hash,
        );
        client.send_and_confirm_transaction_with_spinner_and_config(
            &tx,
            CommitmentConfig::confirmed(),
            RpcSendTransactionConfig {
                skip_preflight: true,
                ..RpcSendTransactionConfig::default()
            },
        )?;
        offset += MAX_WRITE_SIZE;
    }
    Ok(())
}

fn idl_parse(file: String, out: Option<String>) -> Result<()> {
    let idl = extract_idl(&file)?.ok_or_else(|| anyhow!("IDL not parsed"))?;
    let out = match out {
        None => OutFile::Stdout,
        Some(out) => OutFile::File(PathBuf::from(out)),
    };
    write_idl(&idl, out)
}

fn idl_fetch(cfg_override: &ConfigOverride, address: Pubkey, out: Option<String>) -> Result<()> {
    let idl = fetch_idl(cfg_override, address)?;
    let out = match out {
        None => OutFile::Stdout,
        Some(out) => OutFile::File(PathBuf::from(out)),
    };
    write_idl(&idl, out)
}

fn write_idl(idl: &Idl, out: OutFile) -> Result<()> {
    let idl_json = serde_json::to_string_pretty(idl)?;
    match out {
        OutFile::Stdout => println!("{}", idl_json),
        OutFile::File(out) => fs::write(out, idl_json)?,
    };

    Ok(())
}

enum OutFile {
    Stdout,
    File(PathBuf),
}

// Builds, deploys, and tests all workspace programs in a single command.
fn test(
    cfg_override: &ConfigOverride,
    skip_deploy: bool,
    skip_local_validator: bool,
    skip_build: bool,
    detach: bool,
    extra_args: Vec<String>,
    cargo_args: Vec<String>,
) -> Result<()> {
    with_workspace(cfg_override, |cfg| {
        // Build if needed.
        if !skip_build {
            build(
                cfg_override,
                None,
                false,
                None,
                None,
                None,
                None,
                cargo_args,
            )?;
        }

        // Run the deploy against the cluster in two cases:
        //
        // 1. The cluster is not localnet.
        // 2. The cluster is localnet, but we're not booting a local validator.
        //
        // In either case, skip the deploy if the user specifies.
        let is_localnet = cfg.provider.cluster == Cluster::Localnet;
        if (!is_localnet || skip_local_validator) && !skip_deploy {
            deploy(cfg_override, None)?;
        }
        // Start local test validator, if needed.
        let mut validator_handle = None;
        if is_localnet && (!skip_local_validator) {
            let flags = match skip_deploy {
                true => None,
                false => Some(validator_flags(cfg)?),
            };
            validator_handle = Some(start_test_validator(cfg, flags, true)?);
        }

        let url = cluster_url(cfg);

        // Setup log reader.
        let log_streams = stream_logs(cfg, &url);

        // Run the tests.
        let test_result: Result<_> = {
            let cmd = cfg
                .scripts
                .get("test")
                .expect("Not able to find command for `test`")
                .clone();
            let mut args: Vec<&str> = cmd
                .split(' ')
                .chain(extra_args.iter().map(|arg| arg.as_str()))
                .collect();
            let program = args.remove(0);

            std::process::Command::new(program)
                .args(args)
                .env("ANCHOR_PROVIDER_URL", url)
                .env("ANCHOR_WALLET", cfg.provider.wallet.to_string())
                .stdout(Stdio::inherit())
                .stderr(Stdio::inherit())
                .output()
                .map_err(anyhow::Error::from)
                .context(cmd)
        };

        // Keep validator running if needed.
        if test_result.is_ok() && detach {
            println!("Local validator still running. Press Ctrl + C quit.");
            std::io::stdin().lock().lines().next().unwrap().unwrap();
        }

        // Check all errors and shut down.
        if let Some(mut child) = validator_handle {
            if let Err(err) = child.kill() {
                println!("Failed to kill subprocess {}: {}", child.id(), err);
            }
        }
        for mut child in log_streams? {
            if let Err(err) = child.kill() {
                println!("Failed to kill subprocess {}: {}", child.id(), err);
            }
        }

        // Must exist *after* shutting down the validator and log streams.
        match test_result {
            Ok(exit) => {
                if !exit.status.success() {
                    std::process::exit(exit.status.code().unwrap());
                }
            }
            Err(err) => {
                println!("Failed to run test: {:#}", err)
            }
        }

        Ok(())
    })
}

// Returns the solana-test-validator flags. This will embed the workspace
// programs in the genesis block so we don't have to deploy every time. It also
// allows control of other solana-test-validator features.
fn validator_flags(cfg: &WithPath<Config>) -> Result<Vec<String>> {
    let programs = cfg.programs.get(&Cluster::Localnet);

    let mut flags = Vec::new();
    for mut program in cfg.read_all_programs()? {
        let binary_path = program.binary_path().display().to_string();

        // Use the [programs.cluster] override and fallback to the keypair
        // files if no override is given.
        let address = programs
            .and_then(|m| m.get(&program.lib_name))
            .map(|deployment| Ok(deployment.address.to_string()))
            .unwrap_or_else(|| program.pubkey().map(|p| p.to_string()))?;

        flags.push("--bpf-program".to_string());
        flags.push(address.clone());
        flags.push(binary_path);

        if let Some(mut idl) = program.idl.as_mut() {
            // Add program address to the IDL.
            idl.metadata = Some(serde_json::to_value(IdlTestMetadata { address })?);

            // Persist it.
            let idl_out = PathBuf::from("target/idl")
                .join(&idl.name)
                .with_extension("json");
            write_idl(idl, OutFile::File(idl_out))?;
        }
    }

    if let Some(test) = cfg.test.as_ref() {
        if let Some(genesis) = &test.genesis {
            for entry in genesis {
                flags.push("--bpf-program".to_string());
                flags.push(entry.address.clone());
                flags.push(entry.program.clone());
            }
        }
        if let Some(clone) = &test.clone {
            for entry in clone {
                flags.push("--clone".to_string());
                flags.push(entry.address.clone());
            }
        }
        if let Some(validator) = &test.validator {
            for (key, value) in serde_json::to_value(validator)?.as_object().unwrap() {
                if key == "ledger" {
                    continue;
                };
                flags.push(format!("--{}", key.replace("_", "-")));
                if let serde_json::Value::String(v) = value {
                    flags.push(v.to_string());
                } else {
                    flags.push(value.to_string());
                }
            }
        }
    }

    Ok(flags)
}

fn stream_logs(config: &WithPath<Config>, rpc_url: &str) -> Result<Vec<std::process::Child>> {
    let program_logs_dir = ".anchor/program-logs";
    if Path::new(program_logs_dir).exists() {
        fs::remove_dir_all(program_logs_dir)?;
    }
    fs::create_dir_all(program_logs_dir)?;
    let mut handles = vec![];
    for program in config.read_all_programs()? {
        let mut file = File::open(&format!("target/idl/{}.json", program.lib_name))?;
        let mut contents = vec![];
        file.read_to_end(&mut contents)?;
        let idl: Idl = serde_json::from_slice(&contents)?;
        let metadata = idl
            .metadata
            .ok_or_else(|| anyhow!("Program address not found."))?;
        let metadata: IdlTestMetadata = serde_json::from_value(metadata)?;

        let log_file = File::create(format!(
            "{}/{}.{}.log",
            program_logs_dir, metadata.address, program.lib_name,
        ))?;
        let stdio = std::process::Stdio::from(log_file);
        let child = std::process::Command::new("solana")
            .arg("logs")
            .arg(metadata.address)
            .arg("--url")
            .arg(rpc_url)
            .stdout(stdio)
            .spawn()?;
        handles.push(child);
    }
    if let Some(test) = config.test.as_ref() {
        if let Some(genesis) = &test.genesis {
            for entry in genesis {
                let log_file = File::create(format!("{}/{}.log", program_logs_dir, entry.address))?;
                let stdio = std::process::Stdio::from(log_file);
                let child = std::process::Command::new("solana")
                    .arg("logs")
                    .arg(entry.address.clone())
                    .arg("--url")
                    .arg(rpc_url)
                    .stdout(stdio)
                    .spawn()?;
                handles.push(child);
            }
        }
    }

    Ok(handles)
}

#[derive(Debug, Serialize, Deserialize)]
pub struct IdlTestMetadata {
    address: String,
}

fn start_test_validator(
    cfg: &Config,
    flags: Option<Vec<String>>,
    test_log_stdout: bool,
) -> Result<Child> {
<<<<<<< HEAD
    //
    let (test_ledger_directory, test_ledger_log_filename) = test_validator_file_paths(cfg);
=======
    fs::create_dir_all(".anchor")?;
    let test_ledger_filename = ".anchor/test-ledger";
    let test_ledger_log_filename = ".anchor/test-ledger-log.txt";

    if Path::new(test_ledger_filename).exists() {
        fs::remove_dir_all(test_ledger_filename)?;
    }
    if Path::new(test_ledger_log_filename).exists() {
        fs::remove_file(test_ledger_log_filename)?;
    }
>>>>>>> 0a660d26

    // Start a validator for testing.
    let (test_validator_stdout, test_validator_stderr) = match test_log_stdout {
        true => {
            let test_validator_stdout_file = File::create(&test_ledger_log_filename)?;
            let test_validator_sterr_file = test_validator_stdout_file.try_clone()?;
            (
                Stdio::from(test_validator_stdout_file),
                Stdio::from(test_validator_sterr_file),
            )
        }
        false => (Stdio::inherit(), Stdio::inherit()),
    };

    let rpc_url = test_validator_rpc_url(cfg);

    let mut validator_handle = std::process::Command::new("solana-test-validator")
        .arg("--ledger")
        .arg(test_ledger_directory)
        .arg("--mint")
        .arg(cfg.wallet_kp()?.pubkey().to_string())
        .args(flags.unwrap_or_default())
        .stdout(test_validator_stdout)
        .stderr(test_validator_stderr)
        .spawn()
        .map_err(|e| anyhow::format_err!("{}", e.to_string()))?;

    // Wait for the validator to be ready.
    let client = RpcClient::new(rpc_url);
    let mut count = 0;
    let ms_wait = 5000;
    while count < ms_wait {
        let r = client.get_recent_blockhash();
        if r.is_ok() {
            break;
        }
        std::thread::sleep(std::time::Duration::from_millis(1));
        count += 1;
    }
    if count == ms_wait {
        eprintln!(
            "Unable to start test validator. Check {} for errors.",
            test_ledger_log_filename
        );
        validator_handle.kill()?;
        std::process::exit(1);
    }
    Ok(validator_handle)
}

// Return the URL that solana-test-validator should be running on given the
// configuration
fn test_validator_rpc_url(cfg: &Config) -> String {
    match &cfg.test.as_ref() {
        Some(Test {
            validator: Some(validator),
            ..
        }) => format!("http://{}:{}", validator.bind_address, validator.rpc_port),
        _ => "http://localhost:8899".to_string(),
    }
}

// Setup and return paths to the solana-test-validator ledger directory and log
// files given the configuration
fn test_validator_file_paths(cfg: &Config) -> (String, String) {
    let ledger_directory = match &cfg.test.as_ref() {
        Some(Test {
            validator: Some(validator),
            ..
        }) => &validator.ledger,
        _ => ".anchor/test-ledger",
    };

    if !Path::new(&ledger_directory).is_relative() {
        // Prevent absolute paths to avoid someone using / or similar, as the
        // directory gets removed
        eprintln!("Ledger directory {} must be relative", ledger_directory);
        std::process::exit(1);
    }
    if Path::new(&ledger_directory).exists() {
        std::fs::remove_dir_all(&ledger_directory).unwrap();
    }

    fs::create_dir_all(&ledger_directory).unwrap();

    (
        ledger_directory.to_string(),
        format!("{}/test-ledger-log.txt", ledger_directory),
    )
}

fn cluster_url(cfg: &Config) -> String {
    let is_localnet = cfg.provider.cluster == Cluster::Localnet;
    match is_localnet {
        // Cluster is Localnet, assume the intent is to use the configuration
        // for solana-test-validator
        true => test_validator_rpc_url(cfg),
        false => cfg.provider.cluster.url().to_string(),
    }
}

fn deploy(cfg_override: &ConfigOverride, program_str: Option<String>) -> Result<()> {
    with_workspace(cfg_override, |cfg| {
        let url = cluster_url(cfg);
        let keypair = cfg.provider.wallet.to_string();

        // Deploy the programs.
        println!("Deploying workspace: {}", url);
        println!("Upgrade authority: {}", keypair);

        for mut program in cfg.read_all_programs()? {
            if let Some(single_prog_str) = &program_str {
                let program_name = program.path.file_name().unwrap().to_str().unwrap();
                if single_prog_str.as_str() != program_name {
                    continue;
                }
            }
            let binary_path = program.binary_path().display().to_string();

            println!(
                "Deploying program {:?}...",
                program.path.file_name().unwrap().to_str().unwrap()
            );
            println!("Program path: {}...", binary_path);

            let file = program.keypair_file()?;

            // Send deploy transactions.
            let exit = std::process::Command::new("solana")
                .arg("program")
                .arg("deploy")
                .arg("--url")
                .arg(&url)
                .arg("--keypair")
                .arg(&keypair)
                .arg("--program-id")
                .arg(file.path().display().to_string())
                .arg(&binary_path)
                .stdout(Stdio::inherit())
                .stderr(Stdio::inherit())
                .output()
                .expect("Must deploy");
            if !exit.status.success() {
                println!("There was a problem deploying: {:?}.", exit);
                std::process::exit(exit.status.code().unwrap_or(1));
            }

            let program_pubkey = program.pubkey()?;
            if let Some(mut idl) = program.idl.as_mut() {
                // Add program address to the IDL.
                idl.metadata = Some(serde_json::to_value(IdlTestMetadata {
                    address: program_pubkey.to_string(),
                })?);

                // Persist it.
                let idl_out = PathBuf::from("target/idl")
                    .join(&idl.name)
                    .with_extension("json");
                write_idl(idl, OutFile::File(idl_out))?;
            }
        }

        println!("Deploy success");

        Ok(())
    })
}

fn upgrade(
    cfg_override: &ConfigOverride,
    program_id: Pubkey,
    program_filepath: String,
) -> Result<()> {
    let path: PathBuf = program_filepath.parse().unwrap();
    let program_filepath = path.canonicalize()?.display().to_string();

    with_workspace(cfg_override, |cfg| {
        let url = cluster_url(cfg);
        let exit = std::process::Command::new("solana")
            .arg("program")
            .arg("deploy")
            .arg("--url")
            .arg(url)
            .arg("--keypair")
            .arg(&cfg.provider.wallet.to_string())
            .arg("--program-id")
            .arg(program_id.to_string())
            .arg(&program_filepath)
            .stdout(Stdio::inherit())
            .stderr(Stdio::inherit())
            .output()
            .expect("Must deploy");
        if !exit.status.success() {
            println!("There was a problem deploying: {:?}.", exit);
            std::process::exit(exit.status.code().unwrap_or(1));
        }
        Ok(())
    })
}

fn create_idl_account(
    cfg: &Config,
    keypair_path: &str,
    program_id: &Pubkey,
    idl: &Idl,
) -> Result<Pubkey> {
    // Misc.
    let idl_address = IdlAccount::address(program_id);
    let keypair = solana_sdk::signature::read_keypair_file(keypair_path)
        .map_err(|_| anyhow!("Unable to read keypair file"))?;
    let url = cluster_url(cfg);
    let client = RpcClient::new(url);
    let idl_data = serialize_idl(idl)?;

    // Run `Create instruction.
    {
        let data = serialize_idl_ix(anchor_lang::idl::IdlInstruction::Create {
            data_len: (idl_data.len() as u64) * 2, // Double for future growth.
        })?;
        let program_signer = Pubkey::find_program_address(&[], program_id).0;
        let accounts = vec![
            AccountMeta::new_readonly(keypair.pubkey(), true),
            AccountMeta::new(idl_address, false),
            AccountMeta::new_readonly(program_signer, false),
            AccountMeta::new_readonly(solana_program::system_program::ID, false),
            AccountMeta::new_readonly(*program_id, false),
            AccountMeta::new_readonly(solana_program::sysvar::rent::ID, false),
        ];
        let ix = Instruction {
            program_id: *program_id,
            accounts,
            data,
        };
        let (recent_hash, _fee_calc) = client.get_recent_blockhash()?;
        let tx = Transaction::new_signed_with_payer(
            &[ix],
            Some(&keypair.pubkey()),
            &[&keypair],
            recent_hash,
        );
        client.send_and_confirm_transaction_with_spinner_and_config(
            &tx,
            CommitmentConfig::confirmed(),
            RpcSendTransactionConfig {
                skip_preflight: true,
                ..RpcSendTransactionConfig::default()
            },
        )?;
    }

    // Write directly to the IDL account buffer.
    idl_write(cfg, program_id, idl, IdlAccount::address(program_id))?;

    Ok(idl_address)
}

fn create_idl_buffer(
    cfg: &Config,
    keypair_path: &str,
    program_id: &Pubkey,
    idl: &Idl,
) -> Result<Pubkey> {
    let keypair = solana_sdk::signature::read_keypair_file(keypair_path)
        .map_err(|_| anyhow!("Unable to read keypair file"))?;
    let url = cluster_url(cfg);
    let client = RpcClient::new(url);

    let buffer = Keypair::generate(&mut OsRng);

    // Creates the new buffer account with the system program.
    let create_account_ix = {
        let space = 8 + 32 + 4 + serialize_idl(idl)?.len() as usize;
        let lamports = client.get_minimum_balance_for_rent_exemption(space)?;
        solana_sdk::system_instruction::create_account(
            &keypair.pubkey(),
            &buffer.pubkey(),
            lamports,
            space as u64,
            program_id,
        )
    };

    // Program instruction to create the buffer.
    let create_buffer_ix = {
        let accounts = vec![
            AccountMeta::new(buffer.pubkey(), false),
            AccountMeta::new_readonly(keypair.pubkey(), true),
            AccountMeta::new_readonly(sysvar::rent::ID, false),
        ];
        let mut data = anchor_lang::idl::IDL_IX_TAG.to_le_bytes().to_vec();
        data.append(&mut IdlInstruction::CreateBuffer.try_to_vec()?);
        Instruction {
            program_id: *program_id,
            accounts,
            data,
        }
    };

    // Build the transaction.
    let (recent_hash, _fee_calc) = client.get_recent_blockhash()?;
    let tx = Transaction::new_signed_with_payer(
        &[create_account_ix, create_buffer_ix],
        Some(&keypair.pubkey()),
        &[&keypair, &buffer],
        recent_hash,
    );

    // Send the transaction.
    client.send_and_confirm_transaction_with_spinner_and_config(
        &tx,
        CommitmentConfig::confirmed(),
        RpcSendTransactionConfig {
            skip_preflight: true,
            ..RpcSendTransactionConfig::default()
        },
    )?;

    Ok(buffer.pubkey())
}

// Serialize and compress the idl.
fn serialize_idl(idl: &Idl) -> Result<Vec<u8>> {
    let json_bytes = serde_json::to_vec(idl)?;
    let mut e = ZlibEncoder::new(Vec::new(), Compression::default());
    e.write_all(&json_bytes)?;
    e.finish().map_err(Into::into)
}

fn serialize_idl_ix(ix_inner: anchor_lang::idl::IdlInstruction) -> Result<Vec<u8>> {
    let mut data = anchor_lang::idl::IDL_IX_TAG.to_le_bytes().to_vec();
    data.append(&mut ix_inner.try_to_vec()?);
    Ok(data)
}

fn migrate(cfg_override: &ConfigOverride) -> Result<()> {
    with_workspace(cfg_override, |cfg| {
        println!("Running migration deploy script");

        let url = cluster_url(cfg);
        let cur_dir = std::env::current_dir()?;

        let use_ts =
            Path::new("tsconfig.json").exists() && Path::new("migrations/deploy.ts").exists();

        if !Path::new(".anchor").exists() {
            fs::create_dir(".anchor")?;
        }
        std::env::set_current_dir(".anchor")?;

        let exit = if use_ts {
            let module_path = cur_dir.join("migrations/deploy.ts");
            let deploy_script_host_str =
                template::deploy_ts_script_host(&url, &module_path.display().to_string());
            fs::write("deploy.ts", deploy_script_host_str)?;
            std::process::Command::new("ts-node")
                .arg("deploy.ts")
                .env("ANCHOR_WALLET", cfg.provider.wallet.to_string())
                .stdout(Stdio::inherit())
                .stderr(Stdio::inherit())
                .output()?
        } else {
            let module_path = cur_dir.join("migrations/deploy.js");
            let deploy_script_host_str =
                template::deploy_js_script_host(&url, &module_path.display().to_string());
            fs::write("deploy.js", deploy_script_host_str)?;
            std::process::Command::new("node")
                .arg("deploy.js")
                .env("ANCHOR_WALLET", cfg.provider.wallet.to_string())
                .stdout(Stdio::inherit())
                .stderr(Stdio::inherit())
                .output()?
        };

        if !exit.status.success() {
            println!("Deploy failed.");
            std::process::exit(exit.status.code().unwrap());
        }

        println!("Deploy complete.");
        Ok(())
    })
}

fn set_workspace_dir_or_exit() {
    let d = match Config::discover(&ConfigOverride::default()) {
        Err(err) => {
            println!("Workspace configuration error: {}", err);
            std::process::exit(1);
        }
        Ok(d) => d,
    };
    match d {
        None => {
            println!("Not in anchor workspace.");
            std::process::exit(1);
        }
        Some(cfg) => {
            match cfg.path().parent() {
                None => {
                    println!("Unable to make new program");
                }
                Some(parent) => {
                    if std::env::set_current_dir(&parent).is_err() {
                        println!("Not in anchor workspace.");
                        std::process::exit(1);
                    }
                }
            };
        }
    }
}

#[cfg(feature = "dev")]
fn airdrop(cfg_override: &ConfigOverride) -> Result<()> {
    let url = cfg_override
        .cluster
        .unwrap_or_else(|| "https://api.devnet.solana.com".to_string());
    loop {
        let exit = std::process::Command::new("solana")
            .arg("airdrop")
            .arg("10")
            .arg("--url")
            .arg(&url)
            .stdout(Stdio::inherit())
            .stderr(Stdio::inherit())
            .output()
            .expect("Must airdrop");
        if !exit.status.success() {
            println!("There was a problem airdropping: {:?}.", exit);
            std::process::exit(exit.status.code().unwrap_or(1));
        }
        std::thread::sleep(std::time::Duration::from_millis(10000));
    }
}

fn cluster(_cmd: ClusterCommand) -> Result<()> {
    println!("Cluster Endpoints:\n");
    println!("* Mainnet - https://solana-api.projectserum.com");
    println!("* Mainnet - https://api.mainnet-beta.solana.com");
    println!("* Devnet  - https://api.devnet.solana.com");
    println!("* Testnet - https://api.testnet.solana.com");
    Ok(())
}

fn shell(cfg_override: &ConfigOverride) -> Result<()> {
    with_workspace(cfg_override, |cfg| {
        let programs = {
            // Create idl map from all workspace programs.
            let mut idls: HashMap<String, Idl> = cfg
                .read_all_programs()?
                .iter()
                .filter(|program| program.idl.is_some())
                .map(|program| {
                    (
                        program.idl.as_ref().unwrap().name.clone(),
                        program.idl.clone().unwrap(),
                    )
                })
                .collect();
            // Insert all manually specified idls into the idl map.
            if let Some(programs) = cfg.programs.get(&cfg.provider.cluster) {
                let _ = programs
                    .iter()
                    .map(|(name, pd)| {
                        if let Some(idl_fp) = &pd.idl {
                            let file_str =
                                fs::read_to_string(idl_fp).expect("Unable to read IDL file");
                            let idl = serde_json::from_str(&file_str).expect("Idl not readable");
                            idls.insert(name.clone(), idl);
                        }
                    })
                    .collect::<Vec<_>>();
            }

            // Finalize program list with all programs with IDLs.
            match cfg.programs.get(&cfg.provider.cluster) {
                None => Vec::new(),
                Some(programs) => programs
                    .iter()
                    .filter_map(|(name, program_deployment)| {
                        Some(ProgramWorkspace {
                            name: name.to_string(),
                            program_id: program_deployment.address,
                            idl: match idls.get(name) {
                                None => return None,
                                Some(idl) => idl.clone(),
                            },
                        })
                    })
                    .collect::<Vec<ProgramWorkspace>>(),
            }
        };
        let url = cluster_url(cfg);
        let js_code = template::node_shell(&url, &cfg.provider.wallet.to_string(), programs)?;
        let mut child = std::process::Command::new("node")
            .args(&["-e", &js_code, "-i", "--experimental-repl-await"])
            .stdout(Stdio::inherit())
            .stderr(Stdio::inherit())
            .spawn()
            .map_err(|e| anyhow::format_err!("{}", e.to_string()))?;

        if !child.wait()?.success() {
            println!("Error running node shell");
            return Ok(());
        }
        Ok(())
    })
}

fn run(cfg_override: &ConfigOverride, script: String) -> Result<()> {
    with_workspace(cfg_override, |cfg| {
        let url = cluster_url(cfg);
        let script = cfg
            .scripts
            .get(&script)
            .ok_or_else(|| anyhow!("Unable to find script"))?;
        let exit = std::process::Command::new("bash")
            .arg("-c")
            .arg(&script)
            .env("ANCHOR_PROVIDER_URL", url)
            .env("ANCHOR_WALLET", cfg.provider.wallet.to_string())
            .stdout(Stdio::inherit())
            .stderr(Stdio::inherit())
            .output()
            .unwrap();
        if !exit.status.success() {
            std::process::exit(exit.status.code().unwrap_or(1));
        }
        Ok(())
    })
}

fn login(_cfg_override: &ConfigOverride, token: String) -> Result<()> {
    let dir = shellexpand::tilde("~/.config/anchor");
    if !Path::new(&dir.to_string()).exists() {
        fs::create_dir(dir.to_string())?;
    }

    std::env::set_current_dir(dir.to_string())?;

    // Freely overwrite the entire file since it's not used for anything else.
    let mut file = File::create("credentials")?;
    file.write_all(template::credentials(&token).as_bytes())?;
    Ok(())
}

fn publish(
    cfg_override: &ConfigOverride,
    program_name: String,
    cargo_args: Vec<String>,
) -> Result<()> {
    // Discover the various workspace configs.
    let cfg = Config::discover(cfg_override)?.expect("Not in workspace.");

    let program = cfg
        .get_program(&program_name)?
        .ok_or_else(|| anyhow!("Workspace member not found"))?;

    let program_cargo_lock = pathdiff::diff_paths(
        program.path().join("Cargo.lock"),
        cfg.path().parent().unwrap(),
    )
    .ok_or_else(|| anyhow!("Unable to diff Cargo.lock path"))?;
    let cargo_lock = Path::new("Cargo.lock");

    // There must be a Cargo.lock
    if !program_cargo_lock.exists() && !cargo_lock.exists() {
        return Err(anyhow!("Cargo.lock must exist for a verifiable build"));
    }

    println!("Publishing will make your code public. Are you sure? Enter (yes)/no:");

    let answer = std::io::stdin().lock().lines().next().unwrap().unwrap();
    if answer != "yes" {
        println!("Aborting");
        return Ok(());
    }

    let anchor_package = AnchorPackage::from(program_name.clone(), &cfg)?;
    let anchor_package_bytes = serde_json::to_vec(&anchor_package)?;

    // Set directory to top of the workspace.
    let workspace_dir = cfg.path().parent().unwrap();
    std::env::set_current_dir(workspace_dir)?;

    // Create the workspace tarball.
    let dot_anchor = workspace_dir.join(".anchor");
    fs::create_dir_all(&dot_anchor)?;
    let tarball_filename = dot_anchor.join(format!("{}.tar.gz", program_name));
    let tar_gz = File::create(&tarball_filename)?;
    let enc = GzEncoder::new(tar_gz, Compression::default());
    let mut tar = tar::Builder::new(enc);

    // Files that will always be included if they exist.
    println!("PACKING: Anchor.toml");
    tar.append_path("Anchor.toml")?;
    if cargo_lock.exists() {
        println!("PACKING: Cargo.lock");
        tar.append_path(cargo_lock)?;
    }
    if Path::new("Cargo.toml").exists() {
        println!("PACKING: Cargo.toml");
        tar.append_path("Cargo.toml")?;
    }
    if Path::new("LICENSE").exists() {
        println!("PACKING: LICENSE");
        tar.append_path("LICENSE")?;
    }
    if Path::new("README.md").exists() {
        println!("PACKING: README.md");
        tar.append_path("README.md")?;
    }

    // All workspace programs.
    for path in cfg.get_program_list()? {
        let mut dirs = walkdir::WalkDir::new(&path)
            .into_iter()
            .filter_entry(|e| !is_hidden(e));

        // Skip the parent dir.
        let _ = dirs.next().unwrap()?;

        for entry in dirs {
            let e = entry.map_err(|e| anyhow!("{:?}", e))?;

            let e = pathdiff::diff_paths(e.path(), cfg.path().parent().unwrap())
                .ok_or_else(|| anyhow!("Unable to diff paths"))?;

            let path_str = e.display().to_string();

            // Skip target dir.
            if !path_str.contains("target/") && !path_str.contains("/target") {
                // Only add the file if it's not empty.
                let metadata = fs::File::open(&e)?.metadata()?;
                if metadata.len() > 0 {
                    println!("PACKING: {}", e.display().to_string());
                    if e.is_dir() {
                        tar.append_dir_all(&e, &e)?;
                    } else {
                        tar.append_path(&e)?;
                    }
                }
            }
        }
    }

    // Tar pack complete.
    tar.into_inner()?;

    // Create tmp directory for workspace.
    let ws_dir = dot_anchor.join("workspace");
    if Path::exists(&ws_dir) {
        fs::remove_dir_all(&ws_dir)?;
    }
    fs::create_dir_all(&ws_dir)?;

    // Unpack the archive into the new workspace directory.
    std::env::set_current_dir(&ws_dir)?;
    unpack_archive(&tarball_filename)?;

    // Build the program before sending it to the server.
    build(
        cfg_override,
        None,
        true,
        Some(program_name),
        cfg.solana_version.clone(),
        None,
        None,
        cargo_args,
    )?;

    // Success. Now we can finally upload to the server without worrying
    // about a build failure.

    // Upload the tarball to the server.
    let token = registry_api_token(cfg_override)?;
    let form = Form::new()
        .part("manifest", Part::bytes(anchor_package_bytes))
        .part("workspace", {
            let file = File::open(&tarball_filename)?;
            Part::reader(file)
        });
    let client = Client::new();
    let resp = client
        .post(&format!("{}/api/v0/build", cfg.registry.url))
        .bearer_auth(token)
        .multipart(form)
        .send()?;

    if resp.status() == 200 {
        println!("Build triggered");
    } else {
        println!(
            "{:?}",
            resp.text().unwrap_or_else(|_| "Server error".to_string())
        );
    }

    Ok(())
}

// Unpacks the tarball into the current directory.
fn unpack_archive(tar_path: impl AsRef<Path>) -> Result<()> {
    let tar = GzDecoder::new(std::fs::File::open(tar_path)?);
    let mut archive = Archive::new(tar);
    archive.unpack(".")?;
    archive.into_inner();

    Ok(())
}

fn registry_api_token(_cfg_override: &ConfigOverride) -> Result<String> {
    #[derive(Debug, Deserialize)]
    struct Registry {
        token: String,
    }
    #[derive(Debug, Deserialize)]
    struct Credentials {
        registry: Registry,
    }
    let filename = shellexpand::tilde("~/.config/anchor/credentials");
    let mut file = File::open(filename.to_string())?;
    let mut contents = String::new();
    file.read_to_string(&mut contents)?;

    let credentials_toml: Credentials = toml::from_str(&contents)?;

    Ok(credentials_toml.registry.token)
}

fn keys(cfg_override: &ConfigOverride, cmd: KeysCommand) -> Result<()> {
    match cmd {
        KeysCommand::List => keys_list(cfg_override),
    }
}

fn keys_list(cfg_override: &ConfigOverride) -> Result<()> {
    let cfg = Config::discover(cfg_override)?.expect("Not in workspace.");
    for program in cfg.read_all_programs()? {
        let pubkey = program.pubkey()?;
        println!("{}: {}", program.lib_name, pubkey.to_string());
    }
    Ok(())
}

fn localnet(
    cfg_override: &ConfigOverride,
    skip_build: bool,
    skip_deploy: bool,
    cargo_args: Vec<String>,
) -> Result<()> {
    with_workspace(cfg_override, |cfg| {
        // Build if needed.
        if !skip_build {
            build(
                cfg_override,
                None,
                false,
                None,
                None,
                None,
                None,
                cargo_args,
            )?;
        }

        let flags = match skip_deploy {
            true => None,
            false => Some(validator_flags(cfg)?),
        };

        let validator_handle = &mut start_test_validator(cfg, flags, false)?;

        // Setup log reader.
        let url = test_validator_rpc_url(cfg);
        let log_streams = stream_logs(cfg, &url);

        std::io::stdin().lock().lines().next().unwrap().unwrap();

        // Check all errors and shut down.
        if let Err(err) = validator_handle.kill() {
            println!(
                "Failed to kill subprocess {}: {}",
                validator_handle.id(),
                err
            );
        }

        for mut child in log_streams? {
            if let Err(err) = child.kill() {
                println!("Failed to kill subprocess {}: {}", child.id(), err);
            }
        }

        Ok(())
    })
}

// with_workspace ensures the current working directory is always the top level
// workspace directory, i.e., where the `Anchor.toml` file is located, before
// and after the closure invocation.
//
// The closure passed into this function must never change the working directory
// to be outside the workspace. Doing so will have undefined behavior.
fn with_workspace<R>(cfg_override: &ConfigOverride, f: impl FnOnce(&WithPath<Config>) -> R) -> R {
    set_workspace_dir_or_exit();

    let cfg = Config::discover(cfg_override)
        .expect("Previously set the workspace dir")
        .expect("Anchor.toml must always exist");

    let r = f(&cfg);

    set_workspace_dir_or_exit();

    r
}

fn is_hidden(entry: &walkdir::DirEntry) -> bool {
    entry
        .file_name()
        .to_str()
        .map(|s| s == "." || s.starts_with('.') || s == "target")
        .unwrap_or(false)
}<|MERGE_RESOLUTION|>--- conflicted
+++ resolved
@@ -1660,21 +1660,8 @@
     flags: Option<Vec<String>>,
     test_log_stdout: bool,
 ) -> Result<Child> {
-<<<<<<< HEAD
     //
     let (test_ledger_directory, test_ledger_log_filename) = test_validator_file_paths(cfg);
-=======
-    fs::create_dir_all(".anchor")?;
-    let test_ledger_filename = ".anchor/test-ledger";
-    let test_ledger_log_filename = ".anchor/test-ledger-log.txt";
-
-    if Path::new(test_ledger_filename).exists() {
-        fs::remove_dir_all(test_ledger_filename)?;
-    }
-    if Path::new(test_ledger_log_filename).exists() {
-        fs::remove_file(test_ledger_log_filename)?;
-    }
->>>>>>> 0a660d26
 
     // Start a validator for testing.
     let (test_validator_stdout, test_validator_stderr) = match test_log_stdout {
@@ -1755,7 +1742,7 @@
         std::process::exit(1);
     }
     if Path::new(&ledger_directory).exists() {
-        std::fs::remove_dir_all(&ledger_directory).unwrap();
+        fs::remove_dir_all(&ledger_directory).unwrap();
     }
 
     fs::create_dir_all(&ledger_directory).unwrap();
