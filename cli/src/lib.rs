--- conflicted
+++ resolved
@@ -2242,60 +2242,6 @@
         upgrade_authority_address: Option<Pubkey>,
     },
 }
-
-<<<<<<< HEAD
-// Fetches an IDL for the given program_id.
-fn fetch_idl(cfg_override: &ConfigOverride, idl_addr: Pubkey) -> Result<Idl> {
-    let url = match Config::discover(cfg_override)? {
-        Some(cfg) => cluster_url(&cfg),
-        None => {
-            // If the command is not run inside a workspace,
-            // cluster_url will be used from default solana config
-            // provider.cluster option can be used to override this
-
-            if let Some(cluster) = cfg_override.cluster.clone() {
-                cluster.url().to_string()
-            } else {
-                config::get_solana_cfg_url()?
-            }
-        }
-    };
-
-    let client = RpcClient::new(url);
-
-    let mut account = client
-        .get_account_with_commitment(&idl_addr, CommitmentConfig::processed())?
-        .value
-        .map_or(Err(anyhow!("Account not found")), Ok)?;
-
-    if account.executable {
-        let idl_addr = IdlAccount::address(&idl_addr);
-        account = client
-            .get_account_with_commitment(&idl_addr, CommitmentConfig::processed())?
-            .value
-            .map_or(Err(anyhow!("Account not found")), Ok)?;
-    }
-
-    // Cut off account discriminator.
-    let mut d: &[u8] = &account.data[8..];
-    let idl_account: IdlAccount = AnchorDeserialize::deserialize(&mut d)?;
-
-    let mut z = ZlibDecoder::new(&idl_account.data[..]);
-    let mut s = Vec::new();
-    z.read_to_end(&mut s)?;
-    serde_json::from_slice(&s[..]).map_err(Into::into)
-}
-
-fn extract_idl(cfg: &WithPath<Config>, file: &str, skip_lint: bool) -> Result<Option<Idl>> {
-    let file = shellexpand::tilde(file);
-    let manifest_from_path = std::env::current_dir()?.join(PathBuf::from(&*file).parent().unwrap());
-    let cargo = Manifest::discover_from_path(manifest_from_path)?
-        .ok_or_else(|| anyhow!("Cargo.toml not found"))?;
-    anchor_syn::idl::file::parse(&*file, cargo.version(), cfg.features.seeds, !skip_lint)
-}
-
-=======
->>>>>>> 55cc769d
 fn idl(cfg_override: &ConfigOverride, subcmd: IdlCommand) -> Result<()> {
     match subcmd {
         IdlCommand::Init {
