--- conflicted
+++ resolved
@@ -74,15 +74,8 @@
     - <<: *tests
       name: Runs the e2e tests 3
       script:
-<<<<<<< HEAD
-        - pushd ts && yarn && yarn build && npm link && popd
-        - pushd examples/escrow && npm link @project-serum/anchor && yarn && popd
-        - pushd examples/escrow && anchor build && npx ts-node createIDLType.ts && anchor test --skip-build && popd
-        - pushd examples/pyth && yarn && anchor test && popd
-=======
         - pushd tests/escrow && yarn && anchor test && popd
         - pushd tests/pyth && yarn && anchor test && popd
->>>>>>> d73dca15
         - pushd examples/tutorial/basic-0 && anchor test && popd
         - pushd examples/tutorial/basic-1 && anchor test && popd
         - pushd examples/tutorial/basic-2 && anchor test && popd
