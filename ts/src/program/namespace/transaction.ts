<<<<<<< HEAD
import { AccountMeta, Transaction } from "@solana/web3.js";
import { IdlInstruction } from "../../idl";
import { translateAddress } from "../common";
import { AccountsArray, splitArgsAndCtx } from "../context";
import { InstructionFn } from "./instruction";
=======
import { Transaction } from "@solana/web3.js";
import { Idl, IdlInstruction } from "../../idl.js";
import { splitArgsAndCtx } from "../context.js";
import { InstructionFn } from "./instruction.js";
import {
  AllInstructions,
  InstructionContextFn,
  MakeInstructionsNamespace,
} from "./types.js";
>>>>>>> 51aeb08a

export default class TransactionFactory {
  public static build<IDL extends Idl, I extends AllInstructions<IDL>>(
    idlIx: I,
    ixFn: InstructionFn<IDL, I>
  ): TransactionFn<IDL, I> {
    const txFn: TransactionFn<IDL, I> = (...args): Transaction => {
      const [, ctx] = splitArgsAndCtx(idlIx, [...args]);
      const tx = new Transaction();
      if (ctx.preInstructions && ctx.instructions) {
        throw new Error("instructions is deprecated, use preInstructions");
      }
      ctx.preInstructions?.forEach((ix) => tx.add(ix));
      ctx.instructions?.forEach((ix) => tx.add(ix));
      tx.add(ixFn(...args));
      ctx.postInstructions?.forEach((ix) => tx.add(ix));
      return tx;
    };

    return txFn;
  }
}

/**
 * The namespace provides functions to build [[Transaction]] objects for each
 * method of a program.
 *
 * ## Usage
 *
 * ```javascript
 * program.transaction.<method>(...args, ctx);
 * ```
 *
 * ## Parameters
 *
 * 1. `args` - The positional arguments for the program. The type and number
 *    of these arguments depend on the program being used.
 * 2. `ctx`  - [[Context]] non-argument parameters to pass to the method.
 *    Always the last parameter in the method call.
 *
 * ## Example
 *
 * To create an instruction for the `increment` method above,
 *
 * ```javascript
 * const tx = await program.transaction.increment({
 *   accounts: {
 *     counter,
 *   },
 * });
 * ```
 */
export type TransactionNamespace<
  IDL extends Idl = Idl,
  I extends AllInstructions<IDL> = AllInstructions<IDL>
> = MakeInstructionsNamespace<IDL, I, Transaction>;

/**
 * Tx is a function to create a `Transaction` for a given program instruction.
 */
export type TransactionFn<
  IDL extends Idl = Idl,
  I extends AllInstructions<IDL> = AllInstructions<IDL>
> = InstructionContextFn<IDL, I, Transaction>;<|MERGE_RESOLUTION|>--- conflicted
+++ resolved
@@ -1,20 +1,14 @@
-<<<<<<< HEAD
-import { AccountMeta, Transaction } from "@solana/web3.js";
-import { IdlInstruction } from "../../idl";
+import { AccountMeta } from "@solana/web3.js";
+import { IdlInstruction, Idl } from "../../idl";
 import { translateAddress } from "../common";
 import { AccountsArray, splitArgsAndCtx } from "../context";
 import { InstructionFn } from "./instruction";
-=======
 import { Transaction } from "@solana/web3.js";
-import { Idl, IdlInstruction } from "../../idl.js";
-import { splitArgsAndCtx } from "../context.js";
-import { InstructionFn } from "./instruction.js";
 import {
   AllInstructions,
   InstructionContextFn,
   MakeInstructionsNamespace,
 } from "./types.js";
->>>>>>> 51aeb08a
 
 export default class TransactionFactory {
   public static build<IDL extends Idl, I extends AllInstructions<IDL>>(
