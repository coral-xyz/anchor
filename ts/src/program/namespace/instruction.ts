<<<<<<< HEAD
import { PublicKey, TransactionInstruction } from "@solana/web3.js";
import {
  IdlAccount,
  IdlInstruction,
  IdlAccountItem,
  IdlAccountsVec,
} from "../../idl";
import { IdlError } from "../../error";
=======
import {
  AccountMeta,
  PublicKey,
  TransactionInstruction,
} from "@solana/web3.js";
import {
  Idl,
  IdlAccount,
  IdlAccountItem,
  IdlAccounts,
  IdlInstruction,
} from "../../idl.js";
import { IdlError } from "../../error.js";
>>>>>>> 51aeb08a
import {
  toInstruction,
  validateAccounts,
  translateAddress,
  Address,
<<<<<<< HEAD
} from "../common";
import { Accounts, AccountsArray, splitArgsAndCtx } from "../context";
=======
} from "../common.js";
import { Accounts, splitArgsAndCtx } from "../context.js";
import * as features from "../../utils/features.js";
import {
  AllInstructions,
  AllInstructionsMap,
  InstructionContextFn,
  InstructionContextFnArgs,
  MakeInstructionsNamespace,
} from "./types.js";
>>>>>>> 51aeb08a

export default class InstructionNamespaceFactory {
  public static build<IDL extends Idl, I extends AllInstructions<IDL>>(
    idlIx: I,
    encodeFn: InstructionEncodeFn<I>,
    programId: PublicKey
  ): InstructionFn<IDL, I> {
    if (idlIx.name === "_inner") {
      throw new IdlError("the _inner name is reserved");
    }

    const ix = (
      ...args: InstructionContextFnArgs<IDL, I>
    ): TransactionInstruction => {
      const [ixArgs, ctx] = splitArgsAndCtx(idlIx, [...args]);
      validateAccounts(idlIx.accounts, ctx.accounts);
      validateInstruction(idlIx, ...args);

      const keys = ix.accounts(ctx.accounts);

      if (ctx.remainingAccounts !== undefined) {
        keys.push(...ctx.remainingAccounts);
      }

      if (features.isSet("debug-logs")) {
        console.log("Outgoing account metas:", keys);
      }

      return new TransactionInstruction({
        keys,
        programId,
        data: encodeFn(idlIx.name, toInstruction(idlIx, ...ixArgs)),
      });
    };

    // Utility fn for ordering the accounts for this instruction.
    ix["accounts"] = (accs: Accounts<I["accounts"][number]> | undefined) => {
      return InstructionNamespaceFactory.accountsArray(
        accs,
        idlIx.accounts,
        idlIx.name
      );
    };

    return ix;
  }

  public static accountsArray(
    ctx: Accounts | undefined,
    accounts: readonly IdlAccountItem[],
    ixName?: string
  ): AccountMeta[] {
    if (!ctx) {
      return [];
    }

    return accounts
      .map((acc: IdlAccountItem) => {
        // Nested accounts.
        const nestedAccounts: IdlAccountItem[] | undefined =
          "accounts" in acc ? acc.accounts : undefined;
        if (nestedAccounts !== undefined) {
          const rpcAccs = ctx[acc.name] as Accounts;
          return InstructionNamespaceFactory.accountsArray(
            rpcAccs,
            (acc as IdlAccounts).accounts,
            ixName
          ).flat();
        } else if ((acc as IdlAccountsVec).dummyVecIndicator) {
          const account: IdlAccountsVec = acc as IdlAccountsVec;
          const accountInfos = ctx[acc.name] as AccountsArray;
          return accountInfos.map((info) => {
            return {
              pubkey: translateAddress(info.address),
              isWritable: info.isWriteable ?? false,
              isSigner: info.isSigner ?? false,
            };
          });
        } else {
          const account: IdlAccount = acc as IdlAccount;
          let pubkey;
          try {
            pubkey = translateAddress(ctx[acc.name] as Address);
          } catch (err) {
            throw new Error(
              `Wrong input type for account "${
                acc.name
              }" in the instruction accounts object${
                ixName !== undefined ? ' for instruction "' + ixName + '"' : ""
              }. Expected PublicKey or string.`
            );
          }
          return {
            pubkey,
            isWritable: account.isMut,
            isSigner: account.isSigner,
          };
        }
      })
      .flat();
  }
}

/**
 * The namespace provides functions to build [[TransactionInstruction]]
 * objects for each method of a program.
 *
 * ## Usage
 *
 * ```javascript
 * instruction.<method>(...args, ctx);
 * ```
 *
 * ## Parameters
 *
 * 1. `args` - The positional arguments for the program. The type and number
 *    of these arguments depend on the program being used.
 * 2. `ctx`  - [[Context]] non-argument parameters to pass to the method.
 *    Always the last parameter in the method call.
 *
 * ## Example
 *
 * To create an instruction for the `increment` method above,
 *
 * ```javascript
 * const tx = await program.instruction.increment({
 *   accounts: {
 *     counter,
 *   },
 * });
 * ```
 */
export type InstructionNamespace<
  IDL extends Idl = Idl,
  I extends IdlInstruction = IDL["instructions"][number]
> = MakeInstructionsNamespace<
  IDL,
  I,
  TransactionInstruction,
  {
    [M in keyof AllInstructionsMap<IDL>]: {
      accounts: (
        ctx: Accounts<AllInstructionsMap<IDL>[M]["accounts"][number]>
      ) => unknown;
    };
  }
>;

/**
 * Function to create a `TransactionInstruction` generated from an IDL.
 * Additionally it provides an `accounts` utility method, returning a list
 * of ordered accounts for the instruction.
 */
export type InstructionFn<
  IDL extends Idl = Idl,
  I extends AllInstructions<IDL> = AllInstructions<IDL>
> = InstructionContextFn<IDL, I, TransactionInstruction> &
  IxProps<Accounts<I["accounts"][number]>>;

type IxProps<A extends Accounts> = {
  /**
   * Returns an ordered list of accounts associated with the instruction.
   */
  accounts: (ctx: A) => AccountMeta[];
};

export type InstructionEncodeFn<I extends IdlInstruction = IdlInstruction> = (
  ixName: I["name"],
  ix: any
) => Buffer;

// Throws error if any argument required for the `ix` is not given.
function validateInstruction(ix: IdlInstruction, ...args: any[]) {
  // todo
}<|MERGE_RESOLUTION|>--- conflicted
+++ resolved
@@ -1,47 +1,33 @@
-<<<<<<< HEAD
-import { PublicKey, TransactionInstruction } from "@solana/web3.js";
+import {
+  PublicKey,
+  TransactionInstruction,
+  AccountMeta,
+} from "@solana/web3.js";
 import {
   IdlAccount,
   IdlInstruction,
   IdlAccountItem,
   IdlAccountsVec,
+  Idl,
+  IdlAccounts,
 } from "../../idl";
 import { IdlError } from "../../error";
-=======
-import {
-  AccountMeta,
-  PublicKey,
-  TransactionInstruction,
-} from "@solana/web3.js";
-import {
-  Idl,
-  IdlAccount,
-  IdlAccountItem,
-  IdlAccounts,
-  IdlInstruction,
-} from "../../idl.js";
-import { IdlError } from "../../error.js";
->>>>>>> 51aeb08a
+import {} from "@solana/web3.js";
 import {
   toInstruction,
   validateAccounts,
   translateAddress,
   Address,
-<<<<<<< HEAD
 } from "../common";
-import { Accounts, AccountsArray, splitArgsAndCtx } from "../context";
-=======
-} from "../common.js";
-import { Accounts, splitArgsAndCtx } from "../context.js";
-import * as features from "../../utils/features.js";
+import { Accounts, splitArgsAndCtx, AccountsArray } from "../context";
+import * as features from "../../utils/features";
 import {
   AllInstructions,
   AllInstructionsMap,
   InstructionContextFn,
   InstructionContextFnArgs,
   MakeInstructionsNamespace,
-} from "./types.js";
->>>>>>> 51aeb08a
+} from "./types";
 
 export default class InstructionNamespaceFactory {
   public static build<IDL extends Idl, I extends AllInstructions<IDL>>(
