--- conflicted
+++ resolved
@@ -83,16 +83,11 @@
   publicKey: PublicKey;
   bool: boolean;
 } & {
-<<<<<<< HEAD
   [K in "u8" | "i8" | "u16" | "i16" | "u32" | "i32" | "f32" | "f64"]: number;
-};
-=======
-  [K in "u8" | "i8" | "u16" | "i16" | "u32" | "i32"]: number;
 } &
   {
     [K in "u64" | "i64" | "u128" | "i128"]: BN;
   };
->>>>>>> 384f143f
 
 export type DecodeType<T extends IdlType, Defined> = T extends keyof TypeMap
   ? TypeMap[T]
