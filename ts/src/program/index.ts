import { inflate } from "pako";
import { PublicKey } from "@solana/web3.js";
<<<<<<< HEAD
import {
  Idl,
  idlAddress,
  decodeIdlAccount,
  camelCaseIdl,
  RawIdl,
  isCamelized,
} from "../idl.js";
import Provider from "../provider.js";
=======
import Provider, { getProvider } from "../provider.js";
import { Idl, idlAddress, decodeIdlAccount } from "../idl.js";
>>>>>>> bef1bd8b
import Coder from "../coder/index.js";
import NamespaceFactory, {
  RpcNamespace,
  InstructionNamespace,
  TransactionNamespace,
  AccountNamespace,
  StateClient,
  SimulateNamespace,
} from "./namespace/index.js";
import { utf8 } from "../utils/bytes/index.js";
import { EventManager } from "./event.js";
import { Address, translateAddress } from "./common.js";

export * from "./common.js";
export * from "./context.js";
export * from "./event.js";
export * from "./namespace/index.js";

/**
 * ## Program
 *
 * Program provides the IDL deserialized client representation of an Anchor
 * program.
 *
 * This API is the one stop shop for all things related to communicating with
 * on-chain programs. Among other things, one can send transactions, fetch
 * deserialized accounts, decode instruction data, subscribe to account
 * changes, and listen to events.
 *
 * In addition to field accessors and methods, the object provides a set of
 * dynamically generated properties, also known as namespaces, that
 * map one-to-one to program methods and accounts. These namespaces generally
 *  can be used as follows:
 *
 * ## Usage
 *
 * ```javascript
 * program.<namespace>.<program-specific-method>
 * ```
 *
 * API specifics are namespace dependent. The examples used in the documentation
 * below will refer to the two counter examples found
 * [here](https://github.com/project-serum/anchor#examples).
 */
export class Program<IDL extends Idl = Idl> {
  /**
   * Async methods to send signed transactions to *non*-state methods on the
   * program, returning a [[TransactionSignature]].
   *
   * ## Usage
   *
   * ```javascript
   * rpc.<method>(...args, ctx);
   * ```
   *
   * ## Parameters
   *
   * 1. `args` - The positional arguments for the program. The type and number
   *    of these arguments depend on the program being used.
   * 2. `ctx`  - [[Context]] non-argument parameters to pass to the method.
   *    Always the last parameter in the method call.
   *
   * ## Example
   *
   * To send a transaction invoking the `increment` method above,
   *
   * ```javascript
   * const txSignature = await program.rpc.increment({
   *   accounts: {
   *     counter,
   *     authority,
   *   },
   * });
   * ```
   */
  readonly rpc: RpcNamespace<IDL>;

  /**
   * The namespace provides handles to an [[AccountClient]] object for each
   * account in the program.
   *
   * ## Usage
   *
   * ```javascript
   * program.account.<account-client>
   * ```
   *
   * ## Example
   *
   * To fetch a `Counter` account from the above example,
   *
   * ```javascript
   * const counter = await program.account.counter.fetch(address);
   * ```
   *
   * For the full API, see the [[AccountClient]] reference.
   */
  readonly account: AccountNamespace<IDL>;

  /**
   * The namespace provides functions to build [[TransactionInstruction]]
   * objects for each method of a program.
   *
   * ## Usage
   *
   * ```javascript
   * program.instruction.<method>(...args, ctx);
   * ```
   *
   * ## Parameters
   *
   * 1. `args` - The positional arguments for the program. The type and number
   *    of these arguments depend on the program being used.
   * 2. `ctx`  - [[Context]] non-argument parameters to pass to the method.
   *    Always the last parameter in the method call.
   *
   * ## Example
   *
   * To create an instruction for the `increment` method above,
   *
   * ```javascript
   * const tx = await program.instruction.increment({
   *   accounts: {
   *     counter,
   *   },
   * });
   * ```
   */
  readonly instruction: InstructionNamespace<IDL>;

  /**
   * The namespace provides functions to build [[Transaction]] objects for each
   * method of a program.
   *
   * ## Usage
   *
   * ```javascript
   * program.transaction.<method>(...args, ctx);
   * ```
   *
   * ## Parameters
   *
   * 1. `args` - The positional arguments for the program. The type and number
   *    of these arguments depend on the program being used.
   * 2. `ctx`  - [[Context]] non-argument parameters to pass to the method.
   *    Always the last parameter in the method call.
   *
   * ## Example
   *
   * To create an instruction for the `increment` method above,
   *
   * ```javascript
   * const tx = await program.transaction.increment({
   *   accounts: {
   *     counter,
   *   },
   * });
   * ```
   */
  readonly transaction: TransactionNamespace<IDL>;

  /**
   * The namespace provides functions to simulate transactions for each method
   * of a program, returning a list of deserialized events *and* raw program
   * logs.
   *
   * One can use this to read data calculated from a program on chain, by
   * emitting an event in the program and reading the emitted event client side
   * via the `simulate` namespace.
   *
   * ## simulate
   *
   * ```javascript
   * program.simulate.<method>(...args, ctx);
   * ```
   *
   * ## Parameters
   *
   * 1. `args` - The positional arguments for the program. The type and number
   *    of these arguments depend on the program being used.
   * 2. `ctx`  - [[Context]] non-argument parameters to pass to the method.
   *    Always the last parameter in the method call.
   *
   * ## Example
   *
   * To simulate the `increment` method above,
   *
   * ```javascript
   * const events = await program.simulate.increment({
   *   accounts: {
   *     counter,
   *   },
   * });
   * ```
   */
  readonly simulate: SimulateNamespace<IDL>;

  /**
   * A client for the program state. Similar to the base [[Program]] client,
   * one can use this to send transactions and read accounts for the state
   * abstraction.
   */
  readonly state?: StateClient<IDL>;

  /**
   * Address of the program.
   */
  public get programId(): PublicKey {
    return this._programId;
  }
  private _programId: PublicKey;

  /**
   * IDL defining the program's interface.
   */
  public get idl(): IDL {
    return this._idl;
  }
  private _idl: IDL;

  /**
   * Coder for serializing requests.
   */
  public get coder(): Coder {
    return this._coder;
  }
  private _coder: Coder;

  /**
   * Wallet and network provider.
   */
  public get provider(): Provider {
    return this._provider;
  }
  private _provider: Provider;

  /**
   * Handles event subscriptions.
   */
  private _events: EventManager;

  /**
   * @param idl       The interface definition.
   * @param programId The on-chain address of the program.
   * @param provider  The network and wallet context to use. If not provided
   *                  then uses [[getProvider]].
   */
  public constructor(
    idl: RawIdl | Idl,
    programId: Address,
    provider?: Provider
  ) {
    programId = translateAddress(programId);

    if (!provider) {
      provider = getProvider();
    }
    const camelizedIdl = isCamelized(idl)
      ? (idl as IDL)
      : camelCaseIdl<IDL>(idl as RawIdl);
    // Fields.
    this._idl = camelizedIdl;
    this._provider = provider;
    this._programId = programId;
    this._coder = new Coder(camelizedIdl);
    this._events = new EventManager(this._programId, provider, this._coder);

    // Dynamic namespaces.
    const [
      rpc,
      instruction,
      transaction,
      account,
      simulate,
      state,
    ] = NamespaceFactory.build(camelizedIdl, this._coder, programId, provider);
    this.rpc = rpc;
    this.instruction = instruction;
    this.transaction = transaction;
    this.account = account;
    this.simulate = simulate;
    this.state = state;
  }

  /**
   * Generates a Program client by fetching the IDL from the network.
   *
   * In order to use this method, an IDL must have been previously initialized
   * via the anchor CLI's `anchor idl init` command.
   *
   * @param programId The on-chain address of the program.
   * @param provider  The network and wallet context.
   */
  public static async at<IDL extends Idl = Idl>(
    address: Address,
    provider?: Provider
  ): Promise<Program<IDL>> {
    const programId = translateAddress(address);

    const idl = await Program.fetchIdl<IDL>(programId, provider);
    if (!idl) {
      throw new Error(`IDL not found for program: ${address.toString()}`);
    }
    return new Program(idl, programId, provider);
  }

  /**
   * Fetches an idl from the blockchain.
   *
   * In order to use this method, an IDL must have been previously initialized
   * via the anchor CLI's `anchor idl init` command.
   *
   * @param programId The on-chain address of the program.
   * @param provider  The network and wallet context.
   */
  public static async fetchIdl<IDL extends Idl = Idl>(
    address: Address,
    provider?: Provider
  ): Promise<IDL | null> {
    provider = provider ?? getProvider();
    const programId = translateAddress(address);

    const idlAddr = await idlAddress(programId);
    const accountInfo = await provider.connection.getAccountInfo(idlAddr);
    if (!accountInfo) {
      return null;
    }
    // Chop off account discriminator.
    let idlAccount = decodeIdlAccount(accountInfo.data.slice(8));
    const inflatedIdl = inflate(idlAccount.data);
    const rawIdl = JSON.parse(utf8.decode(inflatedIdl));
    return camelCaseIdl<IDL>(rawIdl);
  }

  /**
   * Invokes the given callback every time the given event is emitted.
   *
   * @param eventName The PascalCase name of the event, provided by the IDL.
   * @param callback  The function to invoke whenever the event is emitted from
   *                  program logs.
   */
  public addEventListener(
    eventName: string,
    callback: (event: any, slot: number) => void
  ): number {
    return this._events.addEventListener(eventName, callback);
  }

  /**
   * Unsubscribes from the given eventName.
   */
  public async removeEventListener(listener: number): Promise<void> {
    return await this._events.removeEventListener(listener);
  }
}<|MERGE_RESOLUTION|>--- conflicted
+++ resolved
@@ -1,6 +1,5 @@
 import { inflate } from "pako";
 import { PublicKey } from "@solana/web3.js";
-<<<<<<< HEAD
 import {
   Idl,
   idlAddress,
@@ -9,11 +8,7 @@
   RawIdl,
   isCamelized,
 } from "../idl.js";
-import Provider from "../provider.js";
-=======
 import Provider, { getProvider } from "../provider.js";
-import { Idl, idlAddress, decodeIdlAccount } from "../idl.js";
->>>>>>> bef1bd8b
 import Coder from "../coder/index.js";
 import NamespaceFactory, {
   RpcNamespace,
