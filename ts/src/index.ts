--- conflicted
+++ resolved
@@ -72,10 +72,7 @@
   utils,
   Wallet,
   Address,
-<<<<<<< HEAD
   IdlAccounts,
   IdlTypes
-=======
   EventParser,
->>>>>>> d73dca15
 };