--- conflicted
+++ resolved
@@ -72,10 +72,7 @@
 ): Promise<
   Array<null | { publicKey: PublicKey; account: AccountInfo<Buffer> }>
 > {
-<<<<<<< HEAD
-  const args = [publicKeys.map((k) => k.toBase58()), { commitment: "processed" }];
-  // @ts-ignore
-=======
+
   const commitment = commitmentOverride ?? connection.commitment;
   const args: (
     | string[]
@@ -87,7 +84,6 @@
     args.push({ commitment });
   }
   // @ts-expect-error
->>>>>>> bb496e09
   const res = await connection._rpcRequest("getMultipleAccounts", args);
   if (res.error) {
     throw new Error(
