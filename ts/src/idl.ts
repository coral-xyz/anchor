--- conflicted
+++ resolved
@@ -157,15 +157,14 @@
   type: IdlTypeDefTy;
 };
 
-<<<<<<< HEAD
 type RawIdlTypeDefTyStruct = {
   kind: "struct";
   fields: RawIdlTypeDefStruct;
-=======
+}
+
 export type IdlAccountDef = {
   name: string;
   type: IdlTypeDefTyStruct;
->>>>>>> 42663eda
 };
 
 export type IdlTypeDefTyStruct = {
