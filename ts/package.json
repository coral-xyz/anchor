{
<<<<<<< HEAD
  "name": "@wum.bo/anchor",
  "version": "0.11.2",
=======
  "name": "@project-serum/anchor",
  "version": "0.15.0",
>>>>>>> d73dca15
  "description": "Anchor client",
  "main": "dist/cjs/index.js",
  "module": "dist/esm/index.js",
  "license": "(MIT OR Apache-2.0)",
  "types": "dist/index.d.ts",
  "publishConfig": {
    "access": "public"
  },
  "engines": {
    "node": ">=11"
  },
  "scripts": {
    "build": "rm -rf dist/ && yarn build:node",
    "build:node": "tsc && tsc -p tsconfig.cjs.json",
    "lint:fix": "prettier src/** tests/** -w",
    "lint": "prettier src/** tests/** --check",
    "watch": "tsc -p tsconfig.cjs.json --watch",
    "prepublishOnly": "yarn build",
    "docs": "typedoc --excludePrivate --includeVersion --out ../docs/src/.vuepress/dist/ts/ --readme none src/index.ts",
    "test": "jest tests --detectOpenHandles"
  },
  "dependencies": {
    "@project-serum/borsh": "^0.2.2",
    "@solana/web3.js": "^1.17.0",
    "base64-js": "^1.5.1",
    "bn.js": "^5.1.2",
    "bs58": "^4.0.1",
    "buffer-layout": "^1.2.0",
    "camelcase": "^5.3.1",
    "crypto-hash": "^1.3.0",
    "eventemitter3": "^4.0.7",
    "find": "^0.3.0",
    "js-sha256": "^0.9.0",
    "pako": "^2.0.3",
    "snake-case": "^3.0.4",
    "toml": "^3.0.0"
  },
  "devDependencies": {
    "@commitlint/cli": "^11.0.0",
    "@commitlint/config-conventional": "^11.0.0",
    "@types/bn.js": "^4.11.6",
    "@types/bs58": "^4.0.1",
    "@types/crypto-hash": "^1.1.2",
    "@types/jest": "^26.0.15",
    "@types/pako": "^1.0.1",
    "@typescript-eslint/eslint-plugin": "^4.6.0",
    "@typescript-eslint/parser": "^4.6.0",
    "eslint": "^7.12.1",
    "eslint-config-prettier": "^6.15.0",
    "husky": "^4.3.0",
    "jest": "26.6.0",
    "jest-config": "26.6.0",
    "lint-staged": "^10.5.0",
    "prettier": "^2.1.2",
    "ts-jest": "^26.4.3",
    "ts-node": "^9.0.0",
    "typedoc": "^0.20.36",
    "typescript": "^4.0.5"
  }
}<|MERGE_RESOLUTION|>--- conflicted
+++ resolved
@@ -1,11 +1,6 @@
 {
-<<<<<<< HEAD
-  "name": "@wum.bo/anchor",
-  "version": "0.11.2",
-=======
   "name": "@project-serum/anchor",
   "version": "0.15.0",
->>>>>>> d73dca15
   "description": "Anchor client",
   "main": "dist/cjs/index.js",
   "module": "dist/esm/index.js",
