--- conflicted
+++ resolved
@@ -48,13 +48,8 @@
   private _accountStore: AccountStore<IDL>;
 
   constructor(
-<<<<<<< HEAD
-    private _args: Array<any>,
-    private _accounts: { [name: string]: PublicKey | null },
-=======
     _args: Array<any>,
     private _accounts: Accounts,
->>>>>>> 6f3877f3
     private _provider: Provider,
     private _programId: PublicKey,
     private _idlIx: AllInstructions<IDL>,
@@ -142,10 +137,6 @@
       const accountDesc = accountDescOrAccounts as IdlAccount;
       const accountDescName = camelCase(accountDescOrAccounts.name);
 
-      if (accountDesc.isOptional && this._accounts[accountDescName] === null) {
-        this._accounts[accountDescName] = this._programId;
-        continue;
-      }
       // Signers default to the provider.
       if (accountDesc.isSigner && !this.get([...path, accountDescName])) {
         // @ts-expect-error
@@ -244,20 +235,7 @@
     return found;
   }
 
-<<<<<<< HEAD
-  public isOptional(name: string): boolean {
-    const accountDesc = this._idlIx.accounts.find((acc) => acc.name === name);
-    if (accountDesc !== undefined && "isOptional" in accountDesc) {
-      return accountDesc.isOptional ?? false;
-    } else {
-      return false;
-    }
-  }
-
-  private async autoPopulatePda(accountDesc: IdlAccount) {
-=======
   private async autoPopulatePda(accountDesc: IdlAccount, path: string[] = []) {
->>>>>>> 6f3877f3
     if (!accountDesc.pda || !accountDesc.pda.seeds)
       throw new Error("Must have seeds");
 
@@ -381,9 +359,6 @@
 
     const fieldName = pathComponents[0];
     const fieldPubkey = this._accounts[camelCase(fieldName)];
-    if (fieldPubkey === null) {
-      throw new Error(`fieldPubkey is null`);
-    }
 
     // The seed is a pubkey of the account.
     if (pathComponents.length === 1) {
