name: No Cashing Tests

on:
  push:
    branches:
      - master
env:
  SOLANA_CLI_VERSION: 1.13.3
  NODE_VERSION: 17.0.1

jobs:
  test-core:
    name: Core Tests
    runs-on: ubuntu-latest
    timeout-minutes: 30
    steps:
      - uses: actions/checkout@v2
      - uses: ./.github/actions/setup/
      - uses: actions/setup-node@v2
        with:
          node-version: ${{ env.NODE_VERSION }}
      - run: cargo build
      - run: cargo fmt -- --check
      - run: cargo clippy --all-targets -- -D warnings
      - run: cargo test
      # using singlethreaded testing for avm so that tests that change files do not conflict with each other
      - run: cd avm && cargo fmt -- --check && cargo clippy --all-targets -- -D warnings && cargo test -- --test-threads=1
      - run: cd ts/packages/anchor && yarn --frozen-lockfile
      - run: cd ts/packages/anchor && yarn test
      - run: cd ts/packages/anchor && yarn lint
      - run: cd examples/tutorial && yarn --frozen-lockfile
      - run: cd examples/tutorial && yarn lint
      - run: cd tests && yarn --frozen-lockfile
      - run: cd tests && yarn lint
      - uses: ./.github/actions/git-diff/

  setup-anchor-cli:
    name: Setup Anchor cli
    runs-on: ubuntu-latest
    timeout-minutes: 30
    steps:
      - uses: actions/checkout@v2
      - uses: ./.github/actions/setup/

      - run: cargo install --path cli anchor-cli --locked --force
      - run: chmod +x ~/.cargo/bin/anchor
      - uses: actions/upload-artifact@v2
        with:
          name: anchor-binary-no-caching
          path: ~/.cargo/bin/anchor

      - uses: ./.github/actions/git-diff/

  test-examples:
    needs: setup-anchor-cli
    name: Examples Test
    runs-on: ubuntu-latest
    timeout-minutes: 30
    steps:
      - uses: actions/checkout@v2
      - uses: actions/download-artifact@v2
        with:
          name: anchor-binary-no-caching
          path: ~/.cargo/bin/
      - run: chmod +rwx ~/.cargo/bin/anchor

      - uses: ./.github/actions/setup/
      - uses: ./.github/actions/setup-solana/
      - uses: ./.github/actions/setup-ts/
      - run: cd examples/tutorial && yarn workspaces run test
      - uses: ./.github/actions/git-diff/

  setup-client-example:
    needs: setup-anchor-cli
    name: Setup Client Example Test
    runs-on: ubuntu-latest
    timeout-minutes: 30
    strategy:
      fail-fast: false
      matrix:
        node:
          - path: tests/events/
            name: events.so
          - path: examples/tutorial/basic-4/
            name: basic_4.so
          - path: examples/tutorial/basic-2/
            name: basic_2.so
          - path: tests/composite/
            name: composite.so
    steps:
      - uses: actions/checkout@v2
      - uses: ./.github/actions/setup/
      - uses: ./.github/actions/setup-solana/

      - uses: actions/download-artifact@v2
        with:
          name: anchor-binary-no-caching
          path: ~/.cargo/bin/
      - run: chmod +rwx ~/.cargo/bin/anchor

      - run: cd ${{ matrix.node.path }} && anchor build --skip-lint
      - uses: actions/upload-artifact@v2
        with:
          name: ${{ matrix.node.name }}
          path: ${{ matrix.node.path }}target/deploy/${{ matrix.node.name }}
      - uses: ./.github/actions/git-diff/

  test-client-example:
    needs: setup-client-example
    name: Client Example Test
    runs-on: ubuntu-latest
    timeout-minutes: 30
    steps:
      - uses: actions/checkout@v2
      - uses: ./.github/actions/setup/
      - uses: ./.github/actions/setup-ts/

      - uses: actions/download-artifact@v2
        with:
          name: anchor-binary-no-caching
          path: ~/.cargo/bin/
      - run: chmod +x ~/.cargo/bin/anchor

      - uses: actions/download-artifact@v2
        with:
          name: events.so
          path: tests/events/target/deploy/
      - uses: actions/download-artifact@v2
        with:
          name: basic_4.so
          path: examples/tutorial/basic-4/target/deploy/
      - uses: actions/download-artifact@v2
        with:
          name: basic_2.so
          path: examples/tutorial/basic-2/target/deploy/
      - uses: actions/download-artifact@v2
        with:
          name: composite.so
          path: tests/composite/target/deploy/
      - uses: ./.github/actions/setup-solana/
      - run: cd client/example && ./run-test.sh
      - uses: ./.github/actions/git-diff/

  test-bpf-upgradeable-state:
    needs: setup-anchor-cli
    name: Test tests/bpf-upgradeable-state
    runs-on: ubuntu-latest
    timeout-minutes: 30
    steps:
      - uses: actions/checkout@v2
      - uses: ./.github/actions/setup/
      - uses: ./.github/actions/setup-ts/
      - uses: ./.github/actions/setup-solana/

      - uses: actions/download-artifact@v2
        with:
          name: anchor-binary-no-caching
          path: ~/.cargo/bin/
      - run: chmod +x ~/.cargo/bin/anchor

      - run: solana-test-validator -r --quiet &
        name: start validator
      - run: cd tests/bpf-upgradeable-state && yarn --frozen-lockfile
      - run: cd tests/bpf-upgradeable-state
      - run: cd tests/bpf-upgradeable-state && anchor build --skip-lint
      - run: cd tests/bpf-upgradeable-state && solana program deploy --program-id program_with_different_programdata.json target/deploy/bpf_upgradeable_state.so
      - run: cd tests/bpf-upgradeable-state && cp bpf_upgradeable_state-keypair.json target/deploy/bpf_upgradeable_state-keypair.json && anchor test --skip-local-validator --skip-build --skip-lint
      - run: cd tests/bpf-upgradeable-state && npx tsc --noEmit
      - uses: ./.github/actions/git-diff/

  # # this test exists to make sure that anchor
  # # checks rent correctly for legacy accounts
  # # that don't have to be rent-exempt
  # test-misc-non-rent-exempt:
  #   # the anchor cli is built with a different solana version
  #   # but that's fine since it's just the cli
  #   needs: setup-anchor-cli
  #   name: Test tests/misc/nonRentExempt
  #   runs-on: ubuntu-latest
  #   timeout-minutes: 30
  #   steps:
  #     - uses: actions/checkout@v2
  #     - uses: ./.github/actions/setup/
  #     - uses: ./.github/actions/setup-ts/
  #     # using an outdated validator but that
  #     # is ok as long as the test doesn't
  #     # include newer incompatible features
  #     - run: sh -c "$(curl -sSfL https://release.solana.com/v1.8.14/install)"
  #       shell: bash
  #     - run: echo "/home/runner/.local/share/solana/install/active_release/bin" >> $GITHUB_PATH
  #       shell: bash
  #     - run: solana-keygen new --no-bip39-passphrase
  #       shell: bash
  #     - run: solana config set --url localhost
  #       shell: bash
  #     - uses: actions/download-artifact@v2
  #       with:
  #         name: anchor-binary-no-caching
  #         path: ~/.cargo/bin/
  #     - run: chmod +x ~/.cargo/bin/anchor

  #     - run: cd tests/misc && yarn --frozen-lockfile
  #     - run: cd tests/misc
  #     - run: cd tests/misc && chmod +x ci.sh && ./ci.sh
  #     - run: cd tests/misc && anchor test --skip-lint

<<<<<<< HEAD
  test-anchor-init:
    needs: setup-anchor-cli
    name: Test Anchor Init
    runs-on: ubuntu-latest
    timeout-minutes: 30
    steps:
      - uses: actions/checkout@v2
      - uses: ./.github/actions/setup/
      - uses: ./.github/actions/setup-ts/
      - uses: ./.github/actions/setup-solana/
=======
  # TODO uncomment after we start publishing to @coral-xyz/anchor npm package
  # test-anchor-init:
  #   needs: setup-anchor-cli
  #   name: Test Anchor Init
  #   runs-on: ubuntu-18.04
  #   timeout-minutes: 30
  #   steps:
  #     - uses: actions/checkout@v2
  #     - uses: ./.github/actions/setup/
  #     - uses: ./.github/actions/setup-ts/
  #     - uses: ./.github/actions/setup-solana/
>>>>>>> 1fd2a07e

  #     - uses: actions/download-artifact@v2
  #       with:
  #         name: anchor-binary-no-caching
  #         path: ~/.cargo/bin/
  #     - run: chmod +x ~/.cargo/bin/anchor

  #     - run: cd "$(mktemp -d)" && anchor init hello-anchor && cd hello-anchor && yarn link @coral-xyz/anchor && yarn && anchor test && yarn lint:fix
  #     - uses: ./.github/actions/git-diff/

  test-programs:
    needs: setup-anchor-cli
    name: Test ${{ matrix.node.path }}
    runs-on: ubuntu-latest
    timeout-minutes: 30
    strategy:
      fail-fast: false
      matrix:
        node:
          - cmd: cd tests/sysvars && anchor test --skip-lint
            path: tests/sysvars
          - cmd: cd tests/composite && anchor test --skip-lint
            path: tests/composite
          - cmd: cd tests/errors && anchor test --skip-lint && npx tsc --noEmit
            path: tests/errors
          - cmd: cd tests/spl/token-proxy && anchor test --skip-lint
            path: spl/token-proxy
          - cmd: cd tests/multisig && anchor test --skip-lint
            path: tests/multisig
          - cmd: cd tests/interface && anchor test --skip-lint
            path: tests/interface
          - cmd: cd tests/lockup && anchor test --skip-lint
            path: tests/lockup
          - cmd: cd tests/swap/deps/serum-dex/dex && cargo build-bpf -- --locked && cd ../../../ && anchor test --skip-lint
            path: tests/swap
          - cmd: cd tests/escrow && anchor test --skip-lint && npx tsc --noEmit
            path: tests/escrow
          - cmd: cd tests/pyth && anchor test --skip-lint && npx tsc --noEmit
            path: tests/pyth
          - cmd: cd tests/system-accounts && anchor test --skip-lint
            path: tests/system-accounts
          - cmd: cd tests/misc && anchor test --skip-lint && npx tsc --noEmit
            path: tests/misc
          - cmd: cd tests/events && anchor test --skip-lint
            path: tests/events
          - cmd: cd tests/cashiers-check && anchor test --skip-lint
            path: tests/cashiers-check
          - cmd: cd tests/declare-id && anchor test --skip-lint && npx tsc --noEmit
            path: tests/declare-id
          - cmd: cd tests/typescript && anchor test --skip-lint && npx tsc --noEmit
            path: tests/typescript
          - cmd: cd tests/zero-copy && anchor test --skip-lint && cd programs/zero-copy && cargo test-bpf
            path: tests/zero-copy
          - cmd: cd tests/chat && anchor test --skip-lint
            path: tests/chat
          - cmd: cd tests/ido-pool && anchor test --skip-lint
            path: tests/ido-pool
          - cmd: cd tests/cfo && anchor run test-with-build && cd deps/stake && git checkout Cargo.lock && cd ../swap && git checkout Cargo.lock
            path: tests/cfo
          - cmd: cd tests/auction-house && yarn --frozen-lockfile && anchor test --skip-lint && git checkout Cargo.lock
            path: tests/auction-house
          - cmd: cd tests/floats && yarn --frozen-lockfile && anchor test --skip-lint && npx tsc --noEmit
            path: tests/floats
          - cmd: cd tests/safety-checks && anchor run test
            path: tests/safety-checks
          - cmd: cd tests/custom-coder && anchor test --skip-lint && npx tsc --noEmit
            path: tests/custom-coder
          - cmd: cd tests/validator-clone && anchor test --skip-lint && npx tsc --noEmit
            path: tests/validator-clone
          - cmd: cd tests/cpi-returns && anchor test --skip-lint && npx tsc --noEmit
            path: tests/cpi-returns
          - cmd: cd tests/multiple-suites && anchor test --skip-lint && npx tsc --noEmit
            path: tests/multiple-suites
          - cmd: cd tests/pda-derivation && anchor test --skip-lint && npx tsc --noEmit
            path: tests/pda-derivation
          - cmd: cd tests/relations-derivation && anchor test --skip-lint && npx tsc --noEmit
            path: tests/relations-derivation
          - cmd: cd tests/anchor-cli-idl && ./test.sh
            path: tests/anchor-cli-idl
    steps:
      - uses: actions/checkout@v2
      - uses: ./.github/actions/setup/
      - uses: ./.github/actions/setup-ts/
      - uses: ./.github/actions/setup-solana/

      - uses: actions/download-artifact@v2
        with:
          name: anchor-binary-no-caching
          path: ~/.cargo/bin/
      - run: chmod +x ~/.cargo/bin/anchor

      - run: ${{ matrix.node.cmd }}
        name: ${{ matrix.node.path }} program test

      - uses: ./.github/actions/git-diff/<|MERGE_RESOLUTION|>--- conflicted
+++ resolved
@@ -204,7 +204,6 @@
   #     - run: cd tests/misc && chmod +x ci.sh && ./ci.sh
   #     - run: cd tests/misc && anchor test --skip-lint
 
-<<<<<<< HEAD
   test-anchor-init:
     needs: setup-anchor-cli
     name: Test Anchor Init
@@ -215,19 +214,6 @@
       - uses: ./.github/actions/setup/
       - uses: ./.github/actions/setup-ts/
       - uses: ./.github/actions/setup-solana/
-=======
-  # TODO uncomment after we start publishing to @coral-xyz/anchor npm package
-  # test-anchor-init:
-  #   needs: setup-anchor-cli
-  #   name: Test Anchor Init
-  #   runs-on: ubuntu-18.04
-  #   timeout-minutes: 30
-  #   steps:
-  #     - uses: actions/checkout@v2
-  #     - uses: ./.github/actions/setup/
-  #     - uses: ./.github/actions/setup-ts/
-  #     - uses: ./.github/actions/setup-solana/
->>>>>>> 1fd2a07e
 
   #     - uses: actions/download-artifact@v2
   #       with:
