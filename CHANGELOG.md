--- conflicted
+++ resolved
@@ -21,11 +21,8 @@
 * lang: `Context` now has a new `bumps: BTree<String, u8>` argument, mapping account name to bump seed "found" by the accounts context. This allows one to access bump seeds without having to pass them in from the client or recalculate them in the handler ([#1367](https://github.com/project-serum/anchor/pull/1367)).
 * ts: Remove error logging in the event parser when log websocket encounters a program error ([#1313](https://github.com/project-serum/anchor/pull/1313)).
 * ts: Add new `methods` namespace to the program client, introducing a more ergonomic builder API ([#1324](https://github.com/project-serum/anchor/pull/1324)).
-<<<<<<< HEAD
-* cli: Expose the solana-test-validator --account flag in Anchor.toml via [[test.validator.account]]
-=======
 * ts: Add registry utility for fetching the latest verified build ([#1371](https://github.com/project-serum/anchor/pull/1371)).
->>>>>>> 714f5e6b
+* cli: Expose the solana-test-validator --account flag in Anchor.toml via [[test.validator.account]] ([#1366](https://github.com/project-serum/anchor/pull/1366)).
 
 ### Breaking
 
