--- conflicted
+++ resolved
@@ -23,11 +23,8 @@
 - client: Add support for multithreading to the rust client: use flag `--multithreaded` ([#2321](https://github.com/coral-xyz/anchor/pull/2321)).
 - client: Add `async_rpc` a method which returns a nonblocking solana rpc client ([2322](https://github.com/coral-xyz/anchor/pull/2322)).
 - avm, cli: Use the `rustls-tls` feature of `reqwest` so that users don't need OpenSSL installed ([#2385](https://github.com/coral-xyz/anchor/pull/2385)).
-<<<<<<< HEAD
 - ts: Add `VersionedTransaction` support. Methods in the `Provider` class and `Wallet` interface now use the argument `tx: Transaction | VersionedTransaction` ([2407](https://github.com/coral-xyz/anchor/pull/2407)).
-=======
 - cli: Add `--arch sbf` option to compile programs using `cargo build-sbf` ([#2398](https://github.com/coral-xyz/anchor/pull/2398)).
->>>>>>> 06c42327
 
 ### Fixes
 
