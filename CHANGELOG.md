--- conflicted
+++ resolved
@@ -12,15 +12,13 @@
 
 ### Features
 
-<<<<<<< HEAD
-- client: Add `async_rpc` a method which returns a nonblocking solana rpc client ([2322](https://github.com/coral-xyz/anchor/pull/2322)).
-=======
 - lang: Add the `InitSpace` derive macro to automatically calculate the space at the initialization of an account ([#2346](https://github.com/coral-xyz/anchor/pull/2346)).
 - cli: Add `env` option to verifiable builds ([#2325](https://github.com/coral-xyz/anchor/pull/2325)).
 - cli: Add `idl close` command to close a program's IDL account ([#2329](https://github.com/coral-xyz/anchor/pull/2329)).
 - cli: `idl init` now supports very large IDL files ([#2329](https://github.com/coral-xyz/anchor/pull/2329)).
 - spl: Add `transfer_checked` function ([#2353](https://github.com/coral-xyz/anchor/pull/2353)).
 - client: Add support for multithreading to the rust client: use flag `--multithreaded` ([#2321](https://github.com/coral-xyz/anchor/pull/2321)).
+- client: Add `async_rpc` a method which returns a nonblocking solana rpc client ([2322](https://github.com/coral-xyz/anchor/pull/2322)).
 
 ### Fixes
 
@@ -34,7 +32,6 @@
 - lang: Remove `state` and `interface` attributes ([#2285](https://github.com/coral-xyz/anchor/pull/2285)).
 - lang: `account(zero_copy)` and `zero_copy` attributes now derive the `bytemuck::Pod` and `bytemuck::Zeroable` traits instead of using `unsafe impl` ([#2330](https://github.com/coral-xyz/anchor/pull/2330)). This imposes useful restrictions on the type, like not having padding bytes and all fields being `Pod` themselves. See [bytemuck::Pod](https://docs.rs/bytemuck/latest/bytemuck/trait.Pod.html) for details. This change requires adding `bytemuck = { version = "1.4.0", features = ["derive", "min_const_generics"]}` to your `cargo.toml`. Legacy applications can still use `#[account(zero_copy(unsafe))]` and `#[zero_copy(unsafe)]` for the old behavior.
 - ts: Remove `createProgramAddressSync`, `findProgramAddressSync` (now available in `@solana/web3.js`) and update `associatedAddress` to be synchronous ([#2357](https://github.com/coral-xyz/anchor/pull/2357)).
->>>>>>> 020b6448
 
 ## [0.26.0] - 2022-12-15
 
