# Changelog

All notable changes to this project will be documented in this file.

The format is based on [Keep a Changelog](https://keepachangelog.com/en/1.0.0/),
and this project adheres to [Semantic Versioning](https://semver.org/spec/v2.0.0.html).

**Note:** Version 0 of Semantic Versioning is handled differently from version 1 and above.
The minor version will be incremented upon a breaking change and the patch version will be
incremented for features.

## [Unreleased]

### Features

* lang: Add `seeds::program` constraint for specifying which program_id to use when deriving PDAs.([#1197](https://github.com/project-serum/anchor/pull/1197))
* lang: `Context` now has a new `bumps: BTree<String, u8>` argument, mapping account name to bump seed "found" by the accounts context. This allows one to access bump seeds without having to pass them in from the client or recalculate them in the handler ([#1367](calculated )).
* ts: Remove error logging in the event parser when log websocket encounters a program error ([#1313](https://github.com/project-serum/anchor/pull/1313)).
* ts: Add new `methods` namespace to the program client, introducing a more ergonomic builder API ([#1324](https://github.com/project-serum/anchor/pull/1324)).
* ts: Add registry utility for fetching the latest verified build ([#1371](https://github.com/project-serum/anchor/pull/1371)).

### Breaking

<<<<<<< HEAD
* lang: rename `loader_account` module to `account_loader` module ([#1279](https://github.com/project-serum/anchor/pull/1279)).
* lang: Put `init_if_needed` behind a feature flag to decrease wrong usage ([#1258](https://github.com/project-serum/anchor/pull/1258)).
=======
* lang: rename `loader_account` module to `account_loader` module ([#1279](https://github.com/project-serum/anchor/pull/1279))
* lang: The `Accounts` trait's `try_accounts` method now has an additional `bumps: &mut BTreeMap<String, u8>` argument, which accumulates bump seeds ([#1367](https://github.com/project-serum/anchor/pull/1367)).
>>>>>>> e9c2a575
* ts: `Coder` is now an interface and the existing class has been renamed to `BorshCoder`. This change allows the generation of Anchor clients for non anchor programs  ([#1259](https://github.com/project-serum/anchor/pull/1259/files)).

## [0.20.1] - 2022-01-09

### Fixes

* lang: Improved error msgs when required programs are missing when using the `init` constraint([#1257](https://github.com/project-serum/anchor/pull/1257))

### Features

* lang: Allow repr overrides for zero copy accounts ([#1273](https://github.com/project-serum/anchor/pull/1273)).

## [0.20.0] - 2022-01-06

### Fixes

* lang: `init_if_needed` now checks rent exemption when init is not needed ([#1250](https://github.com/project-serum/anchor/pull/1250)).
* lang: Add missing owner check when `associated_token::authority` is used ([#1240](https://github.com/project-serum/anchor/pull/1240)).
* ts: Add type declarations for conditional `workspace` and `Wallet` exports ([#1137](https://github.com/project-serum/anchor/pull/1137)).
* ts: Change commitment message `recent` to `processed` and `max` to `finalized` ([#1128](https://github.com/project-serum/anchor/pull/1128))
* ts: fix `translateAddress` which currently leads to failing browser code. Now uses `PublicKey` constructor instead of prototype chain constructor name checking which doesn't work in the presence of code minifying/mangling([#1138](https://github.com/project-serum/anchor/pull/1138))
* lang: add missing check that verifies that account is ATA when using `init_if_needed` and init is not needed([#1221](https://github.com/project-serum/anchor/pull/1221))

### Features

* lang: Add `programdata_address: Option<Pubkey>` field to `Program` account. Will be populated if account is a program owned by the upgradable bpf loader ([#1125](https://github.com/project-serum/anchor/pull/1125))
* lang,ts,ci,cli,docs: update solana toolchain to version 1.8.5([#1133](https://github.com/project-serum/anchor/pull/1133)).
* lang: Account wrappers for non-Anchor programs no longer have to implement the `serialize` function because it has a default impl now. Similarly, they no longer have to implement `try_deserialize` which now delegates to `try_deserialize_unchecked` by default([#1156](https://github.com/project-serum/anchor/pull/1156)).
* lang: Add `set_inner` method to `Account<'a, T>` to enable easy updates ([#1177](https://github.com/project-serum/anchor/pull/1177)).
* lang: Handle arrays with const as length ([#968](https://github.com/project-serum/anchor/pull/968)).
* ts: Add optional commitment argument to `fetch` and `fetchMultiple` ([#1171](https://github.com/project-serum/anchor/pull/1171)).
* lang: Implement `AsRef<T>` for `Account<'a, T>`([#1173](https://github.com/project-serum/anchor/pull/1173))
* cli: Add `anchor expand` command which wraps around `cargo expand` ([#1160](https://github.com/project-serum/anchor/pull/1160))

### Breaking

* client: Client::new and Client::new_with_options now accept `Rc<dyn Signer>` instead of `Keypair` ([#975](https://github.com/project-serum/anchor/pull/975)).
* lang, ts: Change error enum name and message for 'wrong program ownership' account validation ([#1154](https://github.com/project-serum/anchor/pull/1154)).
* lang: Change from `#[repr(packed)]` to `#[repr(C)]` for zero copy accounts ([#1106](https://github.com/project-serum/anchor/pull/1106)).
* lang: Account types can now be found either in the `prelude` module or the `accounts` module but not longer directly under the root.
Deprecated account types are no longer imported by the prelude ([#1208](https://github.com/project-serum/anchor/pull/1208)).

## [0.19.0] - 2021-12-08

### Fixes

* lang: Add `deprecated` attribute to `ProgramAccount` ([#1014](https://github.com/project-serum/anchor/pull/1014)).
* cli: Add version number from programs `Cargo.toml` into extracted IDL ([#1061](https://github.com/project-serum/anchor/pull/1061)).
* lang: Add `deprecated` attribute to `Loader`([#1078](https://github.com/project-serum/anchor/pull/1078)).
* lang: the `init_if_needed` attribute now checks that given attributes (e.g. space, owner, token::authority etc.) are validated even when init is not needed ([#1096](https://github.com/project-serum/anchor/pull/1096)).

### Features

* lang: Add `ErrorCode::AccountNotInitialized` error to separate the situation when the account has the wrong owner from when it does not exist (#[1024](https://github.com/project-serum/anchor/pull/1024)).
* lang: Called instructions now log their name by default. This can be turned off with the `no-log-ix-name` flag ([#1057](https://github.com/project-serum/anchor/pull/1057)).
* lang: `ProgramData` and `UpgradableLoaderState` can now be passed into `Account` as generics. see [UpgradeableLoaderState](https://docs.rs/solana-program/latest/solana_program/bpf_loader_upgradeable/enum.UpgradeableLoaderState.html). `UpgradableLoaderState` can also be matched on to get `ProgramData`, but when `ProgramData` is used instead, anchor does the serialization and checking that it is actually program data for you  ([#1095](https://github.com/project-serum/anchor/pull/1095)).
* ts: Add better error msgs in the ts client if something wrong (i.e. not a pubkey or a string) is passed in as an account in an instruction accounts object ([#1098](https://github.com/project-serum/anchor/pull/1098)).
* ts: Add inputs `postInstructions` and `preInstructions` as a replacement for (the now deprecated) `instructions` ([#1007](https://github.com/project-serum/anchor/pull/1007)).
* ts: Add `getAccountInfo` helper method to account namespace/client ([#1084](https://github.com/project-serum/anchor/pull/1084)).

### Breaking

* lang, ts: Error codes have been mapped to new numbers to allow for more errors per namespace ([#1096](https://github.com/project-serum/anchor/pull/1096)).

## [0.18.2] - 2021-11-14

* cli: Replace global JavaScript dependency installs with local.

### Features

* lang: Add `SystemAccount<'info>` account type for generic wallet addresses or accounts owned by the system program ([#954](https://github.com/project-serum/anchor/pull/954))

### Fixes

* cli: fix dns in NODE_OPTIONS ([#928](https://github.com/project-serum/anchor/pull/928)).
* cli: output TypeScript IDL in `idl parse` subcommand ([#941](https://github.com/project-serum/anchor/pull/941)).
* cli: Add fields `os` and `cpu` to npm package `@project-serum/anchor-cli` ([#976](https://github.com/project-serum/anchor/pull/976)).
* cli: Allow specify output directory for TypeScript IDL ([#940](https://github.com/project-serum/anchor/pull/940)).

### Breaking

* spl: Move permissioned markets into dex repository ([#962](https://github.com/project-serum/anchor/pull/962)).

## [0.18.0] - 2021-10-24

### Features

* cli: Add support for configuration options for `solana-test-validator` in Anchor.toml ([#834](https://github.com/project-serum/anchor/pull/834)).
* cli: `target/types` directory now created on build to store a TypeScript types file for each program's IDL ([#795](https://github.com/project-serum/anchor/pull/795)).
* ts: `Program<T>` can now be typed with an IDL type ([#795](https://github.com/project-serum/anchor/pull/795)).
* lang: Add `mint::freeze_authority` keyword for mint initialization within `#[derive(Accounts)]` ([#835](https://github.com/project-serum/anchor/pull/835)).
* lang: Add `AccountLoader` type for `zero_copy` accounts with support for CPI ([#792](https://github.com/project-serum/anchor/pull/792)).
* lang: Add `#[account(init_if_needed)]` keyword for allowing one to invoke the same instruction even if the account was created already ([#906](https://github.com/project-serum/anchor/pull/906)).
* lang: Add custom errors support for raw constraints ([#905](https://github.com/project-serum/anchor/pull/905)).
* lang, cli, spl: Update solana toolchain to v1.8.0 ([#886](https://github.com/project-serum/anchor/pull/886)).
* lang: Add custom errors support for `signer`, `mut`, `has_one`, `owner`, raw constraints and `address` ([#905](https://github.com/project-serum/anchor/pull/905), [#913](https://github.com/project-serum/anchor/pull/913)).

### Breaking

* lang: Accounts marked with the `#[account(signer)]` constraint now enforce signer when the `"cpi"` feature is enabled ([#849](https://github.com/project-serum/anchor/pull/849)).

## [0.17.0] - 2021-10-03

### Features

* cli: Add `localnet` command for starting a local `solana-test-validator` with the workspace deployed ([#820](https://github.com/project-serum/anchor/pull/820)).

### Breaking

* `CpiContext` accounts must now be used with the accounts struct generated in the `crate::cpi::accounts::*` module. These structs correspond to the accounts context for each instruction, except that each field is of type `AccountInfo` ([#824](https://github.com/project-serum/anchor/pull/824)).

## [0.16.2] - 2021-09-27

### Features

* lang: Add `--detach` flag to `anchor test` ([#770](https://github.com/project-serum/anchor/pull/770)).
* lang: Add `associated_token` keyword for initializing associated token accounts within `#[derive(Accounts)]` ([#790](https://github.com/project-serum/anchor/pull/790)).
* cli: Allow passing through cargo flags for build command ([#719](https://github.com/project-serum/anchor/pull/719)).
* cli: Allow passing through cargo flags for test, verify, and publish commands ([#804](https://github.com/project-serum/anchor/pull/804)).

### Fixes

* lang: Generated `AccountMeta`s for Rust clients now properly set the `isSigner` field ([#762](https://github.com/project-serum/anchor/pull/762)).

## [0.16.1] - 2021-09-17

### Fixes

* lang: `Signer` type now sets isSigner to true in the IDL ([#750](https://github.com/project-serum/anchor/pull/750)).

## [0.16.0] - 2021-09-16

### Features

* lang: `Program` type introduced for executable accounts ([#705](https://github.com/project-serum/anchor/pull/705)).
* lang: `Signer` type introduced for signing accounts where data is not used ([#705](https://github.com/project-serum/anchor/pull/705)).
* lang: `UncheckedAccount` type introduced as a preferred alias for `AccountInfo` ([#745](https://github.com/project-serum/anchor/pull/745)).

### Breaking Changes

* lang: `#[account(owner = <pubkey>)]` now requires a `Pubkey` instead of an account ([#691](https://github.com/project-serum/anchor/pull/691)).

## [0.15.0] - 2021-09-07

### Features

* lang: Add new `Account` type to replace `ProgramAccount` and `CpiAccount`, both of which are deprecated ([#686](https://github.com/project-serum/anchor/pull/686)).
* lang: `Box` can be used with `Account` types to reduce stack usage ([#686](https://github.com/project-serum/anchor/pull/686)).
* lang: Add `Owner` trait, which is automatically implemented by all `#[account]` structs ([#686](https://github.com/project-serum/anchor/pull/686)).
* lang: Check that ProgramAccount writable before mut borrow (`anchor-debug` only) ([#681](https://github.com/project-serum/anchor/pull/681)).

### Breaking Changes

* lang: All programs must now define their program id in source via `declare_id!` ([#686](https://github.com/project-serum/anchor/pull/686)).

## [0.14.0] - 2021-09-02

### Features

* lang: Ignore `Unnamed` structs instead of panic ([#605](https://github.com/project-serum/anchor/pull/605)).
* lang: Add constraints for initializing mint accounts as pdas, `#[account(init, seeds = [...], mint::decimals = <expr>, mint::authority = <expr>)]` ([#562](https://github.com/project-serum/anchor/pull/562)).
* lang: Add `AsRef<AccountInfo>` for `AccountInfo` wrappers ([#652](https://github.com/project-serum/anchor/pull/652)).
* lang: Optimize `trait Key` by removing `AccountInfo` cloning ([#652](https://github.com/project-serum/anchor/pull/652)).
* cli, client, lang: Update solana toolchain to v1.7.11 ([#653](https://github.com/project-serum/anchor/pull/653)).

### Breaking Changes

* lang: Change `#[account(init, seeds = [...], token = <expr>, authority = <expr>)]` to `#[account(init, token::mint = <expr> token::authority = <expr>)]` ([#562](https://github.com/project-serum/anchor/pull/562)).
* lang: `#[associated]` and `#[account(associated = <target>, with = <target>)]` are both removed ([#612](https://github.com/project-serum/anchor/pull/612)).
* cli: Removed `anchor launch` command ([#634](https://github.com/project-serum/anchor/pull/634)).
* lang: `#[account(init)]` now creates the account inside the same instruction to be consistent with initializing PDAs. To maintain the old behavior of `init`, replace it with `#[account(zero)]` ([#641](https://github.com/project-serum/anchor/pull/641)).
* lang: `bump` must be provided when using the `seeds` constraint. This has been added as an extra safety constraint to ensure that whenever a PDA is initialized via a constraint the bump used is the one created by `Pubkey::find_program_address` ([#641](https://github.com/project-serum/anchor/pull/641)).
* lang: `try_from_init` has been removed from `Loader`, `ProgramAccount`, and `CpiAccount`  and replaced with `try_from_unchecked` ([#641](https://github.com/project-serum/anchor/pull/641)).
* lang: Remove `AccountsInit` trait ([#641](https://github.com/project-serum/anchor/pull/641)).
* lang: `try_from` methods for `ProgramAccount`, `Loader`, and `ProgramState` now take in an additional `program_id: &Pubkey` parameter ([#660](https://github.com/project-serum/anchor/pull/660)).

## [0.13.2] - 2021-08-11

### Fixes

* cli: Fix `anchor init` command "Workspace not found" regression ([#598](https://github.com/project-serum/anchor/pull/598)).

## [0.13.1] - 2021-08-10

### Features

* cli: Programs embedded into genesis during tests will produce program logs ([#594](https://github.com/project-serum/anchor/pull/594)).

### Fixes

* cli: Allows Cargo.lock to exist in workspace subdirectories when publishing ([#593](https://github.com/project-serum/anchor/pull/593)).

## [0.13.0] - 2021-08-08

### Features

* cli: Adds a `[registry]` section in the Anchor toml ([#570](https://github.com/project-serum/anchor/pull/570)).
* cli: Adds the `anchor login <api-token>` command ([#570](https://github.com/project-serum/anchor/pull/570)).
* cli: Adds the `anchor publish <package>` command ([#570](https://github.com/project-serum/anchor/pull/570)).
* cli: Adds a root level `anchor_version` field to the Anchor.toml for specifying the anchor docker image to use for verifiable builds ([#570](https://github.com/project-serum/anchor/pull/570)).
* cli: Adds a root level `solana_version` field to the Anchor.toml for specifying the solana toolchain to use for verifiable builds ([#570](https://github.com/project-serum/anchor/pull/570)).
* lang: Dynamically fetch rent sysvar for when using `init` ([#587](https://github.com/project-serum/anchor/pull/587)).

### Breaking

* cli: `[clusters.<network>]` Anchor.toml section has been renamed to `[programs.<network>]` ([#570](https://github.com/project-serum/anchor/pull/570)).
* cli: `[workspace]` member and exclude arrays must now be filepaths relative to the workpsace root ([#570](https://github.com/project-serum/anchor/pull/570)).

## [0.12.0] - 2021-08-03

### Features

* cli: Add keys `members` / `exclude` in config `programs` section ([#546](https://github.com/project-serum/anchor/pull/546)).
* cli: Allow program address configuration for test command through `clusters.localnet` ([#554](https://github.com/project-serum/anchor/pull/554)).
* lang: IDLs are now parsed from the entire crate ([#517](https://github.com/project-serum/anchor/pull/517)).
* spl: Dex permissioned markets proxy ([#519](https://github.com/project-serum/anchor/pull/519), [#543](https://github.com/project-serum/anchor/pull/543)).

### Breaking Changes

* ts: Use `hex` by default for decoding Instruction ([#547](https://github.com/project-serum/anchor/pull/547)).
* lang: `CpiAccount::reload` mutates the existing struct instead of returning a new one ([#526](https://github.com/project-serum/anchor/pull/526)).
* cli: Anchor.toml now requires an explicit `[scripts]` test command ([#550](https://github.com/project-serum/anchor/pull/550)).

## [0.11.1] - 2021-07-09

### Features

* lang: Adds `require` macro for specifying assertions that return error codes on failure ([#483](https://github.com/project-serum/anchor/pull/483)).
* lang: Allow one to specify arbitrary programs as the owner when creating PDA ([#483](https://github.com/project-serum/anchor/pull/483)).
* lang: A new `bump` keyword is added to the accounts constraints, which is used to add an optional bump seed to the end of a `seeds` array. When used in conjunction with *both* `init` and `seeds`, then the program executes `find_program_address` to assert that the given bump is the canonical bump ([#483](https://github.com/project-serum/anchor/pull/483)).

### Fixes

* lang: Preserve all instruction data for fallback functions ([#483](https://github.com/project-serum/anchor/pull/483)).
* ts: Event listener not firing when creating associated accounts ([#356](https://github.com/project-serum/anchor/issues/356)).

## [0.11.0] - 2021-07-03

### Features

* lang: Add fallback functions ([#457](https://github.com/project-serum/anchor/pull/457)).
* lang: Add feature flag for using the old state account discriminator. This is a temporary flag for those with programs built prior to v0.7.0 but want to use the latest Anchor version. Expect this to be removed in a future version ([#446](https://github.com/project-serum/anchor/pull/446)).
* lang: Add generic support to Accounts ([#496](https://github.com/project-serum/anchor/pull/496)).

### Breaking Changes

* cli: Remove `.spec` suffix on TypeScript tests files ([#441](https://github.com/project-serum/anchor/pull/441)).
* lang: Remove `belongs_to` constraint ([#459](https://github.com/project-serum/anchor/pull/459)).

## [0.10.0] - 2021-06-27

### Features

* lang: Add `#[account(address = <expr>)]` constraint for asserting the address of an account ([#400](https://github.com/project-serum/anchor/pull/400)).
* lang: Add `#[account(init, token = <mint-target>, authority = <token-owner-target>...)]` constraint for initializing SPL token accounts as program derived addresses for the program. Can be used when initialized via `seeds` or `associated` ([#400](https://github.com/project-serum/anchor/pull/400)).
* lang: Add `associated_seeds!` macro for generating signer seeds for CPIs signed by an `#[account(associated = <target>)]` account ([#400](https://github.com/project-serum/anchor/pull/400)).
* cli: Add `[scripts]` section to the Anchor.toml for specifying workspace scripts that can be run via `anchor run <script>` ([#400](https://github.com/project-serum/anchor/pull/400)).
* cli: `[clusters.<network>]` table entries can now also use `{ address = <base58-str>, idl = <filepath-str> }` to specify workspace programs ([#400](https://github.com/project-serum/anchor/pull/400)).

### Breaking Changes

* cli: Remove `--yarn` flag in favor of using `npx` ([#432](https://github.com/project-serum/anchor/pull/432)).

## [0.9.0] - 2021-06-15

### Features

* lang: Instruction data is now available to accounts constraints ([#386](https://github.com/project-serum/anchor/pull/386)).
* lang: Initialize program derived addresses with accounts constraints ([#386](https://github.com/project-serum/anchor/pull/386)).

### Breaking Changes

* lang: Event field names in IDLs are now mixed case. ([#379](https://github.com/project-serum/anchor/pull/379)).
* lang: Accounts trait now accepts an additional `&[u8]` parameter ([#386](https://github.com/project-serum/anchor/pull/386)).

## [0.8.0] - 2021-06-10

### Features

* cli: Add `--program-name` option for build command to build a single program at a time ([#362](https://github.com/project-serum/anchor/pull/362)).
* cli, client: Parse custom cluster urls from str ([#369](https://github.com/project-serum/anchor/pull/369)).
* cli, client, lang: Update solana toolchain to v1.7.1 ([#368](https://github.com/project-serum/anchor/pull/369)).
* ts: Instruction decoding and formatting ([#372](https://github.com/project-serum/anchor/pull/372)).
* lang: Add `#[account(close = <destination>)]` constraint for closing accounts and sending the rent exemption lamports to a specified destination account ([#371](https://github.com/project-serum/anchor/pull/371)).

### Fixes

* lang: Allows one to use `remaining_accounts` with `CpiContext` by implementing the `ToAccountMetas` trait on `CpiContext` ([#351](https://github.com/project-serum/anchor/pull/351/files)).

### Breaking

* lang, ts: Framework defined error codes are introduced, reserving error codes 0-300 for Anchor, and 300 and up for user defined error codes ([#354](https://github.com/project-serum/anchor/pull/354)).

## [0.7.0] - 2021-05-31

### Features

* cli: Add global options for override Anchor.toml values ([#313](https://github.com/project-serum/anchor/pull/313)).
* spl: Add `SetAuthority` instruction ([#307](https://github.com/project-serum/anchor/pull/307/files)).
* spl: Add init and close open orders instructions ([#245](https://github.com/project-serum/anchor/pull/245)).
* lang: `constraint = <expression>` added as a replacement for (the now deprecated) string literal constraints ([#341](https://github.com/project-serum/anchor/pull/341)).
* lang: Span information is now preserved, providing informative compiler error messages ([#341](https://github.com/project-serum/anchor/pull/341)).
* ts: Address metadata is now optional for `anchor.workspace` clients ([#310](https://github.com/project-serum/anchor/pull/310)).

### Breaking Changes

* ts: Retrieving deserialized accounts from the `<program>.account.<my-account>` and `<program>.state` namespaces now require explicitly invoking the `fetch` API. For example, `program.account.myAccount(<adddress>)` and `program.state()` is now `program.account.myAccount.fetch(<address>)` and `program.state.fetch()` ([#322](https://github.com/project-serum/anchor/pull/322)).
* lang: `#[account(associated)]` now requires `init` to be provided to create an associated account. If not provided, then the address will be assumed to exist, and a constraint will be added to ensure the correctness of the address ([#318](https://github.com/project-serum/anchor/pull/318)).
* lang, ts: Change account discriminator pre-image of the `#[state]` account discriminator to be namespaced by "state:" ([#320](https://github.com/project-serum/anchor/pull/320)).
* lang, ts: Change domain delimiters for the pre-image of the instruciton sighash to be a single colon `:` to be consistent with accounts ([#321](https://github.com/project-serum/anchor/pull/321)).
* lang: Associated constraints no longer automatically implement `mut` ([#341](https://github.com/project-serum/anchor/pull/341)).
* lang: Associated `space` constraints must now be literal integers instead of literal strings ([#341](https://github.com/project-serum/anchor/pull/341)).

## [0.6.0] - 2021-05-23

### Features

* ts: Add `program.simulate` namespace ([#266](https://github.com/project-serum/anchor/pull/266)).
* ts: Introduce `Address` type, allowing one to use Base 58 encoded strings in public APIs ([#304](https://github.com/project-serum/anchor/pull/304)).
* ts: Replace deprecated `web3.Account` with `web3.Signer` in public APIs ([#296](https://github.com/project-serum/anchor/pull/296)).
* ts: Generated `anchor.workspace` clients can now be customized per network with `[cluster.<slug>]` in the Anchor.toml ([#308](https://github.com/project-serum/anchor/pull/308)).
* cli: Add yarn flag to test command ([#267](https://github.com/project-serum/anchor/pull/267)).
* cli: Add `--skip-build` flag to test command ([301](https://github.com/project-serum/anchor/pull/301)).
* cli: Add `anchor shell` command to spawn a node shell populated with an Anchor.toml based environment ([#303](https://github.com/project-serum/anchor/pull/303)).

### Breaking Changes

* cli: The Anchor.toml's `wallet` and `cluster` settings must now be under the `[provider]` table ([#305](https://github.com/project-serum/anchor/pull/305)).
* ts: Event coder `decode` API changed to decode strings directly instead of buffers ([#292](https://github.com/project-serum/anchor/pull/292)).
* ts: Event coder `encode` API removed ([#292](https://github.com/project-serum/anchor/pull/292)).

## [0.5.0] - 2021-05-07

### Features

* client: Adds support for state instructions ([#248](https://github.com/project-serum/anchor/pull/248)).
* lang: Add `anchor-debug` feature flag for logging ([#253](https://github.com/project-serum/anchor/pull/253)).
* ts: Add support for u16 ([#255](https://github.com/project-serum/anchor/pull/255)).

### Breaking Changes

* client: Renames `RequestBuilder::new` to `RequestBuilder::from` ([#248](https://github.com/project-serum/anchor/pull/248)).
* lang: Renames the generated `instruction::state::Ctor` struct to `instruction::state::New` ([#248](https://github.com/project-serum/anchor/pull/248)).

## [0.4.5] - 2021-04-29

* spl: Add serum DEX CPI client ([#224](https://github.com/project-serum/anchor/pull/224)).

## [0.4.4] - 2021-04-18

### Features

* lang: Allows one to specify multiple `with` targets when creating associated acconts ([#197](https://github.com/project-serum/anchor/pull/197)).
* lang, ts: Add array support ([#202](https://github.com/project-serum/anchor/pull/202)).
* lang: Zero copy deserialization for accounts ([#202](https://github.com/project-serum/anchor/pull/202), [#206](https://github.com/project-serum/anchor/pull/206)).
* lang, spl, cli, client: Upgrade solana toolchain to 1.6.6 ([#210](https://github.com/project-serum/anchor/pull/210)).

## [0.4.3] - 2021-04-13

### Features

* lang: CPI clients for program state instructions ([#43](https://github.com/project-serum/anchor/pull/43)).
* lang: Add `#[account(owner = <program>)]` constraint ([#178](https://github.com/project-serum/anchor/pull/178)).
* lang, cli, ts: Add `#[account(associated = <target>)]` and `#[associated]` attributes for creating associated program accounts within programs. The TypeScript package can fetch these accounts with a new `<program>.account.<account-name>.associated` (and `associatedAddress`) method ([#186](https://github.com/project-serum/anchor/pull/186)).

### Fixes

* lang: Unused `#[account]`s are now parsed into the IDL correctly ([#177](https://github.com/project-serum/anchor/pull/177)).

## [0.4.2] - 2021-04-10

### Features

* cli: Fund Anchor.toml configured wallet when testing ([#164](https://github.com/project-serum/anchor/pull/164)).
* spl: Add initialize_account instruction for spl tokens ([#166](https://github.com/project-serum/anchor/pull/166)).

## [0.4.1] - 2021-04-06

* cli: Version verifiable docker builder ([#145](https://github.com/project-serum/anchor/pull/145)).

## [0.4.0] - 2021-04-04

### Features

* cli: Specify test files to run ([#118](https://github.com/project-serum/anchor/pull/118)).
* lang: Allow overriding the `#[state]` account's size ([#121](https://github.com/project-serum/anchor/pull/121)).
* lang, client, ts: Add event emission and subscriptions ([#89](https://github.com/project-serum/anchor/pull/89)).
* lang/account: Allow namespacing account discriminators ([#128](https://github.com/project-serum/anchor/pull/128)).
* cli: TypeScript migrations ([#132](https://github.com/project-serum/anchor/pull/132)).
* lang: Add `#[account(executable)]` attribute ([#140](https://github.com/project-serum/anchor/pull/140)).

### Breaking Changes

* client: Replace url str with `Cluster` struct when constructing clients ([#89](https://github.com/project-serum/anchor/pull/89)).
* lang: Changes the account discriminator of `IdlAccount` to be namespaced by `"internal"` ([#128](https://github.com/project-serum/anchor/pull/128)).
* lang, spl, cli: Upgrade solana toolchain to 1.6.3, a major version upgrade even though only the minor version is incremented. This allows for the removal of `-#![feature(proc_macro_hygiene)]`. ([#139](https://github.com/project-serum/anchor/pull/139)).

## [0.3.0] - 2021-03-12

### Features

* ts: Allow preloading instructions for state rpc transactions ([cf9c84](https://github.com/project-serum/anchor/commit/cf9c847e4144989b5bc1936149d171e90204777b)).
* ts: Export sighash coder function ([734c75](https://github.com/project-serum/anchor/commit/734c751882f43beec7ea3f0f4d988b502e3f24e4)).
* cli: Specify programs to embed into local validator genesis via Anchor.toml while testing ([b3803a](https://github.com/project-serum/anchor/commit/b3803aec03fbbae1a794c9aa6a789e6cb58fda99)).
* cli: Allow skipping the creation of a local validator when testing against localnet ([#93](https://github.com/project-serum/anchor/pull/93)).
* cli: Adds support for tests with Typescript ([#94](https://github.com/project-serum/anchor/pull/94)).
* cli: Deterministic and verifiable builds ([#100](https://github.com/project-serum/anchor/pull/100)).
* cli, lang: Add write buffers for IDL upgrades ([#107](https://github.com/project-serum/anchor/pull/107)).

## Breaking Changes

* lang: Removes `IdlInstruction::Clear` ([#107](https://github.com/project-serum/anchor/pull/107)).

### Fixes

* cli: Propagates mocha test exit status on error ([79b791](https://github.com/project-serum/anchor/commit/79b791ffa85ffae5b6163fa853562aa568650f21)).

## [0.2.1] - 2021-02-11

### Features

* cli: Embed workspace programs into local validator genesis when testing ([733ec3](https://github.com/project-serum/anchor/commit/733ec300b0308e7d007873b0975585d836333fd4)).
* cli: Stream program logs to `.anchor/program-logs` directory when testing ([ce5ca7](https://github.com/project-serum/anchor/commit/ce5ca7ddab6e0fd579deddcd02094b3f798bbe6a)).
* spl: Add shared memory api [(d92cb1)](https://github.com/project-serum/anchor/commit/d92cb1516b78696d1257e41d0c5ac6821716300e).
* lang/attribute/access-control: Allow specifying multiple modifier functions ([845df6](https://github.com/project-serum/anchor/commit/845df6d1960bb544fa0f2e3331ec79cc804edeb6)).
* lang/syn: Allow state structs that don't have a ctor or impl block (just trait implementations) ([a78000](https://github.com/project-serum/anchor/commit/a7800026833d64579e5b19c90d724ecc20d2a455)).
* ts: Add instruction method to state namespace ([627c27](https://github.com/project-serum/anchor/commit/627c275e9cdf3dafafcf44473ba8146cc7979d44)).
* lang/syn, ts: Add support for u128 and i128 ([#83](https://github.com/project-serum/anchor/pull/83)).

## [0.2.0] - 2021-02-08

### Features

* lang: Adds the ability to create and use CPI program interfaces ([#66](https://github.com/project-serum/anchor/pull/66/files?file-filters%5B%5D=)).

### Breaking Changes

* lang, client, ts: Migrate from rust enum based method dispatch to a variant of sighash ([#64](https://github.com/project-serum/anchor/pull/64)).

## [0.1.0] - 2021-01-31

Initial release.

### Includes

* lang: `anchor-lang` crate providing a Rust eDSL for Solana.
* lang/attribute/access-control: Internal attribute macro for function modifiers.
* lang/attribute/account: Internal attribute macro for defining Anchor accounts.
* lang/attribute/error: Internal attribute macro for defining Anchor program errors.
* lang/attribute/program: Internal attribute macro for defining an Anchor program.
* lang/attribute/state: Internal attribute macro for defining an Anchor program state struct.
* lang/derive/accounts: Internal derive macro for defining deserialized account structs.
* lang/syn: Internal crate for parsing the Anchor eDSL, generating code, and an IDL.
* spl: `anchor-spl` crate providing CPI clients for Anchor programs.
* client: `anchor-client` crate providing Rust clients for Anchor programs.
* ts: `@project-serum/anchor` package for generating TypeScript clients.
* cli: Command line interface for managing Anchor programs.<|MERGE_RESOLUTION|>--- conflicted
+++ resolved
@@ -14,20 +14,16 @@
 ### Features
 
 * lang: Add `seeds::program` constraint for specifying which program_id to use when deriving PDAs.([#1197](https://github.com/project-serum/anchor/pull/1197))
-* lang: `Context` now has a new `bumps: BTree<String, u8>` argument, mapping account name to bump seed "found" by the accounts context. This allows one to access bump seeds without having to pass them in from the client or recalculate them in the handler ([#1367](calculated )).
+* lang: `Context` now has a new `bumps: BTree<String, u8>` argument, mapping account name to bump seed "found" by the accounts context. This allows one to access bump seeds without having to pass them in from the client or recalculate them in the handler ([#1367](https://github.com/project-serum/anchor/pull/1367)).
 * ts: Remove error logging in the event parser when log websocket encounters a program error ([#1313](https://github.com/project-serum/anchor/pull/1313)).
 * ts: Add new `methods` namespace to the program client, introducing a more ergonomic builder API ([#1324](https://github.com/project-serum/anchor/pull/1324)).
 * ts: Add registry utility for fetching the latest verified build ([#1371](https://github.com/project-serum/anchor/pull/1371)).
 
 ### Breaking
 
-<<<<<<< HEAD
-* lang: rename `loader_account` module to `account_loader` module ([#1279](https://github.com/project-serum/anchor/pull/1279)).
 * lang: Put `init_if_needed` behind a feature flag to decrease wrong usage ([#1258](https://github.com/project-serum/anchor/pull/1258)).
-=======
 * lang: rename `loader_account` module to `account_loader` module ([#1279](https://github.com/project-serum/anchor/pull/1279))
 * lang: The `Accounts` trait's `try_accounts` method now has an additional `bumps: &mut BTreeMap<String, u8>` argument, which accumulates bump seeds ([#1367](https://github.com/project-serum/anchor/pull/1367)).
->>>>>>> e9c2a575
 * ts: `Coder` is now an interface and the existing class has been renamed to `BorshCoder`. This change allows the generation of Anchor clients for non anchor programs  ([#1259](https://github.com/project-serum/anchor/pull/1259/files)).
 
 ## [0.20.1] - 2022-01-09
