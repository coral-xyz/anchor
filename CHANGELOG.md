--- conflicted
+++ resolved
@@ -11,9 +11,10 @@
 
 ## [Unreleased]
 
-<<<<<<< HEAD
-* ts: Fixed Event listener not firing when creating associated accounts ([#356](https://github.com/project-serum/anchor/issues/356)).
-=======
+### Fixes
+
+* ts: Event listener not firing when creating associated accounts ([#356](https://github.com/project-serum/anchor/issues/356)).
+
 ## [0.11.0] - 2021-07-03
 
 ### Features
@@ -26,7 +27,6 @@
 
 * cli: Remove `.spec` suffix on TypeScript tests files ([#441](https://github.com/project-serum/anchor/pull/441)).
 * lang: Remove `belongs_to` constraint ([#459](https://github.com/project-serum/anchor/pull/459)).
->>>>>>> 39f237a7
 
 ## [0.10.0] - 2021-06-27
 
