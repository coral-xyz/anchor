# Changelog

All notable changes to this project will be documented in this file.

The format is based on [Keep a Changelog](https://keepachangelog.com/en/1.0.0/),
and this project adheres to [Semantic Versioning](https://semver.org/spec/v2.0.0.html).

**Note:** Version 0 of Semantic Versioning is handled differently from version 1 and above.
The minor version will be incremented upon a breaking change and the patch version will be
incremented for features.

## [Unreleased]

## Features

* ts: Allow preloading instructions for state rpc transactions ([cf9c84](https://github.com/project-serum/anchor/commit/cf9c847e4144989b5bc1936149d171e90204777b)).
* cli: Specify programs to embed into local validator genesis via Anchor.toml while testing.
<<<<<<< HEAD
* cli: Adds support for tests with Typescript ([#94](https://github.com/project-serum/anchor/pull/94)).
=======
* cli: Allow skipping the creation of a local validator when testing against localnet.
>>>>>>> 4d562b0a

## Fixes

* cli: Propagates mocha test exit status on error.

## [0.2.1] - 2021-02-11

### Features

* cli: Embed workspace programs into local validator genesis when testing ([733ec3](https://github.com/project-serum/anchor/commit/733ec300b0308e7d007873b0975585d836333fd4)).
* cli: Stream program logs to `.anchor/program-logs` directory when testing ([ce5ca7](https://github.com/project-serum/anchor/commit/ce5ca7ddab6e0fd579deddcd02094b3f798bbe6a)).
* spl: Add shared memory api [(d92cb1)](https://github.com/project-serum/anchor/commit/d92cb1516b78696d1257e41d0c5ac6821716300e).
* lang/attribute/access-control: Allow specifying multiple modifier functions ([845df6](https://github.com/project-serum/anchor/commit/845df6d1960bb544fa0f2e3331ec79cc804edeb6)).
* lang/syn: Allow state structs that don't have a ctor or impl block (just trait implementations) ([a78000](https://github.com/project-serum/anchor/commit/a7800026833d64579e5b19c90d724ecc20d2a455)).
* ts: Add instruction method to state namespace ([627c27](https://github.com/project-serum/anchor/commit/627c275e9cdf3dafafcf44473ba8146cc7979d44)).
* lang/syn, ts: Add support for u128 and i128 ([#83](https://github.com/project-serum/anchor/pull/83)).

## [0.2.0] - 2021-02-08

### Features

* lang: Adds the ability to create and use CPI program interfaces ([#66](https://github.com/project-serum/anchor/pull/66/files?file-filters%5B%5D=)).

### Breaking Changes

* lang, client, ts: Migrate from rust enum based method dispatch to a variant of sighash ([#64](https://github.com/project-serum/anchor/pull/64)).

## [0.1.0] - 2021-01-31

Initial release.

### Includes

* lang: `anchor-lang` crate providing a Rust eDSL for Solana.
* lang/attribute/access-control: Internal attribute macro for function modifiers.
* lang/attribute/account: Internal attribute macro for defining Anchor accounts.
* lang/attribute/error: Internal attribute macro for defining Anchor program errors.
* lang/attribute/program: Internal attribute macro for defining an Anchor program.
* lang/attribute/state: Internal attribute macro for defining an Anchor program state struct.
* lang/derive/accounts: Internal derive macro for defining deserialized account structs.
* lang/syn: Internal crate for parsing the Anchor eDSL, generating code, and an IDL.
* spl: `anchor-spl` crate providing CPI clients for Anchor programs.
* client: `anchor-client` crate providing Rust clients for Anchor programs.
* ts: `@project-serum/anchor` package for generating TypeScript clients.
* cli: Command line interface for managing Anchor programs.<|MERGE_RESOLUTION|>--- conflicted
+++ resolved
@@ -15,11 +15,8 @@
 
 * ts: Allow preloading instructions for state rpc transactions ([cf9c84](https://github.com/project-serum/anchor/commit/cf9c847e4144989b5bc1936149d171e90204777b)).
 * cli: Specify programs to embed into local validator genesis via Anchor.toml while testing.
-<<<<<<< HEAD
+* cli: Allow skipping the creation of a local validator when testing against localnet.
 * cli: Adds support for tests with Typescript ([#94](https://github.com/project-serum/anchor/pull/94)).
-=======
-* cli: Allow skipping the creation of a local validator when testing against localnet.
->>>>>>> 4d562b0a
 
 ## Fixes
 
