# Changelog

All notable changes to this project will be documented in this file.

The format is based on [Keep a Changelog](https://keepachangelog.com/en/1.0.0/),
and this project adheres to [Semantic Versioning](https://semver.org/spec/v2.0.0.html).

**Note:** Version 0 of Semantic Versioning is handled differently from version 1 and above.
The minor version will be incremented upon a breaking change and the patch version will be
incremented for features.

## [Unreleased]

<<<<<<< HEAD
### Breaking Changes

* cli: Remove `--yarn` flag in favor of using `npx` ([#432](https://github.com/project-serum/anchor/pull/432)).
=======
### Features

* lang: Add `#[account(address = <expr>)]` constraint for asserting the address of an account ([#400](https://github.com/project-serum/anchor/pull/400)).
* lang: Add `#[account(init, token = <mint-target>, authority = <token-owner-target>...)]` constraint for initializing SPL token accounts as program derived addresses for the program. Can be used when initialized via `seeds` or `associated` ([#400](https://github.com/project-serum/anchor/pull/400)).
* lang: Add `associated_seeds!` macro for generating signer seeds for CPIs signed by an `#[account(associated = <target>)]` account ([#400](https://github.com/project-serum/anchor/pull/400)).
* cli: Add `[scripts]` section to the Anchor.toml for specifying workspace scripts that can be run via `anchor run <script>` ([#400](https://github.com/project-serum/anchor/pull/400)).
* cli: `[clusters.<network>]` table entries can now also use `{ address = <base58-str>, idl = <filepath-str> }` to specify workspace programs ([#400](https://github.com/project-serum/anchor/pull/400)).
>>>>>>> f067624a

## [0.9.0] - 2021-06-15

### Features

* lang: Instruction data is now available to accounts constraints ([#386](https://github.com/project-serum/anchor/pull/386)).
* lang: Initialize program derived addresses with accounts constraints ([#386](https://github.com/project-serum/anchor/pull/386)).

### Breaking Changes

* lang: Event field names in IDLs are now mixed case. ([#379](https://github.com/project-serum/anchor/pull/379)).
* lang: Accounts trait now accepts an additional `&[u8]` parameter ([#386](https://github.com/project-serum/anchor/pull/386)).

## [0.8.0] - 2021-06-10

### Features

* cli: Add `--program-name` option for build command to build a single program at a time ([#362](https://github.com/project-serum/anchor/pull/362)).
* cli, client: Parse custom cluster urls from str ([#369](https://github.com/project-serum/anchor/pull/369)).
* cli, client, lang: Update solana toolchain to v1.7.1 ([#368](https://github.com/project-serum/anchor/pull/369)).
* ts: Instruction decoding and formatting ([#372](https://github.com/project-serum/anchor/pull/372)).
* lang: Add `#[account(close = <destination>)]` constraint for closing accounts and sending the rent exemption lamports to a specified destination account ([#371](https://github.com/project-serum/anchor/pull/371)).

### Fixes

* lang: Allows one to use `remaining_accounts` with `CpiContext` by implementing the `ToAccountMetas` trait on `CpiContext` ([#351](https://github.com/project-serum/anchor/pull/351/files)).

### Breaking

* lang, ts: Framework defined error codes are introduced, reserving error codes 0-300 for Anchor, and 300 and up for user defined error codes ([#354](https://github.com/project-serum/anchor/pull/354)).

## [0.7.0] - 2021-05-31

### Features

* cli: Add global options for override Anchor.toml values ([#313](https://github.com/project-serum/anchor/pull/313)).
* spl: Add `SetAuthority` instruction ([#307](https://github.com/project-serum/anchor/pull/307/files)).
* spl: Add init and close open orders instructions ([#245](https://github.com/project-serum/anchor/pull/245)).
* lang: `constraint = <expression>` added as a replacement for (the now deprecated) string literal constraints ([#341](https://github.com/project-serum/anchor/pull/341)).
* lang: Span information is now preserved, providing informative compiler error messages ([#341](https://github.com/project-serum/anchor/pull/341)).
* ts: Address metadata is now optional for `anchor.workspace` clients ([#310](https://github.com/project-serum/anchor/pull/310)).

### Breaking Changes

* ts: Retrieving deserialized accounts from the `<program>.account.<my-account>` and `<program>.state` namespaces now require explicitly invoking the `fetch` API. For example, `program.account.myAccount(<adddress>)` and `program.state()` is now `program.account.myAccount.fetch(<address>)` and `program.state.fetch()` ([#322](https://github.com/project-serum/anchor/pull/322)).
* lang: `#[account(associated)]` now requires `init` to be provided to create an associated account. If not provided, then the address will be assumed to exist, and a constraint will be added to ensure the correctness of the address ([#318](https://github.com/project-serum/anchor/pull/318)).
* lang, ts: Change account discriminator pre-image of the `#[state]` account discriminator to be namespaced by "state:" ([#320](https://github.com/project-serum/anchor/pull/320)).
* lang, ts: Change domain delimiters for the pre-image of the instruciton sighash to be a single colon `:` to be consistent with accounts ([#321](https://github.com/project-serum/anchor/pull/321)).
* lang: Associated constraints no longer automatically implement `mut` ([#341](https://github.com/project-serum/anchor/pull/341)).
* lang: Associated `space` constraints must now be literal integers instead of literal strings ([#341](https://github.com/project-serum/anchor/pull/341)).

## [0.6.0] - 2021-05-23

### Features

* ts: Add `program.simulate` namespace ([#266](https://github.com/project-serum/anchor/pull/266)).
* ts: Introduce `Address` type, allowing one to use Base 58 encoded strings in public APIs ([#304](https://github.com/project-serum/anchor/pull/304)).
* ts: Replace deprecated `web3.Account` with `web3.Signer` in public APIs ([#296](https://github.com/project-serum/anchor/pull/296)).
* ts: Generated `anchor.workspace` clients can now be customized per network with `[cluster.<slug>]` in the Anchor.toml ([#308](https://github.com/project-serum/anchor/pull/308)).
* cli: Add yarn flag to test command ([#267](https://github.com/project-serum/anchor/pull/267)).
* cli: Add `--skip-build` flag to test command ([301](https://github.com/project-serum/anchor/pull/301)).
* cli: Add `anchor shell` command to spawn a node shell populated with an Anchor.toml based environment ([#303](https://github.com/project-serum/anchor/pull/303)).

### Breaking Changes

* cli: The Anchor.toml's `wallet` and `cluster` settings must now be under the `[provider]` table ([#305](https://github.com/project-serum/anchor/pull/305)).
* ts: Event coder `decode` API changed to decode strings directly instead of buffers ([#292](https://github.com/project-serum/anchor/pull/292)).
* ts: Event coder `encode` API removed ([#292](https://github.com/project-serum/anchor/pull/292)).

## [0.5.0] - 2021-05-07

### Features

* client: Adds support for state instructions ([#248](https://github.com/project-serum/anchor/pull/248)).
* lang: Add `anchor-debug` feature flag for logging ([#253](https://github.com/project-serum/anchor/pull/253)).
* ts: Add support for u16 ([#255](https://github.com/project-serum/anchor/pull/255)).

### Breaking Changes

* client: Renames `RequestBuilder::new` to `RequestBuilder::from` ([#248](https://github.com/project-serum/anchor/pull/248)).
* lang: Renames the generated `instruction::state::Ctor` struct to `instruction::state::New` ([#248](https://github.com/project-serum/anchor/pull/248)).

## [0.4.5] - 2021-04-29

* spl: Add serum DEX CPI client ([#224](https://github.com/project-serum/anchor/pull/224)).

## [0.4.4] - 2021-04-18

### Features

* lang: Allows one to specify multiple `with` targets when creating associated acconts ([#197](https://github.com/project-serum/anchor/pull/197)).
* lang, ts: Add array support ([#202](https://github.com/project-serum/anchor/pull/202)).
* lang: Zero copy deserialization for accounts ([#202](https://github.com/project-serum/anchor/pull/202), [#206](https://github.com/project-serum/anchor/pull/206)).
* lang, spl, cli, client: Upgrade solana toolchain to 1.6.6 ([#210](https://github.com/project-serum/anchor/pull/210)).

## [0.4.3] - 2021-04-13

### Features

* lang: CPI clients for program state instructions ([#43](https://github.com/project-serum/anchor/pull/43)).
* lang: Add `#[account(owner = <program>)]` constraint ([#178](https://github.com/project-serum/anchor/pull/178)).
* lang, cli, ts: Add `#[account(associated = <target>)]` and `#[associated]` attributes for creating associated program accounts within programs. The TypeScript package can fetch these accounts with a new `<program>.account.<account-name>.associated` (and `associatedAddress`) method ([#186](https://github.com/project-serum/anchor/pull/186)).

### Fixes

* lang: Unused `#[account]`s are now parsed into the IDL correctly ([#177](https://github.com/project-serum/anchor/pull/177)).

## [0.4.2] - 2021-04-10

### Features

* cli: Fund Anchor.toml configured wallet when testing ([#164](https://github.com/project-serum/anchor/pull/164)).
* spl: Add initialize_account instruction for spl tokens ([#166](https://github.com/project-serum/anchor/pull/166)).

## [0.4.1] - 2021-04-06

* cli: Version verifiable docker builder ([#145](https://github.com/project-serum/anchor/pull/145)).

## [0.4.0] - 2021-04-04

### Features

* cli: Specify test files to run ([#118](https://github.com/project-serum/anchor/pull/118)).
* lang: Allow overriding the `#[state]` account's size ([#121](https://github.com/project-serum/anchor/pull/121)).
* lang, client, ts: Add event emission and subscriptions ([#89](https://github.com/project-serum/anchor/pull/89)).
* lang/account: Allow namespacing account discriminators ([#128](https://github.com/project-serum/anchor/pull/128)).
* cli: TypeScript migrations ([#132](https://github.com/project-serum/anchor/pull/132)).
* lang: Add `#[account(executable)]` attribute ([#140](https://github.com/project-serum/anchor/pull/140)).

### Breaking Changes

* client: Replace url str with `Cluster` struct when constructing clients ([#89](https://github.com/project-serum/anchor/pull/89)).
* lang: Changes the account discriminator of `IdlAccount` to be namespaced by `"internal"` ([#128](https://github.com/project-serum/anchor/pull/128)).
* lang, spl, cli: Upgrade solana toolchain to 1.6.3, a major version upgrade even though only the minor version is incremented. This allows for the removal of `-#![feature(proc_macro_hygiene)]`. ([#139](https://github.com/project-serum/anchor/pull/139)).

## [0.3.0] - 2021-03-12

### Features

* ts: Allow preloading instructions for state rpc transactions ([cf9c84](https://github.com/project-serum/anchor/commit/cf9c847e4144989b5bc1936149d171e90204777b)).
* ts: Export sighash coder function ([734c75](https://github.com/project-serum/anchor/commit/734c751882f43beec7ea3f0f4d988b502e3f24e4)).
* cli: Specify programs to embed into local validator genesis via Anchor.toml while testing ([b3803a](https://github.com/project-serum/anchor/commit/b3803aec03fbbae1a794c9aa6a789e6cb58fda99)).
* cli: Allow skipping the creation of a local validator when testing against localnet ([#93](https://github.com/project-serum/anchor/pull/93)).
* cli: Adds support for tests with Typescript ([#94](https://github.com/project-serum/anchor/pull/94)).
* cli: Deterministic and verifiable builds ([#100](https://github.com/project-serum/anchor/pull/100)).
* cli, lang: Add write buffers for IDL upgrades ([#107](https://github.com/project-serum/anchor/pull/107)).

## Breaking Changes

* lang: Removes `IdlInstruction::Clear` ([#107](https://github.com/project-serum/anchor/pull/107)).

### Fixes

* cli: Propagates mocha test exit status on error ([79b791](https://github.com/project-serum/anchor/commit/79b791ffa85ffae5b6163fa853562aa568650f21)).

## [0.2.1] - 2021-02-11

### Features

* cli: Embed workspace programs into local validator genesis when testing ([733ec3](https://github.com/project-serum/anchor/commit/733ec300b0308e7d007873b0975585d836333fd4)).
* cli: Stream program logs to `.anchor/program-logs` directory when testing ([ce5ca7](https://github.com/project-serum/anchor/commit/ce5ca7ddab6e0fd579deddcd02094b3f798bbe6a)).
* spl: Add shared memory api [(d92cb1)](https://github.com/project-serum/anchor/commit/d92cb1516b78696d1257e41d0c5ac6821716300e).
* lang/attribute/access-control: Allow specifying multiple modifier functions ([845df6](https://github.com/project-serum/anchor/commit/845df6d1960bb544fa0f2e3331ec79cc804edeb6)).
* lang/syn: Allow state structs that don't have a ctor or impl block (just trait implementations) ([a78000](https://github.com/project-serum/anchor/commit/a7800026833d64579e5b19c90d724ecc20d2a455)).
* ts: Add instruction method to state namespace ([627c27](https://github.com/project-serum/anchor/commit/627c275e9cdf3dafafcf44473ba8146cc7979d44)).
* lang/syn, ts: Add support for u128 and i128 ([#83](https://github.com/project-serum/anchor/pull/83)).

## [0.2.0] - 2021-02-08

### Features

* lang: Adds the ability to create and use CPI program interfaces ([#66](https://github.com/project-serum/anchor/pull/66/files?file-filters%5B%5D=)).

### Breaking Changes

* lang, client, ts: Migrate from rust enum based method dispatch to a variant of sighash ([#64](https://github.com/project-serum/anchor/pull/64)).

## [0.1.0] - 2021-01-31

Initial release.

### Includes

* lang: `anchor-lang` crate providing a Rust eDSL for Solana.
* lang/attribute/access-control: Internal attribute macro for function modifiers.
* lang/attribute/account: Internal attribute macro for defining Anchor accounts.
* lang/attribute/error: Internal attribute macro for defining Anchor program errors.
* lang/attribute/program: Internal attribute macro for defining an Anchor program.
* lang/attribute/state: Internal attribute macro for defining an Anchor program state struct.
* lang/derive/accounts: Internal derive macro for defining deserialized account structs.
* lang/syn: Internal crate for parsing the Anchor eDSL, generating code, and an IDL.
* spl: `anchor-spl` crate providing CPI clients for Anchor programs.
* client: `anchor-client` crate providing Rust clients for Anchor programs.
* ts: `@project-serum/anchor` package for generating TypeScript clients.
* cli: Command line interface for managing Anchor programs.<|MERGE_RESOLUTION|>--- conflicted
+++ resolved
@@ -11,11 +11,6 @@
 
 ## [Unreleased]
 
-<<<<<<< HEAD
-### Breaking Changes
-
-* cli: Remove `--yarn` flag in favor of using `npx` ([#432](https://github.com/project-serum/anchor/pull/432)).
-=======
 ### Features
 
 * lang: Add `#[account(address = <expr>)]` constraint for asserting the address of an account ([#400](https://github.com/project-serum/anchor/pull/400)).
@@ -23,7 +18,10 @@
 * lang: Add `associated_seeds!` macro for generating signer seeds for CPIs signed by an `#[account(associated = <target>)]` account ([#400](https://github.com/project-serum/anchor/pull/400)).
 * cli: Add `[scripts]` section to the Anchor.toml for specifying workspace scripts that can be run via `anchor run <script>` ([#400](https://github.com/project-serum/anchor/pull/400)).
 * cli: `[clusters.<network>]` table entries can now also use `{ address = <base58-str>, idl = <filepath-str> }` to specify workspace programs ([#400](https://github.com/project-serum/anchor/pull/400)).
->>>>>>> f067624a
+
+### Breaking Changes
+
+* cli: Remove `--yarn` flag in favor of using `npx` ([#432](https://github.com/project-serum/anchor/pull/432)).
 
 ## [0.9.0] - 2021-06-15
 
