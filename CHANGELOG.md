--- conflicted
+++ resolved
@@ -12,14 +12,11 @@
 
 ### Features
 
+- lang: Add the `InitSpace` derive macro to automatically calculate the space at the initialization of an account ([#2346](https://github.com/coral-xyz/anchor/pull/2346)).
 - cli: Add `env` option to verifiable builds ([#2325](https://github.com/coral-xyz/anchor/pull/2325)).
-<<<<<<< HEAD
-- lang: Add the `InitSpace` derive macro to automatically calculate the space at the initialization of an account ([#2346](https://github.com/coral-xyz/anchor/pull/2346)).
-=======
 - cli: Add `idl close` command to close a program's IDL account ([#2329](https://github.com/coral-xyz/anchor/pull/2329)).
 - cli: `idl init` now supports very large IDL files ([#2329](https://github.com/coral-xyz/anchor/pull/2329)).
 - spl: Add `transfer_checked` function ([#2353](https://github.com/coral-xyz/anchor/pull/2353)).
->>>>>>> 5f9b5905
 
 ### Fixes
 
