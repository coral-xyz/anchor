--- conflicted
+++ resolved
@@ -10,19 +10,14 @@
 
 ## [Unreleased]
 
-<<<<<<< HEAD
-### Fixes
-
+### Features
+
+* cli: Add `--program-keypair` to `anchor deploy` ([#1786](https://github.com/project-serum/anchor/pull/1786)).
+
+### Fixes
+
+* cli: Move `overflow-checks` into workspace `Cargo.toml` so that it will not be ignored by compiler ([#1806](https://github.com/project-serum/anchor/pull/1806)).
 * lang: Fix missing account name information when deserialization fails when using `init` or `zero` ([#1800](https://github.com/project-serum/anchor/pull/1800)).
-=======
-### Features
-
-* cli: Add `--program-keypair` to `anchor deploy` ([#1786](https://github.com/project-serum/anchor/pull/1786)).
-
-### Fixes
-
-* cli: Move `overflow-checks` into workspace `Cargo.toml` so that it will not be ignored by compiler ([#1806](https://github.com/project-serum/anchor/pull/1806)).
->>>>>>> 765fee0c
 
 ## [0.24.2] - 2022-04-13
 
