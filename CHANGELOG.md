--- conflicted
+++ resolved
@@ -11,9 +11,8 @@
 
 ## [Unreleased]
 
-<<<<<<< HEAD
 * ts: Fixed Event listener not firing when creating associated accounts ([#356](https://github.com/project-serum/anchor/issues/356)).
-=======
+
 ## [0.10.0] - 2021-06-27
 
 ### Features
@@ -27,7 +26,6 @@
 ### Breaking Changes
 
 * cli: Remove `--yarn` flag in favor of using `npx` ([#432](https://github.com/project-serum/anchor/pull/432)).
->>>>>>> 7314c66c
 
 ## [0.9.0] - 2021-06-15
 
