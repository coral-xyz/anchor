--- conflicted
+++ resolved
@@ -11,20 +11,16 @@
 
 ## [Unreleased]
 
-<<<<<<< HEAD
-=======
+### Breaking
+
+*lang: Put `init_if_needed` behind a feature flag to decrease wrong usage ([#1258](https://github.com/project-serum/anchor/pull/1258)).
+
 ## [0.20.1] - 2022-01-09
 
->>>>>>> 8739db4e
 ### Fixes
 
 *lang: Improved error msgs when required programs are missing when using the `init` constraint([#1257](https://github.com/project-serum/anchor/pull/1257))
 
-<<<<<<< HEAD
-### Breaking
-
-*lang: Put `init_if_needed` behind a feature flag to decrease wrong usage ([#1258](https://github.com/project-serum/anchor/pull/1258))
-=======
 ### Features
 
 * lang: Allow repr overrides for zero copy accounts ([#1273](https://github.com/project-serum/anchor/pull/1273)).
@@ -32,7 +28,6 @@
 ### Breaking
 
 * ts: `Coder` is now an interface and the existing class has been renamed to `BorshCoder`. This change allows the generation of Anchor clients for non anchor programs  ([#1259](https://github.com/project-serum/anchor/pull/1259/files)).
->>>>>>> 8739db4e
 
 ## [0.20.0] - 2022-01-06
 
