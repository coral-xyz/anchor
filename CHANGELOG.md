# Changelog

All notable changes to this project will be documented in this file.

The format is based on [Keep a Changelog](https://keepachangelog.com/en/1.0.0/),
and this project adheres to [Semantic Versioning](https://semver.org/spec/v2.0.0.html).

**Note:** Version 0 of Semantic Versioning is handled differently from version 1 and above.
The minor version will be incremented upon a breaking change and the patch version will be incremented for features.

## [Unreleased]

### Features

- cli: Add `env` option to verifiable builds ([#2325](https://github.com/coral-xyz/anchor/pull/2325)).

### Fixes

<<<<<<< HEAD
- lang: Allow the `cfg` attribute above the instructions ([#2339](https://github.com/coral-xyz/anchor/pull/2339)).
=======
- cli: Don't regenerate idl in read_all_programs(). ([#2332](https://github.com/coral-xyz/anchor/pull/2332))
>>>>>>> a97d04ab

### Breaking

- lang: Remove `state` and `interface` attributes ([#2285](https://github.com/coral-xyz/anchor/pull/2285)).

## [0.26.0] - 2022-12-15

### Features

- cli: Add `--run` to `anchor test` for running a subset of test suites ([#1828](https://github.com/coral-xyz/anchor/issues/1828)).
- client: Add `transaction` functions to RequestBuilder ([#1958](https://github.com/coral-xyz/anchor/pull/1958)).
- spl: Add `create_metadata_accounts_v3` and `set_collection_size` wrappers ([#2119](https://github.com/coral-xyz/anchor/pull/2119)).
- spl: Add `MetadataAccount` account deserialization. ([#2014](https://github.com/coral-xyz/anchor/pull/2014)).
- spl: Add `update_primary_sale_happened_via_token` wrapper ([#2173](https://github.com/coral-xyz/anchor/pull/2173)).
- spl: Add `sign_metadata` and `remove_creator_verification` wrappers ([#2175](https://github.com/coral-xyz/anchor/pull/2175)).
- spl: Add `initialize_account3` and `initialize_mint2` ([#2265](https://github.com/coral-xyz/anchor/pull/2265)).
- spl: Change `serum-dex` to `openbook-dex` ([#2308](https://github.com/coral-xyz/anchor/pull/2308)).
- lang: Add parsing for consts from impl blocks for IDL PDA seeds generation ([#2128](https://github.com/coral-xyz/anchor/pull/2128)).
- lang: Account closing reassigns to system program and reallocates ([#2169](https://github.com/coral-xyz/anchor/pull/2169)).
- ts: Add coders for SPL programs ([#2143](https://github.com/coral-xyz/anchor/pull/2143)).
- ts: Add `has_one` relations inference so accounts mapped via has_one relationships no longer need to be provided ([#2160](https://github.com/coral-xyz/anchor/pull/2160)).
- ts: Add ability to set args after setting accounts and retrieving pubkeys ([#2160](https://github.com/coral-xyz/anchor/pull/2160)).
- ts: Add `.prepare()` to builder pattern ([#2160](https://github.com/coral-xyz/anchor/pull/2160)).
- spl: Add `freeze_delegated_account` and `thaw_delegated_account` wrappers ([#2164](https://github.com/coral-xyz/anchor/pull/2164)).
- ts: Add `feePayer` check to `AnchorProvider` methods, so that anchor writes the provider's wallet as fee payer if fee payer isn't already set ([#2186](https://github.com/coral-xyz/anchor/pull/2186)).
- ts: Add nested PDA inference ([#2194](https://github.com/coral-xyz/anchor/pull/2194)).
- ts: Add ability to resolve missing accounts with a custom resolver ([#2194](https://github.com/coral-xyz/anchor/pull/2194)).
- ts: Update the Solana web3 library used by anchor ts to version 1.64.0 ([#2220](https://github.com/coral-xyz/anchor/issues/2220)).
- lang: Updates `AccountsClose` to make it safe to call manually ([#2209](https://github.com/coral-xyz/anchor/pull/2209)).
- lang: Update rust used in the repo version 1.62 ([#2272](https://github.com/coral-xyz/anchor/pull/2272)).
- cli: Allow custom cluster config ([#2271](https://github.com/coral-xyz/anchor/pull/2271)).
- ts: Add optional flag to parseLogs to throw an error on decoding failure ([#2043](https://github.com/coral-xyz/anchor/pull/2043)).
- cli: Add `test.validator.geyser_plugin_config` support ([#2016](https://github.com/coral-xyz/anchor/pull/2016)).
- cli: Add `account` subcommand to cli ([#1923](https://github.com/coral-xyz/anchor/pull/1923))
- cli: Add `ticks_per_slot` option to Validator args ([#1875](https://github.com/coral-xyz/anchor/pull/1875)).

### Fixes

- lang: Fix parsing for bytes literals in the IDL ([#2261](https://github.com/coral-xyz/anchor/pull/2261)).
- lang: Fix IDL `seed` generation for byte string literals ([#2125](https://github.com/coral-xyz/anchor/pull/2125)).
- ts: Update seeds inference to allow nested user defined structs within the seeds ([#2198](https://github.com/coral-xyz/anchor/pull/2198)).
- event: Fix multiple event listeners with the same name ([#2165](https://github.com/coral-xyz/anchor/pull/2165)).
- lang: Prevent the payer account from being initialized as a program account ([#2284](https://github.com/coral-xyz/anchor/pull/2284)).
- ts: Fixing breaking change where null or undefined wallet throws an error ([#2303](https://github.com/coral-xyz/anchor/pull/2303)).
- ts: Fixed `.fetchNullable()` to be robust towards accounts only holding a balance ([#2301](https://github.com/coral-xyz/anchor/pull/2301)).
- lang: Only add public enums to the IDL ([#2309](https://github.com/coral-xyz/anchor/pull/2309)).
- lang: Fix heap intensive error mapping ([#2313](https://github.com/coral-xyz/anchor/pull/2313)).

### Breaking

- ts: SPL coders have been removed from the main Anchor package. ([#2155](https://github.com/coral-xyz/anchor/pull/2155))
- lang: Remove `rent` from constraints ([#2265](https://github.com/coral-xyz/anchor/pull/2265)).
- spl: Remove `rent` from `associated_token::Create` ([#2265](https://github.com/coral-xyz/anchor/pull/2265)).
- lang: Add `Discriminator` and `Owner` trait implementation for structures representing instructions ([#1997](https://github.com/coral-xyz/anchor/pull/1997)).
- ts: '@coral-xyz/borsh' package is now part of the yarn monorepo ([#2290](https://github.com/coral-xyz/anchor/pull/2290)). The borsh package needs to be built before the anchor package can be built but this should happen automatically when running `yarn build` in packages/anchor, see [#2299](https://github.com/coral-xyz/anchor/pull/2299) and [#2306](https://github.com/coral-xyz/anchor/pull/2306).
- lang: Add support for optionally passing in accounts using the syntax `Optional<Account<'info, T>>`. Shouldn't affect existing programs but may be a breaking change to tools that use the anchor generated IDL. [#2101](https://github.com/coral-xyz/anchor/pull/2101).
- ts: Switch from `@project-serum/anchor` to the `@coral-xyz/anchor` package [#2318](https://github.com/coral-xyz/anchor/pull/2318).

## [0.25.0] - 2022-07-05

### Features

- lang: Add `realloc`, `realloc::payer`, and `realloc::zero` as a new constraint group for program accounts ([#1986](https://github.com/coral-xyz/anchor/pull/1986)).
- lang: Add `PartialEq` and `Eq` for `anchor_lang::Error` ([#1544](https://github.com/coral-xyz/anchor/pull/1544)).
- cli: Add `--skip-build` to `anchor publish` ([#1786](https://github.com/coral-xyz/anchor/pull/1841)).
- cli: Add `--program-keypair` to `anchor deploy` ([#1786](https://github.com/coral-xyz/anchor/pull/1786)).
- cli: Add compilation optimizations to cli template ([#1807](https://github.com/coral-xyz/anchor/pull/1807)).
- cli: `build` now adds docs to idl. This can be turned off with `--no-docs` ([#1561](https://github.com/coral-xyz/anchor/pull/1561)).
- cli: Add `b` and `t` aliases for `build` and `test` respectively ([#1823](https://github.com/coral-xyz/anchor/pull/1823)).
- spl: Add more derived traits to `TokenAccount` to `Mint` ([#1818](https://github.com/coral-xyz/anchor/pull/1818)).
- spl: Add `sync_native` token program CPI wrapper function ([#1833](https://github.com/coral-xyz/anchor/pull/1833)).
- cli: Allow passing arguments to an underlying script with `anchor run` ([#1914](https://github.com/coral-xyz/anchor/pull/1914)).
- ts: Implement a coder for system program ([#1920](https://github.com/coral-xyz/anchor/pull/1920)).
- ts: Add `program.coder.types` for encoding/decoding user-defined types ([#1931](https://github.com/coral-xyz/anchor/pull/1931)).
- client: Add `send_with_spinner_and_config` function to RequestBuilder ([#1926](https://github.com/coral-xyz/anchor/pull/1926)).
- ts: Implement a coder for SPL associated token program ([#1939](https://github.com/coral-xyz/anchor/pull/1939)).
- ts: verbose error for missing `ANCHOR_WALLET` variable when using `NodeWallet.local()` ([#1958](https://github.com/coral-xyz/anchor/pull/1958)).
- ts: Add `MethodsBuilder#accountsStrict` for strict typing on ix account input ([#2019](https://github.com/coral-xyz/anchor/pull/2019)).
- Update solana dependencies to 1.10.29 ([#2027](https://github.com/coral-xyz/anchor/pull/2027)).

### Fixes

- cli: Fix `anchor keys list` reading the `target` folder in the wrong path ([#2063](https://github.com/coral-xyz/anchor/pull/2063)).
- cli: Move `overflow-checks` into workspace `Cargo.toml` so that it will not be ignored by compiler ([#1806](https://github.com/coral-xyz/anchor/pull/1806)).
- lang: Fix missing account name information when deserialization fails when using `init` or `zero` ([#1800](https://github.com/coral-xyz/anchor/pull/1800)).
- ts: Expose the wallet's publickey on the Provider ([#1845](https://github.com/coral-xyz/anchor/pull/1845)).

### Breaking

- ts: Change `BROWSER` env variable to `ANCHOR_BROWSER` ([#1233](https://github.com/coral-xyz/anchor/pull/1233)).
- ts: Add transaction signature to `EventCallback` parameters ([#1851](https://github.com/coral-xyz/anchor/pull/1851)).
- ts: Change `EventParser#parseLogs` implementation to be a generator instead of callback function ([#2018](https://github.com/coral-xyz/anchor/pull/2018)).
- lang: Adds a new `&mut reallocs: BTreeSet<Pubkey>` argument to `Accounts::try_accounts` ([#1986](https://github.com/coral-xyz/anchor/pull/1986)).

## [0.24.2] - 2022-04-13

### Fixes

- lang: Fix `returns` being serialized as `null` instead of `undefined` in IDL ([#1782](https://github.com/coral-xyz/anchor/pull/1782)).

## [0.24.1] - 2022-04-12

### Fixes

- lang: Fix `anchor build` failing if `Test.toml` included a relative path that didn't exist yet because it's created by `anchor build` ([#1772](https://github.com/coral-xyz/anchor/pull/1772)).
- cli: Update js/ts template to use new `AnchorProvider` class ([#1770](https://github.com/coral-xyz/anchor/pull/1770)).

## [0.24.0] - 2022-04-12

### Features

- lang: Add support for multiple test suites with separate local validators ([#1681](https://github.com/coral-xyz/anchor/pull/1681)).
- lang: Add return values to CPI client ([#1598](https://github.com/coral-xyz/anchor/pull/1598)).
- ts: Add view functions ([#1695](https://github.com/coral-xyz/anchor/pull/1695)).
- avm: New `avm update` command to update the Anchor CLI to the latest version ([#1670](https://github.com/coral-xyz/anchor/pull/1670)).
- cli: Update js/ts templates to use new `program.methods` syntax ([#1732](https://github.com/coral-xyz/anchor/pull/1732)).
- cli: Workspaces created with `anchor init` now come with the `prettier` formatter and scripts included ([#1741](https://github.com/coral-xyz/anchor/pull/1741)).
- ts: Add `pubkeys` function to methods builder to get all instruction account addresses ([#1733](https://github.com/coral-xyz/anchor/pull/1733)).
- ts: Export `LangErrorCode` and `LangErrorMessage` from `error.ts` ([#1756](https://github.com/coral-xyz/anchor/pull/1756)).

### Fixes

- avm: `avm install` no longer downloads the version if already installed in the machine ([#1670](https://github.com/coral-xyz/anchor/pull/1670)).
- cli: make `anchor test` fail when used with `--skip-deploy` option and without `--skip-local-validator` option but there already is a running validator ([#1675](https://github.com/coral-xyz/anchor/pull/1675)).
- lang: Return proper error instead of panicking if account length is smaller than discriminator in functions of `(Account)Loader` ([#1678](https://github.com/coral-xyz/anchor/pull/1678)).
- cli: Add `@types/bn.js` to `devDependencies` in cli template ([#1712](https://github.com/coral-xyz/anchor/pull/1712)).
- ts: Event listener no longer crashes on Program Upgrade or any other unexpected log ([#1757](https://github.com/coral-xyz/anchor/pull/1757)).

### Breaking

- avm: `avm install` switches to the newly installed version after installation finishes ([#1670](https://github.com/coral-xyz/anchor/pull/1670)).
- spl: Re-export the `spl_token` crate ([#1665](https://github.com/coral-xyz/anchor/pull/1665)).
- lang, cli, spl: Update solana toolchain to v1.9.13 ([#1653](https://github.com/coral-xyz/anchor/pull/1653) and [#1751](https://github.com/coral-xyz/anchor/pull/1751)).
- lang: `Program` type now deserializes `programdata_address` only on demand ([#1723](https://github.com/coral-xyz/anchor/pull/1723)).
- ts: Make `Provider` an interface and adjust its signatures and add `AnchorProvider` implementor class ([#1707](https://github.com/coral-xyz/anchor/pull/1707)).
- spl: Change "to" to "from" in `token::burn` ([#1080](https://github.com/coral-xyz/anchor/pull/1080)).

## [0.23.0] - 2022-03-20

### Features

- cli: Add `anchor clean` command that's the same as `cargo clean` but preserves keypairs inside `target/deploy` ([#1470](https://github.com/coral-xyz/anchor/issues/1470)).
- cli: Running `anchor init` now initializes a new git repository for the workspace. This can be disabled with the `--no-git` flag ([#1605](https://github.com/coral-xyz/anchor/pull/1605)).
- cli: Add support for `anchor idl fetch` to work outside anchor workspace ([#1509](https://github.com/coral-xyz/anchor/pull/1509)).
- cli: [[test.validator.clone]] also clones the program data account of programs owned by the bpf upgradeable loader ([#1481](https://github.com/coral-xyz/anchor/issues/1481)).
- lang: Add new `AccountSysvarMismatch` error code and test cases for sysvars ([#1535](https://github.com/coral-xyz/anchor/pull/1535)).
- lang: Replace `std::io::Cursor` with a custom `Write` impl that uses the Solana mem syscalls ([#1589](https://github.com/coral-xyz/anchor/pull/1589)).
- lang: Add `require_neq`, `require_keys_neq`, `require_gt`, and `require_gte` comparison macros ([#1622](https://github.com/coral-xyz/anchor/pull/1622)).
- lang: Handle arrays with const as size in instruction data ([#1623](https://github.com/coral-xyz/anchor/issues/1623).
- spl: Add support for revoke instruction ([#1493](https://github.com/coral-xyz/anchor/pull/1493)).
- ts: Add provider parameter to `Spl.token` factory method ([#1597](https://github.com/coral-xyz/anchor/pull/1597)).

### Fixes

- ts: Fix the loss of strict typing using the `methods` namespace on builder functions ([#1539](https://github.com/coral-xyz/anchor/pull/1539)).
- spl: Update `spl/governance` to use new errors ([#1582](https://github.com/coral-xyz/anchor/pull/1582)).
- client: Fix `Cluster`'s `FromStr` implementation ([#1362](https://github.com/coral-xyz/anchor/pull/1362)).
- lang: Implement `Key` for `Pubkey` again, so `associated_token::*` constraints can use pubkey targets again ([#1601](https://github.com/coral-xyz/anchor/pull/1601)).
- lang: Adjust error code so `#[error_code]` works with just importing `anchor_lang::error_code` ([#1610](https://github.com/coral-xyz/anchor/pull/1610)).
- ts: Fix `spl-token` coder account parsing ([#1604](https://github.com/coral-xyz/anchor/pull/1604)).
- cli: Fix `npm install` fallback if `yarn` install doesn't work ([#1643](https://github.com/coral-xyz/anchor/pull/1643)).
- lang: Fix bug where `owner = <target>` would not compile because of missing type annotation ([#1648](https://github.com/coral-xyz/anchor/pull/1648)).
- ts: Adjust `send` and `simulate` functions in `provider.ts`, so they use the return value of `Wallet.signTransaction`([#1527](https://github.com/coral-xyz/anchor/pull/1527)).

### Breaking

- ts: Mark `transaction`, `instruction`, `simulate` and `rpc` program namespaces as deprecated in favor of `methods` ([#1539](https://github.com/coral-xyz/anchor/pull/1539)).
- ts: No longer allow manual setting of globally resolvable program public keys in `methods#accounts()`. ([#1548][https://github.com/coral-xyz/anchor/pull/1548])
- lang/ts: Events are now emitted using the `sol_log_data` syscall ([#1608](https://github.com/coral-xyz/anchor/pull/1608)).
- lang: Remove space calculation using `#[derive(Default)]` ([#1519](https://github.com/coral-xyz/anchor/pull/1519)).
- lang: Add support for logging expected and actual values and pubkeys. Add `require_eq` and `require_keys_eq` macros. Add default error code to `require` macro ([#1572](https://github.com/coral-xyz/anchor/pull/1572)).
- lang: Add `system_program` CPI wrapper functions. Make `system_program` module public instead of re-exporting `system_program::System`([#1629](https://github.com/coral-xyz/anchor/pull/1629)).
- cli: `avm use` no long prompts [y/n] if an install is needed first - it just tells the user to `avm install` ([#1565](https://github.com/coral-xyz/anchor/pull/1565))
- ts: Add `AnchorError` with program stack and also a program stack for non-`AnchorError` errors ([#1640](https://github.com/coral-xyz/anchor/pull/1640)). `AnchorError` is not returned for `processed` tx that have `skipPreflight` set to `true` (it falls back to `ProgramError` or the raw solana library error).

## [0.22.1] - 2022-02-28

### Fixes

- cli: Fix rust template ([#1488](https://github.com/coral-xyz/anchor/pull/1488)).
- lang: Handle array sizes with variable sizes in events and array size casting in IDL parsing ([#1485](https://github.com/coral-xyz/anchor/pull/1485))

## [0.22.0] - 2022-02-20

### Features

- lang: Add check that declared id == program id ([#1451](https://github.com/coral-xyz/anchor/pull/1451)).
- ts: Added float types support ([#1425](https://github.com/coral-xyz/anchor/pull/1425)).
- cli: Add `--skip-lint` option to disable check linting introduced in ([#1452](https://github.com/coral-xyz/anchor/pull/1452)) for rapid prototyping ([#1482](https://github.com/coral-xyz/anchor/pull/1482)).

### Fixes

- ts: Allow nullable types for `Option<T>` mapped types ([#1428](https://github.com/coral-xyz/anchor/pull/1428)).

### Breaking

- lang: Enforce that the payer for an init-ed account be marked `mut` ([#1271](https://github.com/coral-xyz/anchor/pull/1271)).
- lang: All error-related code is now in the error module ([#1426](https://github.com/coral-xyz/anchor/pull/1426)).
- lang: Require doc comments when using AccountInfo or UncheckedAccount types ([#1452](https://github.com/coral-xyz/anchor/pull/1452)).
- lang: add [`error!`](https://docs.rs/anchor-lang/latest/anchor_lang/prelude/macro.error.html) and [`err!`](https://docs.rs/anchor-lang/latest/anchor_lang/prelude/macro.err.html) macro and `Result` type ([#1462](https://github.com/coral-xyz/anchor/pull/1462)).
  This change will break most programs. Do the following to upgrade:
  _ change all `ProgramResult`'s to `Result<()>`
  _ change `#[error]` to `#[error_code]`
  _ change all `Err(MyError::SomeError.into())` to `Err(error!(MyError::SomeError))` and all `Err(ProgramError::SomeProgramError)` to `Err(ProgramError::SomeProgramError.into())` or `Err(Error::from(ProgramError::SomeProgramError).with_source(source!()))` to provide file and line source of the error (`with_source` is most useful with `ProgramError`s. `error!` already adds source information for custom and anchor internal errors).
  _ change all `solana_program::program::invoke()` to `solana_program::program::invoke().map_err(Into::into)` and `solana_program::program::invoke_signed()` to `solana_program::program::invoke_signed().map_err(Into::into)`

## [0.21.0] - 2022-02-07

### Fixes

- ts: Fix the root type declaration of the `Wallet` / `NodeWallet` class ([#1363](https://github.com/coral-xyz/anchor/pull/1363)).
- ts: Improve type mapping of Account fields into Typescript with additional support for `Option<T>` and `Vec<String>` types ([#1393](https://github.com/coral-xyz/anchor/pull/1393)).

### Features

- lang: Add `seeds::program` constraint for specifying which program_id to use when deriving PDAs ([#1197](https://github.com/coral-xyz/anchor/pull/1197)).
- lang: `Context` now has a new `bumps: BTree<String, u8>` argument, mapping account name to bump seed "found" by the accounts context. This allows one to access bump seeds without having to pass them in from the client or recalculate them in the handler ([#1367](https://github.com/coral-xyz/anchor/pull/1367)).
- lang, ts: Automatically infer PDA addresses ([#1331](https://github.com/coral-xyz/anchor/pull/1331)).
- ts: Remove error logging in the event parser when log websocket encounters a program error ([#1313](https://github.com/coral-xyz/anchor/pull/1313)).
- ts: Add new `methods` namespace to the program client, introducing a more ergonomic builder API ([#1324](https://github.com/coral-xyz/anchor/pull/1324)).
- ts: Add registry utility for fetching the latest verified build ([#1371](https://github.com/coral-xyz/anchor/pull/1371)).
- cli: Expose the solana-test-validator --account flag in Anchor.toml via [[test.validator.account]] ([#1366](https://github.com/coral-xyz/anchor/pull/1366)).
- cli: Add avm, a tool for managing anchor-cli versions ([#1385](https://github.com/coral-xyz/anchor/pull/1385)).

### Breaking

- lang: Put `init_if_needed` behind a feature flag to decrease wrong usage ([#1258](https://github.com/coral-xyz/anchor/pull/1258)).
- lang: rename `loader_account` module to `account_loader` module ([#1279](https://github.com/coral-xyz/anchor/pull/1279))
- lang: The `Accounts` trait's `try_accounts` method now has an additional `bumps: &mut BTreeMap<String, u8>` argument, which accumulates bump seeds ([#1367](https://github.com/coral-xyz/anchor/pull/1367)).
- lang: Providing `bump = <target>` targets with `init` will now error. On `init` only, it is required to use `bump` without a target and access the seed inside function handlers via `ctx.bumps.get("<pda-account-name")`. For subsequent seeds constraints (without init), it is recommended to store the bump on your account and use it as a `bump = <target>` target to minimize compute units used ([#1380](https://github.com/coral-xyz/anchor/pull/1380)).
- ts: `Coder` is now an interface and the existing class has been renamed to `BorshCoder`. This change allows the generation of Anchor clients for non anchor programs ([#1259](https://github.com/coral-xyz/anchor/pull/1259/files)).
- cli: [[test.clone]] key in Anchor.toml is renamed to [[test.validator.clone]] ([#1366](https://github.com/coral-xyz/anchor/pull/1366)).

## [0.20.1] - 2022-01-09

### Fixes

- lang: Improved error msgs when required programs are missing when using the `init` constraint([#1257](https://github.com/coral-xyz/anchor/pull/1257))

### Features

- lang: Allow repr overrides for zero copy accounts ([#1273](https://github.com/coral-xyz/anchor/pull/1273)).

## [0.20.0] - 2022-01-06

### Fixes

- lang: `init_if_needed` now checks rent exemption when init is not needed ([#1250](https://github.com/coral-xyz/anchor/pull/1250)).
- lang: Add missing owner check when `associated_token::authority` is used ([#1240](https://github.com/coral-xyz/anchor/pull/1240)).
- ts: Add type declarations for conditional `workspace` and `Wallet` exports ([#1137](https://github.com/coral-xyz/anchor/pull/1137)).
- ts: Change commitment message `recent` to `processed` and `max` to `finalized` ([#1128](https://github.com/coral-xyz/anchor/pull/1128))
- ts: fix `translateAddress` which currently leads to failing browser code. Now uses `PublicKey` constructor instead of prototype chain constructor name checking which doesn't work in the presence of code minifying/mangling([#1138](https://github.com/coral-xyz/anchor/pull/1138))
- lang: add missing check that verifies that account is ATA when using `init_if_needed` and init is not needed([#1221](https://github.com/coral-xyz/anchor/pull/1221))

### Features

- lang: Add `programdata_address: Option<Pubkey>` field to `Program` account. Will be populated if account is a program owned by the upgradable bpf loader ([#1125](https://github.com/coral-xyz/anchor/pull/1125))
- lang,ts,ci,cli,docs: update solana toolchain to version 1.8.5([#1133](https://github.com/coral-xyz/anchor/pull/1133)).
- lang: Account wrappers for non-Anchor programs no longer have to implement the `serialize` function because it has a default impl now. Similarly, they no longer have to implement `try_deserialize` which now delegates to `try_deserialize_unchecked` by default([#1156](https://github.com/coral-xyz/anchor/pull/1156)).
- lang: Add `set_inner` method to `Account<'a, T>` to enable easy updates ([#1177](https://github.com/coral-xyz/anchor/pull/1177)).
- lang: Handle arrays with const as length ([#968](https://github.com/coral-xyz/anchor/pull/968)).
- ts: Add optional commitment argument to `fetch` and `fetchMultiple` ([#1171](https://github.com/coral-xyz/anchor/pull/1171)).
- lang: Implement `AsRef<T>` for `Account<'a, T>`([#1173](https://github.com/coral-xyz/anchor/pull/1173))
- cli: Add `anchor expand` command which wraps around `cargo expand` ([#1160](https://github.com/coral-xyz/anchor/pull/1160))

### Breaking

- client: Client::new and Client::new_with_options now accept `Rc<dyn Signer>` instead of `Keypair` ([#975](https://github.com/coral-xyz/anchor/pull/975)).
- lang, ts: Change error enum name and message for 'wrong program ownership' account validation ([#1154](https://github.com/coral-xyz/anchor/pull/1154)).
- lang: Change from `#[repr(packed)]` to `#[repr(C)]` for zero copy accounts ([#1106](https://github.com/coral-xyz/anchor/pull/1106)).
- lang: Account types can now be found either in the `prelude` module or the `accounts` module but not longer directly under the root.
  Deprecated account types are no longer imported by the prelude ([#1208](https://github.com/coral-xyz/anchor/pull/1208)).

## [0.19.0] - 2021-12-08

### Fixes

- lang: Add `deprecated` attribute to `ProgramAccount` ([#1014](https://github.com/coral-xyz/anchor/pull/1014)).
- cli: Add version number from programs `Cargo.toml` into extracted IDL ([#1061](https://github.com/coral-xyz/anchor/pull/1061)).
- lang: Add `deprecated` attribute to `Loader`([#1078](https://github.com/coral-xyz/anchor/pull/1078)).
- lang: the `init_if_needed` attribute now checks that given attributes (e.g. space, owner, token::authority etc.) are validated even when init is not needed ([#1096](https://github.com/coral-xyz/anchor/pull/1096)).

### Features

- lang: Add `ErrorCode::AccountNotInitialized` error to separate the situation when the account has the wrong owner from when it does not exist (#[1024](https://github.com/coral-xyz/anchor/pull/1024)).
- lang: Called instructions now log their name by default. This can be turned off with the `no-log-ix-name` flag ([#1057](https://github.com/coral-xyz/anchor/pull/1057)).
- lang: `ProgramData` and `UpgradableLoaderState` can now be passed into `Account` as generics. see [UpgradeableLoaderState](https://docs.rs/solana-program/latest/solana_program/bpf_loader_upgradeable/enum.UpgradeableLoaderState.html). `UpgradableLoaderState` can also be matched on to get `ProgramData`, but when `ProgramData` is used instead, anchor does the serialization and checking that it is actually program data for you ([#1095](https://github.com/coral-xyz/anchor/pull/1095)).
- ts: Add better error msgs in the ts client if something wrong (i.e. not a pubkey or a string) is passed in as an account in an instruction accounts object ([#1098](https://github.com/coral-xyz/anchor/pull/1098)).
- ts: Add inputs `postInstructions` and `preInstructions` as a replacement for (the now deprecated) `instructions` ([#1007](https://github.com/coral-xyz/anchor/pull/1007)).
- ts: Add `getAccountInfo` helper method to account namespace/client ([#1084](https://github.com/coral-xyz/anchor/pull/1084)).

### Breaking

- lang, ts: Error codes have been mapped to new numbers to allow for more errors per namespace ([#1096](https://github.com/coral-xyz/anchor/pull/1096)).

## [0.18.2] - 2021-11-14

- cli: Replace global JavaScript dependency installs with local.

### Features

- lang: Add `SystemAccount<'info>` account type for generic wallet addresses or accounts owned by the system program ([#954](https://github.com/coral-xyz/anchor/pull/954))

### Fixes

- cli: fix dns in NODE_OPTIONS ([#928](https://github.com/coral-xyz/anchor/pull/928)).
- cli: output TypeScript IDL in `idl parse` subcommand ([#941](https://github.com/coral-xyz/anchor/pull/941)).
- cli: Add fields `os` and `cpu` to npm package `@project-serum/anchor-cli` ([#976](https://github.com/coral-xyz/anchor/pull/976)).
- cli: Allow specify output directory for TypeScript IDL ([#940](https://github.com/coral-xyz/anchor/pull/940)).

### Breaking

- spl: Move permissioned markets into dex repository ([#962](https://github.com/coral-xyz/anchor/pull/962)).

## [0.18.0] - 2021-10-24

### Features

- cli: Add support for configuration options for `solana-test-validator` in Anchor.toml ([#834](https://github.com/coral-xyz/anchor/pull/834)).
- cli: `target/types` directory now created on build to store a TypeScript types file for each program's IDL ([#795](https://github.com/coral-xyz/anchor/pull/795)).
- ts: `Program<T>` can now be typed with an IDL type ([#795](https://github.com/coral-xyz/anchor/pull/795)).
- lang: Add `mint::freeze_authority` keyword for mint initialization within `#[derive(Accounts)]` ([#835](https://github.com/coral-xyz/anchor/pull/835)).
- lang: Add `AccountLoader` type for `zero_copy` accounts with support for CPI ([#792](https://github.com/coral-xyz/anchor/pull/792)).
- lang: Add `#[account(init_if_needed)]` keyword for allowing one to invoke the same instruction even if the account was created already ([#906](https://github.com/coral-xyz/anchor/pull/906)).
- lang: Add custom errors support for raw constraints ([#905](https://github.com/coral-xyz/anchor/pull/905)).
- lang, cli, spl: Update solana toolchain to v1.8.0 ([#886](https://github.com/coral-xyz/anchor/pull/886)).
- lang: Add custom errors support for `signer`, `mut`, `has_one`, `owner`, raw constraints and `address` ([#905](https://github.com/coral-xyz/anchor/pull/905), [#913](https://github.com/coral-xyz/anchor/pull/913)).

### Breaking

- lang: Accounts marked with the `#[account(signer)]` constraint now enforce signer when the `"cpi"` feature is enabled ([#849](https://github.com/coral-xyz/anchor/pull/849)).

## [0.17.0] - 2021-10-03

### Features

- cli: Add `localnet` command for starting a local `solana-test-validator` with the workspace deployed ([#820](https://github.com/coral-xyz/anchor/pull/820)).

### Breaking

- `CpiContext` accounts must now be used with the accounts struct generated in the `crate::cpi::accounts::*` module. These structs correspond to the accounts context for each instruction, except that each field is of type `AccountInfo` ([#824](https://github.com/coral-xyz/anchor/pull/824)).

## [0.16.2] - 2021-09-27

### Features

- lang: Add `--detach` flag to `anchor test` ([#770](https://github.com/coral-xyz/anchor/pull/770)).
- lang: Add `associated_token` keyword for initializing associated token accounts within `#[derive(Accounts)]` ([#790](https://github.com/coral-xyz/anchor/pull/790)).
- cli: Allow passing through cargo flags for build command ([#719](https://github.com/coral-xyz/anchor/pull/719)).
- cli: Allow passing through cargo flags for test, verify, and publish commands ([#804](https://github.com/coral-xyz/anchor/pull/804)).

### Fixes

- lang: Generated `AccountMeta`s for Rust clients now properly set the `isSigner` field ([#762](https://github.com/coral-xyz/anchor/pull/762)).

## [0.16.1] - 2021-09-17

### Fixes

- lang: `Signer` type now sets isSigner to true in the IDL ([#750](https://github.com/coral-xyz/anchor/pull/750)).

## [0.16.0] - 2021-09-16

### Features

- lang: `Program` type introduced for executable accounts ([#705](https://github.com/coral-xyz/anchor/pull/705)).
- lang: `Signer` type introduced for signing accounts where data is not used ([#705](https://github.com/coral-xyz/anchor/pull/705)).
- lang: `UncheckedAccount` type introduced as a preferred alias for `AccountInfo` ([#745](https://github.com/coral-xyz/anchor/pull/745)).

### Breaking Changes

- lang: `#[account(owner = <pubkey>)]` now requires a `Pubkey` instead of an account ([#691](https://github.com/coral-xyz/anchor/pull/691)).

## [0.15.0] - 2021-09-07

### Features

- lang: Add new `Account` type to replace `ProgramAccount` and `CpiAccount`, both of which are deprecated ([#686](https://github.com/coral-xyz/anchor/pull/686)).
- lang: `Box` can be used with `Account` types to reduce stack usage ([#686](https://github.com/coral-xyz/anchor/pull/686)).
- lang: Add `Owner` trait, which is automatically implemented by all `#[account]` structs ([#686](https://github.com/coral-xyz/anchor/pull/686)).
- lang: Check that ProgramAccount writable before mut borrow (`anchor-debug` only) ([#681](https://github.com/coral-xyz/anchor/pull/681)).

### Breaking Changes

- lang: All programs must now define their program id in source via `declare_id!` ([#686](https://github.com/coral-xyz/anchor/pull/686)).

## [0.14.0] - 2021-09-02

### Features

- lang: Ignore `Unnamed` structs instead of panic ([#605](https://github.com/coral-xyz/anchor/pull/605)).
- lang: Add constraints for initializing mint accounts as pdas, `#[account(init, seeds = [...], mint::decimals = <expr>, mint::authority = <expr>)]` ([#562](https://github.com/coral-xyz/anchor/pull/562)).
- lang: Add `AsRef<AccountInfo>` for `AccountInfo` wrappers ([#652](https://github.com/coral-xyz/anchor/pull/652)).
- lang: Optimize `trait Key` by removing `AccountInfo` cloning ([#652](https://github.com/coral-xyz/anchor/pull/652)).
- cli, client, lang: Update solana toolchain to v1.7.11 ([#653](https://github.com/coral-xyz/anchor/pull/653)).

### Breaking Changes

- lang: Change `#[account(init, seeds = [...], token = <expr>, authority = <expr>)]` to `#[account(init, token::mint = <expr> token::authority = <expr>)]` ([#562](https://github.com/coral-xyz/anchor/pull/562)).
- lang: `#[associated]` and `#[account(associated = <target>, with = <target>)]` are both removed ([#612](https://github.com/coral-xyz/anchor/pull/612)).
- cli: Removed `anchor launch` command ([#634](https://github.com/coral-xyz/anchor/pull/634)).
- lang: `#[account(init)]` now creates the account inside the same instruction to be consistent with initializing PDAs. To maintain the old behavior of `init`, replace it with `#[account(zero)]` ([#641](https://github.com/coral-xyz/anchor/pull/641)).
- lang: `bump` must be provided when using the `seeds` constraint. This has been added as an extra safety constraint to ensure that whenever a PDA is initialized via a constraint the bump used is the one created by `Pubkey::find_program_address` ([#641](https://github.com/coral-xyz/anchor/pull/641)).
- lang: `try_from_init` has been removed from `Loader`, `ProgramAccount`, and `CpiAccount` and replaced with `try_from_unchecked` ([#641](https://github.com/coral-xyz/anchor/pull/641)).
- lang: Remove `AccountsInit` trait ([#641](https://github.com/coral-xyz/anchor/pull/641)).
- lang: `try_from` methods for `ProgramAccount`, `Loader`, and `ProgramState` now take in an additional `program_id: &Pubkey` parameter ([#660](https://github.com/coral-xyz/anchor/pull/660)).

## [0.13.2] - 2021-08-11

### Fixes

- cli: Fix `anchor init` command "Workspace not found" regression ([#598](https://github.com/coral-xyz/anchor/pull/598)).

## [0.13.1] - 2021-08-10

### Features

- cli: Programs embedded into genesis during tests will produce program logs ([#594](https://github.com/coral-xyz/anchor/pull/594)).

### Fixes

- cli: Allows Cargo.lock to exist in workspace subdirectories when publishing ([#593](https://github.com/coral-xyz/anchor/pull/593)).

## [0.13.0] - 2021-08-08

### Features

- cli: Adds a `[registry]` section in the Anchor toml ([#570](https://github.com/coral-xyz/anchor/pull/570)).
- cli: Adds the `anchor login <api-token>` command ([#570](https://github.com/coral-xyz/anchor/pull/570)).
- cli: Adds the `anchor publish <package>` command ([#570](https://github.com/coral-xyz/anchor/pull/570)).
- cli: Adds a root level `anchor_version` field to the Anchor.toml for specifying the anchor docker image to use for verifiable builds ([#570](https://github.com/coral-xyz/anchor/pull/570)).
- cli: Adds a root level `solana_version` field to the Anchor.toml for specifying the solana toolchain to use for verifiable builds ([#570](https://github.com/coral-xyz/anchor/pull/570)).
- lang: Dynamically fetch rent sysvar for when using `init` ([#587](https://github.com/coral-xyz/anchor/pull/587)).

### Breaking

- cli: `[clusters.<network>]` Anchor.toml section has been renamed to `[programs.<network>]` ([#570](https://github.com/coral-xyz/anchor/pull/570)).
- cli: `[workspace]` member and exclude arrays must now be filepaths relative to the workpsace root ([#570](https://github.com/coral-xyz/anchor/pull/570)).

## [0.12.0] - 2021-08-03

### Features

- cli: Add keys `members` / `exclude` in config `programs` section ([#546](https://github.com/coral-xyz/anchor/pull/546)).
- cli: Allow program address configuration for test command through `clusters.localnet` ([#554](https://github.com/coral-xyz/anchor/pull/554)).
- lang: IDLs are now parsed from the entire crate ([#517](https://github.com/coral-xyz/anchor/pull/517)).
- spl: Dex permissioned markets proxy ([#519](https://github.com/coral-xyz/anchor/pull/519), [#543](https://github.com/coral-xyz/anchor/pull/543)).

### Breaking Changes

- ts: Use `hex` by default for decoding Instruction ([#547](https://github.com/coral-xyz/anchor/pull/547)).
- lang: `CpiAccount::reload` mutates the existing struct instead of returning a new one ([#526](https://github.com/coral-xyz/anchor/pull/526)).
- cli: Anchor.toml now requires an explicit `[scripts]` test command ([#550](https://github.com/coral-xyz/anchor/pull/550)).

## [0.11.1] - 2021-07-09

### Features

- lang: Adds `require` macro for specifying assertions that return error codes on failure ([#483](https://github.com/coral-xyz/anchor/pull/483)).
- lang: Allow one to specify arbitrary programs as the owner when creating PDA ([#483](https://github.com/coral-xyz/anchor/pull/483)).
- lang: A new `bump` keyword is added to the accounts constraints, which is used to add an optional bump seed to the end of a `seeds` array. When used in conjunction with _both_ `init` and `seeds`, then the program executes `find_program_address` to assert that the given bump is the canonical bump ([#483](https://github.com/coral-xyz/anchor/pull/483)).

### Fixes

- lang: Preserve all instruction data for fallback functions ([#483](https://github.com/coral-xyz/anchor/pull/483)).
- ts: Event listener not firing when creating associated accounts ([#356](https://github.com/coral-xyz/anchor/issues/356)).

## [0.11.0] - 2021-07-03

### Features

- lang: Add fallback functions ([#457](https://github.com/coral-xyz/anchor/pull/457)).
- lang: Add feature flag for using the old state account discriminator. This is a temporary flag for those with programs built prior to v0.7.0 but want to use the latest Anchor version. Expect this to be removed in a future version ([#446](https://github.com/coral-xyz/anchor/pull/446)).
- lang: Add generic support to Accounts ([#496](https://github.com/coral-xyz/anchor/pull/496)).

### Breaking Changes

- cli: Remove `.spec` suffix on TypeScript tests files ([#441](https://github.com/coral-xyz/anchor/pull/441)).
- lang: Remove `belongs_to` constraint ([#459](https://github.com/coral-xyz/anchor/pull/459)).

## [0.10.0] - 2021-06-27

### Features

- lang: Add `#[account(address = <expr>)]` constraint for asserting the address of an account ([#400](https://github.com/coral-xyz/anchor/pull/400)).
- lang: Add `#[account(init, token = <mint-target>, authority = <token-owner-target>...)]` constraint for initializing SPL token accounts as program derived addresses for the program. Can be used when initialized via `seeds` or `associated` ([#400](https://github.com/coral-xyz/anchor/pull/400)).
- lang: Add `associated_seeds!` macro for generating signer seeds for CPIs signed by an `#[account(associated = <target>)]` account ([#400](https://github.com/coral-xyz/anchor/pull/400)).
- cli: Add `[scripts]` section to the Anchor.toml for specifying workspace scripts that can be run via `anchor run <script>` ([#400](https://github.com/coral-xyz/anchor/pull/400)).
- cli: `[clusters.<network>]` table entries can now also use `{ address = <base58-str>, idl = <filepath-str> }` to specify workspace programs ([#400](https://github.com/coral-xyz/anchor/pull/400)).

### Breaking Changes

- cli: Remove `--yarn` flag in favor of using `npx` ([#432](https://github.com/coral-xyz/anchor/pull/432)).

## [0.9.0] - 2021-06-15

### Features

- lang: Instruction data is now available to accounts constraints ([#386](https://github.com/coral-xyz/anchor/pull/386)).
- lang: Initialize program derived addresses with accounts constraints ([#386](https://github.com/coral-xyz/anchor/pull/386)).

### Breaking Changes

- lang: Event field names in IDLs are now mixed case. ([#379](https://github.com/coral-xyz/anchor/pull/379)).
- lang: Accounts trait now accepts an additional `&[u8]` parameter ([#386](https://github.com/coral-xyz/anchor/pull/386)).

## [0.8.0] - 2021-06-10

### Features

- cli: Add `--program-name` option for build command to build a single program at a time ([#362](https://github.com/coral-xyz/anchor/pull/362)).
- cli, client: Parse custom cluster urls from str ([#369](https://github.com/coral-xyz/anchor/pull/369)).
- cli, client, lang: Update solana toolchain to v1.7.1 ([#368](https://github.com/coral-xyz/anchor/pull/369)).
- ts: Instruction decoding and formatting ([#372](https://github.com/coral-xyz/anchor/pull/372)).
- lang: Add `#[account(close = <destination>)]` constraint for closing accounts and sending the rent exemption lamports to a specified destination account ([#371](https://github.com/coral-xyz/anchor/pull/371)).

### Fixes

- lang: Allows one to use `remaining_accounts` with `CpiContext` by implementing the `ToAccountMetas` trait on `CpiContext` ([#351](https://github.com/coral-xyz/anchor/pull/351/files)).

### Breaking

- lang, ts: Framework defined error codes are introduced, reserving error codes 0-300 for Anchor, and 300 and up for user defined error codes ([#354](https://github.com/coral-xyz/anchor/pull/354)).

## [0.7.0] - 2021-05-31

### Features

- cli: Add global options for override Anchor.toml values ([#313](https://github.com/coral-xyz/anchor/pull/313)).
- spl: Add `SetAuthority` instruction ([#307](https://github.com/coral-xyz/anchor/pull/307/files)).
- spl: Add init and close open orders instructions ([#245](https://github.com/coral-xyz/anchor/pull/245)).
- lang: `constraint = <expression>` added as a replacement for (the now deprecated) string literal constraints ([#341](https://github.com/coral-xyz/anchor/pull/341)).
- lang: Span information is now preserved, providing informative compiler error messages ([#341](https://github.com/coral-xyz/anchor/pull/341)).
- ts: Address metadata is now optional for `anchor.workspace` clients ([#310](https://github.com/coral-xyz/anchor/pull/310)).

### Breaking Changes

- ts: Retrieving deserialized accounts from the `<program>.account.<my-account>` and `<program>.state` namespaces now require explicitly invoking the `fetch` API. For example, `program.account.myAccount(<adddress>)` and `program.state()` is now `program.account.myAccount.fetch(<address>)` and `program.state.fetch()` ([#322](https://github.com/coral-xyz/anchor/pull/322)).
- lang: `#[account(associated)]` now requires `init` to be provided to create an associated account. If not provided, then the address will be assumed to exist, and a constraint will be added to ensure the correctness of the address ([#318](https://github.com/coral-xyz/anchor/pull/318)).
- lang, ts: Change account discriminator pre-image of the `#[state]` account discriminator to be namespaced by "state:" ([#320](https://github.com/coral-xyz/anchor/pull/320)).
- lang, ts: Change domain delimiters for the pre-image of the instruciton sighash to be a single colon `:` to be consistent with accounts ([#321](https://github.com/coral-xyz/anchor/pull/321)).
- lang: Associated constraints no longer automatically implement `mut` ([#341](https://github.com/coral-xyz/anchor/pull/341)).
- lang: Associated `space` constraints must now be literal integers instead of literal strings ([#341](https://github.com/coral-xyz/anchor/pull/341)).

## [0.6.0] - 2021-05-23

### Features

- ts: Add `program.simulate` namespace ([#266](https://github.com/coral-xyz/anchor/pull/266)).
- ts: Introduce `Address` type, allowing one to use Base 58 encoded strings in public APIs ([#304](https://github.com/coral-xyz/anchor/pull/304)).
- ts: Replace deprecated `web3.Account` with `web3.Signer` in public APIs ([#296](https://github.com/coral-xyz/anchor/pull/296)).
- ts: Generated `anchor.workspace` clients can now be customized per network with `[cluster.<slug>]` in the Anchor.toml ([#308](https://github.com/coral-xyz/anchor/pull/308)).
- cli: Add yarn flag to test command ([#267](https://github.com/coral-xyz/anchor/pull/267)).
- cli: Add `--skip-build` flag to test command ([301](https://github.com/coral-xyz/anchor/pull/301)).
- cli: Add `anchor shell` command to spawn a node shell populated with an Anchor.toml based environment ([#303](https://github.com/coral-xyz/anchor/pull/303)).

### Breaking Changes

- cli: The Anchor.toml's `wallet` and `cluster` settings must now be under the `[provider]` table ([#305](https://github.com/coral-xyz/anchor/pull/305)).
- ts: Event coder `decode` API changed to decode strings directly instead of buffers ([#292](https://github.com/coral-xyz/anchor/pull/292)).
- ts: Event coder `encode` API removed ([#292](https://github.com/coral-xyz/anchor/pull/292)).

## [0.5.0] - 2021-05-07

### Features

- client: Adds support for state instructions ([#248](https://github.com/coral-xyz/anchor/pull/248)).
- lang: Add `anchor-debug` feature flag for logging ([#253](https://github.com/coral-xyz/anchor/pull/253)).
- ts: Add support for u16 ([#255](https://github.com/coral-xyz/anchor/pull/255)).

### Breaking Changes

- client: Renames `RequestBuilder::new` to `RequestBuilder::from` ([#248](https://github.com/coral-xyz/anchor/pull/248)).
- lang: Renames the generated `instruction::state::Ctor` struct to `instruction::state::New` ([#248](https://github.com/coral-xyz/anchor/pull/248)).

## [0.4.5] - 2021-04-29

- spl: Add serum DEX CPI client ([#224](https://github.com/coral-xyz/anchor/pull/224)).

## [0.4.4] - 2021-04-18

### Features

- lang: Allows one to specify multiple `with` targets when creating associated acconts ([#197](https://github.com/coral-xyz/anchor/pull/197)).
- lang, ts: Add array support ([#202](https://github.com/coral-xyz/anchor/pull/202)).
- lang: Zero copy deserialization for accounts ([#202](https://github.com/coral-xyz/anchor/pull/202), [#206](https://github.com/coral-xyz/anchor/pull/206)).
- lang, spl, cli, client: Upgrade solana toolchain to 1.6.6 ([#210](https://github.com/coral-xyz/anchor/pull/210)).

## [0.4.3] - 2021-04-13

### Features

- lang: CPI clients for program state instructions ([#43](https://github.com/coral-xyz/anchor/pull/43)).
- lang: Add `#[account(owner = <program>)]` constraint ([#178](https://github.com/coral-xyz/anchor/pull/178)).
- lang, cli, ts: Add `#[account(associated = <target>)]` and `#[associated]` attributes for creating associated program accounts within programs. The TypeScript package can fetch these accounts with a new `<program>.account.<account-name>.associated` (and `associatedAddress`) method ([#186](https://github.com/coral-xyz/anchor/pull/186)).

### Fixes

- lang: Unused `#[account]`s are now parsed into the IDL correctly ([#177](https://github.com/coral-xyz/anchor/pull/177)).

## [0.4.2] - 2021-04-10

### Features

- cli: Fund Anchor.toml configured wallet when testing ([#164](https://github.com/coral-xyz/anchor/pull/164)).
- spl: Add initialize_account instruction for spl tokens ([#166](https://github.com/coral-xyz/anchor/pull/166)).

## [0.4.1] - 2021-04-06

- cli: Version verifiable docker builder ([#145](https://github.com/coral-xyz/anchor/pull/145)).

## [0.4.0] - 2021-04-04

### Features

- cli: Specify test files to run ([#118](https://github.com/coral-xyz/anchor/pull/118)).
- lang: Allow overriding the `#[state]` account's size ([#121](https://github.com/coral-xyz/anchor/pull/121)).
- lang, client, ts: Add event emission and subscriptions ([#89](https://github.com/coral-xyz/anchor/pull/89)).
- lang/account: Allow namespacing account discriminators ([#128](https://github.com/coral-xyz/anchor/pull/128)).
- cli: TypeScript migrations ([#132](https://github.com/coral-xyz/anchor/pull/132)).
- lang: Add `#[account(executable)]` attribute ([#140](https://github.com/coral-xyz/anchor/pull/140)).

### Breaking Changes

- client: Replace url str with `Cluster` struct when constructing clients ([#89](https://github.com/coral-xyz/anchor/pull/89)).
- lang: Changes the account discriminator of `IdlAccount` to be namespaced by `"internal"` ([#128](https://github.com/coral-xyz/anchor/pull/128)).
- lang, spl, cli: Upgrade solana toolchain to 1.6.3, a major version upgrade even though only the minor version is incremented. This allows for the removal of `-#![feature(proc_macro_hygiene)]`. ([#139](https://github.com/coral-xyz/anchor/pull/139)).

## [0.3.0] - 2021-03-12

### Features

- ts: Allow preloading instructions for state rpc transactions ([cf9c84](https://github.com/coral-xyz/anchor/commit/cf9c847e4144989b5bc1936149d171e90204777b)).
- ts: Export sighash coder function ([734c75](https://github.com/coral-xyz/anchor/commit/734c751882f43beec7ea3f0f4d988b502e3f24e4)).
- cli: Specify programs to embed into local validator genesis via Anchor.toml while testing ([b3803a](https://github.com/coral-xyz/anchor/commit/b3803aec03fbbae1a794c9aa6a789e6cb58fda99)).
- cli: Allow skipping the creation of a local validator when testing against localnet ([#93](https://github.com/coral-xyz/anchor/pull/93)).
- cli: Adds support for tests with Typescript ([#94](https://github.com/coral-xyz/anchor/pull/94)).
- cli: Deterministic and verifiable builds ([#100](https://github.com/coral-xyz/anchor/pull/100)).
- cli, lang: Add write buffers for IDL upgrades ([#107](https://github.com/coral-xyz/anchor/pull/107)).

## Breaking Changes

- lang: Removes `IdlInstruction::Clear` ([#107](https://github.com/coral-xyz/anchor/pull/107)).

### Fixes

- cli: Propagates mocha test exit status on error ([79b791](https://github.com/coral-xyz/anchor/commit/79b791ffa85ffae5b6163fa853562aa568650f21)).

## [0.2.1] - 2021-02-11

### Features

- cli: Embed workspace programs into local validator genesis when testing ([733ec3](https://github.com/coral-xyz/anchor/commit/733ec300b0308e7d007873b0975585d836333fd4)).
- cli: Stream program logs to `.anchor/program-logs` directory when testing ([ce5ca7](https://github.com/coral-xyz/anchor/commit/ce5ca7ddab6e0fd579deddcd02094b3f798bbe6a)).
- spl: Add shared memory api [(d92cb1)](https://github.com/coral-xyz/anchor/commit/d92cb1516b78696d1257e41d0c5ac6821716300e).
- lang/attribute/access-control: Allow specifying multiple modifier functions ([845df6](https://github.com/coral-xyz/anchor/commit/845df6d1960bb544fa0f2e3331ec79cc804edeb6)).
- lang/syn: Allow state structs that don't have a ctor or impl block (just trait implementations) ([a78000](https://github.com/coral-xyz/anchor/commit/a7800026833d64579e5b19c90d724ecc20d2a455)).
- ts: Add instruction method to state namespace ([627c27](https://github.com/coral-xyz/anchor/commit/627c275e9cdf3dafafcf44473ba8146cc7979d44)).
- lang/syn, ts: Add support for u128 and i128 ([#83](https://github.com/coral-xyz/anchor/pull/83)).

## [0.2.0] - 2021-02-08

### Features

- lang: Adds the ability to create and use CPI program interfaces ([#66](https://github.com/coral-xyz/anchor/pull/66/files?file-filters%5B%5D=)).

### Breaking Changes

- lang, client, ts: Migrate from rust enum based method dispatch to a variant of sighash ([#64](https://github.com/coral-xyz/anchor/pull/64)).

## [0.1.0] - 2021-01-31

Initial release.

### Includes

- lang: `anchor-lang` crate providing a Rust eDSL for Solana.
- lang/attribute/access-control: Internal attribute macro for function modifiers.
- lang/attribute/account: Internal attribute macro for defining Anchor accounts.
- lang/attribute/error: Internal attribute macro for defining Anchor program errors.
- lang/attribute/program: Internal attribute macro for defining an Anchor program.
- lang/attribute/state: Internal attribute macro for defining an Anchor program state struct.
- lang/derive/accounts: Internal derive macro for defining deserialized account structs.
- lang/syn: Internal crate for parsing the Anchor eDSL, generating code, and an IDL.
- spl: `anchor-spl` crate providing CPI clients for Anchor programs.
- client: `anchor-client` crate providing Rust clients for Anchor programs.
- ts: `@project-serum/anchor` package for generating TypeScript clients.
- cli: Command line interface for managing Anchor programs.<|MERGE_RESOLUTION|>--- conflicted
+++ resolved
@@ -16,11 +16,8 @@
 
 ### Fixes
 
-<<<<<<< HEAD
 - lang: Allow the `cfg` attribute above the instructions ([#2339](https://github.com/coral-xyz/anchor/pull/2339)).
-=======
 - cli: Don't regenerate idl in read_all_programs(). ([#2332](https://github.com/coral-xyz/anchor/pull/2332))
->>>>>>> a97d04ab
 
 ### Breaking
 
