# Changelog

All notable changes to this project will be documented in this file.

The format is based on [Keep a Changelog](https://keepachangelog.com/en/1.0.0/),
and this project adheres to [Semantic Versioning](https://semver.org/spec/v2.0.0.html).

**Note:** Version 0 of Semantic Versioning is handled differently from version 1 and above.
The minor version will be incremented upon a breaking change and the patch version will be incremented for features.

## [Unreleased]

### Features

- client: Add `transaction` functions to RequestBuilder ([#1958](https://github.com/coral-xyz/anchor/pull/1958)).
- spl: Add `create_metadata_accounts_v3` and `set_collection_size` wrappers ([#2119](https://github.com/coral-xyz/anchor/pull/2119))
- spl: Add `MetadataAccount` account deserialization. ([#2014](https://github.com/coral-xyz/anchor/pull/2014)).
- spl: Add `update_primary_sale_happened_via_token` wrapper ([#2173](https://github.com/coral-xyz/anchor/pull/2173)).
- spl: Add `sign_metadata` and `remove_creator_verification` wrappers ([#2175](https://github.com/coral-xyz/anchor/pull/2175)).
- spl: Add `initialize_account3` and `initialize_mint2` ([#2265](https://github.com/coral-xyz/anchor/pull/2265)).
- lang: Add parsing for consts from impl blocks for IDL PDA seeds generation ([#2128](https://github.com/coral-xyz/anchor/pull/2014))
- lang: Account closing reassigns to system program and reallocates ([#2169](https://github.com/coral-xyz/anchor/pull/2169)).
- ts: Add coders for SPL programs ([#2143](https://github.com/coral-xyz/anchor/pull/2143)).
- ts: Add `has_one` relations inference so accounts mapped via has_one relationships no longer need to be provided ([#2160](https://github.com/coral-xyz/anchor/pull/2160))
- ts: Add ability to set args after setting accounts and retrieving pubkyes ([#2160](https://github.com/coral-xyz/anchor/pull/2160))
- ts: Add `.prepare()` to builder pattern ([#2160](https://github.com/coral-xyz/anchor/pull/2160))
- spl: Add `freeze_delegated_account` and `thaw_delegated_account` wrappers ([#2164](https://github.com/coral-xyz/anchor/pull/2164))
- ts: Add nested PDA inference ([#2194](https://github.com/coral-xyz/anchor/pull/2194))
- ts: Add ability to resolve missing accounts with a custom resolver ([#2194](https://github.com/coral-xyz/anchor/pull/2194))
- ts: Update the Solana web3 library used by anchor ts to version 1.64.0 ([#2220](https://github.com/coral-xyz/anchor/issues/2220))
- lang: Updates `AccountsClose` to make it safe to call manually ([#2209](https://github.com/coral-xyz/anchor/pull/2209))
- lang: Update rust used in the repo version 1.62 ([#2272](https://github.com/coral-xyz/anchor/pull/2272))
- cli: Allow custom cluster config ([#2271](https://github.com/coral-xyz/anchor/pull/2271)).

### Fixes

- lang: Fix parsing for bytes literals in the IDL. ([#2261](https://github.com/coral-xyz/anchor/pull/2261))
- lang: Fix IDL `seed` generation for byte string literals. ([#2125](https://github.com/coral-xyz/anchor/pull/2125))
- ts: Update seeds inference to allow nested user defined structs within the seeds ([#2198](https://github.com/coral-xyz/anchor/pull/2198))
- event: Fix multiple event listeners with the same name. ([#2165](https://github.com/coral-xyz/anchor/pull/2165))
- lang: Prevent the payer account from being initialized as a program account. ([#2284](https://github.com/coral-xyz/anchor/pull/2284))

### Breaking

- ts: SPL coders have been removed from the main Anchor package. ([#2155](https://github.com/coral-xyz/anchor/pull/2155))
- lang: Remove `rent` from constraints ([#2265](https://github.com/coral-xyz/anchor/pull/2265)).
- spl: Remove `rent` from `associated_token::Create` ([#2265](https://github.com/coral-xyz/anchor/pull/2265)).
- lang: Add `Discriminator` and `Owner` trait implementation for structures representing instructions ([#1997](https://github.com/coral-xyz/anchor/pull/1997))

## [0.25.0] - 2022-07-05

### Features

- lang: Add `realloc`, `realloc::payer`, and `realloc::zero` as a new constraint group for program accounts ([#1986](https://github.com/coral-xyz/anchor/pull/1986)).
- lang: Add `PartialEq` and `Eq` for `anchor_lang::Error` ([#1544](https://github.com/coral-xyz/anchor/pull/1544)).
- cli: Add `--skip-build` to `anchor publish` ([#1786](https://github.com/coral-xyz/anchor/pull/1841)).
- cli: Add `--program-keypair` to `anchor deploy` ([#1786](https://github.com/coral-xyz/anchor/pull/1786)).
- cli: Add compilation optimizations to cli template ([#1807](https://github.com/coral-xyz/anchor/pull/1807)).
- cli: `build` now adds docs to idl. This can be turned off with `--no-docs` ([#1561](https://github.com/coral-xyz/anchor/pull/1561)).
- cli: Add `b` and `t` aliases for `build` and `test` respectively ([#1823](https://github.com/coral-xyz/anchor/pull/1823)).
- spl: Add more derived traits to `TokenAccount` to `Mint` ([#1818](https://github.com/coral-xyz/anchor/pull/1818)).
- spl: Add `sync_native` token program CPI wrapper function ([#1833](https://github.com/coral-xyz/anchor/pull/1833)).
- cli: Allow passing arguments to an underlying script with `anchor run` ([#1914](https://github.com/coral-xyz/anchor/pull/1914)).
- ts: Implement a coder for system program ([#1920](https://github.com/coral-xyz/anchor/pull/1920)).
- ts: Add `program.coder.types` for encoding/decoding user-defined types ([#1931](https://github.com/coral-xyz/anchor/pull/1931)).
- client: Add `send_with_spinner_and_config` function to RequestBuilder ([#1926](https://github.com/coral-xyz/anchor/pull/1926)).
- ts: Implement a coder for SPL associated token program ([#1939](https://github.com/coral-xyz/anchor/pull/1939)).
- ts: verbose error for missing `ANCHOR_WALLET` variable when using `NodeWallet.local()` ([#1958](https://github.com/coral-xyz/anchor/pull/1958)).
- ts: Add `MethodsBuilder#accountsStrict` for strict typing on ix account input ([#2019](https://github.com/coral-xyz/anchor/pull/2019)).
- Update solana dependencies to 1.10.29 ([#2027](https://github.com/coral-xyz/anchor/pull/2027)).

### Fixes

<<<<<<< HEAD
- cli: Move `overflow-checks` into workspace `Cargo.toml` so that it will not be ignored by compiler ([#1806](https://github.com/coral-xyz/anchor/pull/1806)).
- lang: Fix missing account name information when deserialization fails when using `init` or `zero` ([#1800](https://github.com/coral-xyz/anchor/pull/1800)).
- ts: Expose the wallet's publickey on the Provider ([#1845](https://github.com/coral-xyz/anchor/pull/1845)).
=======
* cli: Fix `anchor keys list` reading the `target` folder in the wrong path ([#2063](https://github.com/coral-xyz/anchor/pull/2063)).
* cli: Move `overflow-checks` into workspace `Cargo.toml` so that it will not be ignored by compiler ([#1806](https://github.com/coral-xyz/anchor/pull/1806)).
* lang: Fix missing account name information when deserialization fails when using `init` or `zero` ([#1800](https://github.com/coral-xyz/anchor/pull/1800)).
* ts: Expose the wallet's publickey on the Provider ([#1845](https://github.com/coral-xyz/anchor/pull/1845)).
>>>>>>> 3945f010

### Breaking

- ts: Change `BROWSER` env variable to `ANCHOR_BROWSER` ([#1233](https://github.com/coral-xyz/anchor/pull/1233)).
- ts: Add transaction signature to `EventCallback` parameters ([#1851](https://github.com/coral-xyz/anchor/pull/1851)).
- ts: Change `EventParser#parseLogs` implementation to be a generator instead of callback function ([#2018](https://github.com/coral-xyz/anchor/pull/2018)).
- lang: Adds a new `&mut reallocs: BTreeSet<Pubkey>` argument to `Accounts::try_accounts` ([#1986](https://github.com/coral-xyz/anchor/pull/1986)).

## [0.24.2] - 2022-04-13

### Fixes

- lang: Fix `returns` being serialized as `null` instead of `undefined` in IDL ([#1782](https://github.com/coral-xyz/anchor/pull/1782)).

## [0.24.1] - 2022-04-12

### Fixes

- lang: Fix `anchor build` failing if `Test.toml` included a relative path that didn't exist yet because it's created by `anchor build` ([#1772](https://github.com/coral-xyz/anchor/pull/1772)).
- cli: Update js/ts template to use new `AnchorProvider` class ([#1770](https://github.com/coral-xyz/anchor/pull/1770)).

## [0.24.0] - 2022-04-12

### Features

- lang: Add support for multiple test suites with separate local validators ([#1681](https://github.com/coral-xyz/anchor/pull/1681)).
- lang: Add return values to CPI client ([#1598](https://github.com/coral-xyz/anchor/pull/1598)).
- ts: Add view functions ([#1695](https://github.com/coral-xyz/anchor/pull/1695)).
- avm: New `avm update` command to update the Anchor CLI to the latest version ([#1670](https://github.com/coral-xyz/anchor/pull/1670)).
- cli: Update js/ts templates to use new `program.methods` syntax ([#1732](https://github.com/coral-xyz/anchor/pull/1732)).
- cli: Workspaces created with `anchor init` now come with the `prettier` formatter and scripts included ([#1741](https://github.com/coral-xyz/anchor/pull/1741)).
- ts: Add `pubkeys` function to methods builder to get all instruction account addresses ([#1733](https://github.com/coral-xyz/anchor/pull/1733)).
- ts: Export `LangErrorCode` and `LangErrorMessage` from `error.ts` ([#1756](https://github.com/coral-xyz/anchor/pull/1756)).

### Fixes

- avm: `avm install` no longer downloads the version if already installed in the machine ([#1670](https://github.com/coral-xyz/anchor/pull/1670)).
- cli: make `anchor test` fail when used with `--skip-deploy` option and without `--skip-local-validator` option but there already is a running validator ([#1675](https://github.com/coral-xyz/anchor/pull/1675)).
- lang: Return proper error instead of panicking if account length is smaller than discriminator in functions of `(Account)Loader` ([#1678](https://github.com/coral-xyz/anchor/pull/1678)).
- cli: Add `@types/bn.js` to `devDependencies` in cli template ([#1712](https://github.com/coral-xyz/anchor/pull/1712)).
- ts: Event listener no longer crashes on Program Upgrade or any other unexpected log ([#1757](https://github.com/coral-xyz/anchor/pull/1757)).

### Breaking

- avm: `avm install` switches to the newly installed version after installation finishes ([#1670](https://github.com/coral-xyz/anchor/pull/1670)).
- spl: Re-export the `spl_token` crate ([#1665](https://github.com/coral-xyz/anchor/pull/1665)).
- lang, cli, spl: Update solana toolchain to v1.9.13 ([#1653](https://github.com/coral-xyz/anchor/pull/1653) and [#1751](https://github.com/coral-xyz/anchor/pull/1751)).
- lang: `Program` type now deserializes `programdata_address` only on demand ([#1723](https://github.com/coral-xyz/anchor/pull/1723)).
- ts: Make `Provider` an interface and adjust its signatures and add `AnchorProvider` implementor class ([#1707](https://github.com/coral-xyz/anchor/pull/1707)).
- spl: Change "to" to "from" in `token::burn` ([#1080](https://github.com/coral-xyz/anchor/pull/1080)).

## [0.23.0] - 2022-03-20

### Features

- cli: Add `anchor clean` command that's the same as `cargo clean` but preserves keypairs inside `target/deploy` ([#1470](https://github.com/coral-xyz/anchor/issues/1470)).
- cli: Running `anchor init` now initializes a new git repository for the workspace. This can be disabled with the `--no-git` flag ([#1605](https://github.com/coral-xyz/anchor/pull/1605)).
- cli: Add support for `anchor idl fetch` to work outside anchor workspace ([#1509](https://github.com/coral-xyz/anchor/pull/1509)).
- cli: [[test.validator.clone]] also clones the program data account of programs owned by the bpf upgradeable loader ([#1481](https://github.com/coral-xyz/anchor/issues/1481)).
- lang: Add new `AccountSysvarMismatch` error code and test cases for sysvars ([#1535](https://github.com/coral-xyz/anchor/pull/1535)).
- lang: Replace `std::io::Cursor` with a custom `Write` impl that uses the Solana mem syscalls ([#1589](https://github.com/coral-xyz/anchor/pull/1589)).
- lang: Add `require_neq`, `require_keys_neq`, `require_gt`, and `require_gte` comparison macros ([#1622](https://github.com/coral-xyz/anchor/pull/1622)).
- lang: Handle arrays with const as size in instruction data ([#1623](https://github.com/coral-xyz/anchor/issues/1623).
- spl: Add support for revoke instruction ([#1493](https://github.com/coral-xyz/anchor/pull/1493)).
- ts: Add provider parameter to `Spl.token` factory method ([#1597](https://github.com/coral-xyz/anchor/pull/1597)).

### Fixes

- ts: Fix the loss of strict typing using the `methods` namespace on builder functions ([#1539](https://github.com/coral-xyz/anchor/pull/1539)).
- spl: Update `spl/governance` to use new errors ([#1582](https://github.com/coral-xyz/anchor/pull/1582)).
- client: Fix `Cluster`'s `FromStr` implementation ([#1362](https://github.com/coral-xyz/anchor/pull/1362)).
- lang: Implement `Key` for `Pubkey` again, so `associated_token::*` constraints can use pubkey targets again ([#1601](https://github.com/coral-xyz/anchor/pull/1601)).
- lang: Adjust error code so `#[error_code]` works with just importing `anchor_lang::error_code` ([#1610](https://github.com/coral-xyz/anchor/pull/1610)).
- ts: Fix `spl-token` coder account parsing ([#1604](https://github.com/coral-xyz/anchor/pull/1604)).
- cli: Fix `npm install` fallback if `yarn` install doesn't work ([#1643](https://github.com/coral-xyz/anchor/pull/1643)).
- lang: Fix bug where `owner = <target>` would not compile because of missing type annotation ([#1648](https://github.com/coral-xyz/anchor/pull/1648)).
- ts: Adjust `send` and `simulate` functions in `provider.ts`, so they use the return value of `Wallet.signTransaction`([#1527](https://github.com/coral-xyz/anchor/pull/1527)).

### Breaking

- ts: Mark `transaction`, `instruction`, `simulate` and `rpc` program namespaces as deprecated in favor of `methods` ([#1539](https://github.com/coral-xyz/anchor/pull/1539)).
- ts: No longer allow manual setting of globally resolvable program public keys in `methods#accounts()`. ([#1548][https://github.com/coral-xyz/anchor/pull/1548])
- lang/ts: Events are now emitted using the `sol_log_data` syscall ([#1608](https://github.com/coral-xyz/anchor/pull/1608)).
- lang: Remove space calculation using `#[derive(Default)]` ([#1519](https://github.com/coral-xyz/anchor/pull/1519)).
- lang: Add support for logging expected and actual values and pubkeys. Add `require_eq` and `require_keys_eq` macros. Add default error code to `require` macro ([#1572](https://github.com/coral-xyz/anchor/pull/1572)).
- lang: Add `system_program` CPI wrapper functions. Make `system_program` module public instead of re-exporting `system_program::System`([#1629](https://github.com/coral-xyz/anchor/pull/1629)).
- cli: `avm use` no long prompts [y/n] if an install is needed first - it just tells the user to `avm install` ([#1565](https://github.com/coral-xyz/anchor/pull/1565))
- ts: Add `AnchorError` with program stack and also a program stack for non-`AnchorError` errors ([#1640](https://github.com/coral-xyz/anchor/pull/1640)). `AnchorError` is not returned for `processed` tx that have `skipPreflight` set to `true` (it falls back to `ProgramError` or the raw solana library error).

## [0.22.1] - 2022-02-28

### Fixes

- cli: Fix rust template ([#1488](https://github.com/coral-xyz/anchor/pull/1488)).
- lang: Handle array sizes with variable sizes in events and array size casting in IDL parsing ([#1485](https://github.com/coral-xyz/anchor/pull/1485))

## [0.22.0] - 2022-02-20

### Features

- lang: Add check that declared id == program id ([#1451](https://github.com/coral-xyz/anchor/pull/1451)).
- ts: Added float types support ([#1425](https://github.com/coral-xyz/anchor/pull/1425)).
- cli: Add `--skip-lint` option to disable check linting introduced in ([#1452](https://github.com/coral-xyz/anchor/pull/1452)) for rapid prototyping ([#1482](https://github.com/coral-xyz/anchor/pull/1482)).

### Fixes

- ts: Allow nullable types for `Option<T>` mapped types ([#1428](https://github.com/coral-xyz/anchor/pull/1428)).

### Breaking

- lang: Enforce that the payer for an init-ed account be marked `mut` ([#1271](https://github.com/coral-xyz/anchor/pull/1271)).
- lang: All error-related code is now in the error module ([#1426](https://github.com/coral-xyz/anchor/pull/1426)).
- lang: Require doc comments when using AccountInfo or UncheckedAccount types ([#1452](https://github.com/coral-xyz/anchor/pull/1452)).
- lang: add [`error!`](https://docs.rs/anchor-lang/latest/anchor_lang/prelude/macro.error.html) and [`err!`](https://docs.rs/anchor-lang/latest/anchor_lang/prelude/macro.err.html) macro and `Result` type ([#1462](https://github.com/coral-xyz/anchor/pull/1462)).
  This change will break most programs. Do the following to upgrade:
  _ change all `ProgramResult`'s to `Result<()>`
  _ change `#[error]` to `#[error_code]`
  _ change all `Err(MyError::SomeError.into())` to `Err(error!(MyError::SomeError))` and all `Err(ProgramError::SomeProgramError)` to `Err(ProgramError::SomeProgramError.into())` or `Err(Error::from(ProgramError::SomeProgramError).with_source(source!()))` to provide file and line source of the error (`with_source` is most useful with `ProgramError`s. `error!` already adds source information for custom and anchor internal errors).
  _ change all `solana_program::program::invoke()` to `solana_program::program::invoke().map_err(Into::into)` and `solana_program::program::invoke_signed()` to `solana_program::program::invoke_signed().map_err(Into::into)`

## [0.21.0] - 2022-02-07

### Fixes

- ts: Fix the root type declaration of the `Wallet` / `NodeWallet` class ([#1363](https://github.com/coral-xyz/anchor/pull/1363)).
- ts: Improve type mapping of Account fields into Typescript with additional support for `Option<T>` and `Vec<String>` types ([#1393](https://github.com/coral-xyz/anchor/pull/1393)).

### Features

- lang: Add `seeds::program` constraint for specifying which program_id to use when deriving PDAs ([#1197](https://github.com/coral-xyz/anchor/pull/1197)).
- lang: `Context` now has a new `bumps: BTree<String, u8>` argument, mapping account name to bump seed "found" by the accounts context. This allows one to access bump seeds without having to pass them in from the client or recalculate them in the handler ([#1367](https://github.com/coral-xyz/anchor/pull/1367)).
- lang, ts: Automatically infer PDA addresses ([#1331](https://github.com/coral-xyz/anchor/pull/1331)).
- ts: Remove error logging in the event parser when log websocket encounters a program error ([#1313](https://github.com/coral-xyz/anchor/pull/1313)).
- ts: Add new `methods` namespace to the program client, introducing a more ergonomic builder API ([#1324](https://github.com/coral-xyz/anchor/pull/1324)).
- ts: Add registry utility for fetching the latest verified build ([#1371](https://github.com/coral-xyz/anchor/pull/1371)).
- cli: Expose the solana-test-validator --account flag in Anchor.toml via [[test.validator.account]] ([#1366](https://github.com/coral-xyz/anchor/pull/1366)).
- cli: Add avm, a tool for managing anchor-cli versions ([#1385](https://github.com/coral-xyz/anchor/pull/1385)).

### Breaking

- lang: Put `init_if_needed` behind a feature flag to decrease wrong usage ([#1258](https://github.com/coral-xyz/anchor/pull/1258)).
- lang: rename `loader_account` module to `account_loader` module ([#1279](https://github.com/coral-xyz/anchor/pull/1279))
- lang: The `Accounts` trait's `try_accounts` method now has an additional `bumps: &mut BTreeMap<String, u8>` argument, which accumulates bump seeds ([#1367](https://github.com/coral-xyz/anchor/pull/1367)).
- lang: Providing `bump = <target>` targets with `init` will now error. On `init` only, it is required to use `bump` without a target and access the seed inside function handlers via `ctx.bumps.get("<pda-account-name")`. For subsequent seeds constraints (without init), it is recommended to store the bump on your account and use it as a `bump = <target>` target to minimize compute units used ([#1380](https://github.com/coral-xyz/anchor/pull/1380)).
- ts: `Coder` is now an interface and the existing class has been renamed to `BorshCoder`. This change allows the generation of Anchor clients for non anchor programs ([#1259](https://github.com/coral-xyz/anchor/pull/1259/files)).
- cli: [[test.clone]] key in Anchor.toml is renamed to [[test.validator.clone]] ([#1366](https://github.com/coral-xyz/anchor/pull/1366)).

## [0.20.1] - 2022-01-09

### Fixes

- lang: Improved error msgs when required programs are missing when using the `init` constraint([#1257](https://github.com/coral-xyz/anchor/pull/1257))

### Features

- lang: Allow repr overrides for zero copy accounts ([#1273](https://github.com/coral-xyz/anchor/pull/1273)).

## [0.20.0] - 2022-01-06

### Fixes

- lang: `init_if_needed` now checks rent exemption when init is not needed ([#1250](https://github.com/coral-xyz/anchor/pull/1250)).
- lang: Add missing owner check when `associated_token::authority` is used ([#1240](https://github.com/coral-xyz/anchor/pull/1240)).
- ts: Add type declarations for conditional `workspace` and `Wallet` exports ([#1137](https://github.com/coral-xyz/anchor/pull/1137)).
- ts: Change commitment message `recent` to `processed` and `max` to `finalized` ([#1128](https://github.com/coral-xyz/anchor/pull/1128))
- ts: fix `translateAddress` which currently leads to failing browser code. Now uses `PublicKey` constructor instead of prototype chain constructor name checking which doesn't work in the presence of code minifying/mangling([#1138](https://github.com/coral-xyz/anchor/pull/1138))
- lang: add missing check that verifies that account is ATA when using `init_if_needed` and init is not needed([#1221](https://github.com/coral-xyz/anchor/pull/1221))

### Features

- lang: Add `programdata_address: Option<Pubkey>` field to `Program` account. Will be populated if account is a program owned by the upgradable bpf loader ([#1125](https://github.com/coral-xyz/anchor/pull/1125))
- lang,ts,ci,cli,docs: update solana toolchain to version 1.8.5([#1133](https://github.com/coral-xyz/anchor/pull/1133)).
- lang: Account wrappers for non-Anchor programs no longer have to implement the `serialize` function because it has a default impl now. Similarly, they no longer have to implement `try_deserialize` which now delegates to `try_deserialize_unchecked` by default([#1156](https://github.com/coral-xyz/anchor/pull/1156)).
- lang: Add `set_inner` method to `Account<'a, T>` to enable easy updates ([#1177](https://github.com/coral-xyz/anchor/pull/1177)).
- lang: Handle arrays with const as length ([#968](https://github.com/coral-xyz/anchor/pull/968)).
- ts: Add optional commitment argument to `fetch` and `fetchMultiple` ([#1171](https://github.com/coral-xyz/anchor/pull/1171)).
- lang: Implement `AsRef<T>` for `Account<'a, T>`([#1173](https://github.com/coral-xyz/anchor/pull/1173))
- cli: Add `anchor expand` command which wraps around `cargo expand` ([#1160](https://github.com/coral-xyz/anchor/pull/1160))

### Breaking

- client: Client::new and Client::new_with_options now accept `Rc<dyn Signer>` instead of `Keypair` ([#975](https://github.com/coral-xyz/anchor/pull/975)).
- lang, ts: Change error enum name and message for 'wrong program ownership' account validation ([#1154](https://github.com/coral-xyz/anchor/pull/1154)).
- lang: Change from `#[repr(packed)]` to `#[repr(C)]` for zero copy accounts ([#1106](https://github.com/coral-xyz/anchor/pull/1106)).
- lang: Account types can now be found either in the `prelude` module or the `accounts` module but not longer directly under the root.
  Deprecated account types are no longer imported by the prelude ([#1208](https://github.com/coral-xyz/anchor/pull/1208)).

## [0.19.0] - 2021-12-08

### Fixes

- lang: Add `deprecated` attribute to `ProgramAccount` ([#1014](https://github.com/coral-xyz/anchor/pull/1014)).
- cli: Add version number from programs `Cargo.toml` into extracted IDL ([#1061](https://github.com/coral-xyz/anchor/pull/1061)).
- lang: Add `deprecated` attribute to `Loader`([#1078](https://github.com/coral-xyz/anchor/pull/1078)).
- lang: the `init_if_needed` attribute now checks that given attributes (e.g. space, owner, token::authority etc.) are validated even when init is not needed ([#1096](https://github.com/coral-xyz/anchor/pull/1096)).

### Features

- lang: Add `ErrorCode::AccountNotInitialized` error to separate the situation when the account has the wrong owner from when it does not exist (#[1024](https://github.com/coral-xyz/anchor/pull/1024)).
- lang: Called instructions now log their name by default. This can be turned off with the `no-log-ix-name` flag ([#1057](https://github.com/coral-xyz/anchor/pull/1057)).
- lang: `ProgramData` and `UpgradableLoaderState` can now be passed into `Account` as generics. see [UpgradeableLoaderState](https://docs.rs/solana-program/latest/solana_program/bpf_loader_upgradeable/enum.UpgradeableLoaderState.html). `UpgradableLoaderState` can also be matched on to get `ProgramData`, but when `ProgramData` is used instead, anchor does the serialization and checking that it is actually program data for you ([#1095](https://github.com/coral-xyz/anchor/pull/1095)).
- ts: Add better error msgs in the ts client if something wrong (i.e. not a pubkey or a string) is passed in as an account in an instruction accounts object ([#1098](https://github.com/coral-xyz/anchor/pull/1098)).
- ts: Add inputs `postInstructions` and `preInstructions` as a replacement for (the now deprecated) `instructions` ([#1007](https://github.com/coral-xyz/anchor/pull/1007)).
- ts: Add `getAccountInfo` helper method to account namespace/client ([#1084](https://github.com/coral-xyz/anchor/pull/1084)).

### Breaking

- lang, ts: Error codes have been mapped to new numbers to allow for more errors per namespace ([#1096](https://github.com/coral-xyz/anchor/pull/1096)).

## [0.18.2] - 2021-11-14

- cli: Replace global JavaScript dependency installs with local.

### Features

- lang: Add `SystemAccount<'info>` account type for generic wallet addresses or accounts owned by the system program ([#954](https://github.com/coral-xyz/anchor/pull/954))

### Fixes

- cli: fix dns in NODE_OPTIONS ([#928](https://github.com/coral-xyz/anchor/pull/928)).
- cli: output TypeScript IDL in `idl parse` subcommand ([#941](https://github.com/coral-xyz/anchor/pull/941)).
- cli: Add fields `os` and `cpu` to npm package `@project-serum/anchor-cli` ([#976](https://github.com/coral-xyz/anchor/pull/976)).
- cli: Allow specify output directory for TypeScript IDL ([#940](https://github.com/coral-xyz/anchor/pull/940)).

### Breaking

- spl: Move permissioned markets into dex repository ([#962](https://github.com/coral-xyz/anchor/pull/962)).

## [0.18.0] - 2021-10-24

### Features

- cli: Add support for configuration options for `solana-test-validator` in Anchor.toml ([#834](https://github.com/coral-xyz/anchor/pull/834)).
- cli: `target/types` directory now created on build to store a TypeScript types file for each program's IDL ([#795](https://github.com/coral-xyz/anchor/pull/795)).
- ts: `Program<T>` can now be typed with an IDL type ([#795](https://github.com/coral-xyz/anchor/pull/795)).
- lang: Add `mint::freeze_authority` keyword for mint initialization within `#[derive(Accounts)]` ([#835](https://github.com/coral-xyz/anchor/pull/835)).
- lang: Add `AccountLoader` type for `zero_copy` accounts with support for CPI ([#792](https://github.com/coral-xyz/anchor/pull/792)).
- lang: Add `#[account(init_if_needed)]` keyword for allowing one to invoke the same instruction even if the account was created already ([#906](https://github.com/coral-xyz/anchor/pull/906)).
- lang: Add custom errors support for raw constraints ([#905](https://github.com/coral-xyz/anchor/pull/905)).
- lang, cli, spl: Update solana toolchain to v1.8.0 ([#886](https://github.com/coral-xyz/anchor/pull/886)).
- lang: Add custom errors support for `signer`, `mut`, `has_one`, `owner`, raw constraints and `address` ([#905](https://github.com/coral-xyz/anchor/pull/905), [#913](https://github.com/coral-xyz/anchor/pull/913)).

### Breaking

- lang: Accounts marked with the `#[account(signer)]` constraint now enforce signer when the `"cpi"` feature is enabled ([#849](https://github.com/coral-xyz/anchor/pull/849)).

## [0.17.0] - 2021-10-03

### Features

- cli: Add `localnet` command for starting a local `solana-test-validator` with the workspace deployed ([#820](https://github.com/coral-xyz/anchor/pull/820)).

### Breaking

- `CpiContext` accounts must now be used with the accounts struct generated in the `crate::cpi::accounts::*` module. These structs correspond to the accounts context for each instruction, except that each field is of type `AccountInfo` ([#824](https://github.com/coral-xyz/anchor/pull/824)).

## [0.16.2] - 2021-09-27

### Features

- lang: Add `--detach` flag to `anchor test` ([#770](https://github.com/coral-xyz/anchor/pull/770)).
- lang: Add `associated_token` keyword for initializing associated token accounts within `#[derive(Accounts)]` ([#790](https://github.com/coral-xyz/anchor/pull/790)).
- cli: Allow passing through cargo flags for build command ([#719](https://github.com/coral-xyz/anchor/pull/719)).
- cli: Allow passing through cargo flags for test, verify, and publish commands ([#804](https://github.com/coral-xyz/anchor/pull/804)).

### Fixes

- lang: Generated `AccountMeta`s for Rust clients now properly set the `isSigner` field ([#762](https://github.com/coral-xyz/anchor/pull/762)).

## [0.16.1] - 2021-09-17

### Fixes

- lang: `Signer` type now sets isSigner to true in the IDL ([#750](https://github.com/coral-xyz/anchor/pull/750)).

## [0.16.0] - 2021-09-16

### Features

- lang: `Program` type introduced for executable accounts ([#705](https://github.com/coral-xyz/anchor/pull/705)).
- lang: `Signer` type introduced for signing accounts where data is not used ([#705](https://github.com/coral-xyz/anchor/pull/705)).
- lang: `UncheckedAccount` type introduced as a preferred alias for `AccountInfo` ([#745](https://github.com/coral-xyz/anchor/pull/745)).

### Breaking Changes

- lang: `#[account(owner = <pubkey>)]` now requires a `Pubkey` instead of an account ([#691](https://github.com/coral-xyz/anchor/pull/691)).

## [0.15.0] - 2021-09-07

### Features

- lang: Add new `Account` type to replace `ProgramAccount` and `CpiAccount`, both of which are deprecated ([#686](https://github.com/coral-xyz/anchor/pull/686)).
- lang: `Box` can be used with `Account` types to reduce stack usage ([#686](https://github.com/coral-xyz/anchor/pull/686)).
- lang: Add `Owner` trait, which is automatically implemented by all `#[account]` structs ([#686](https://github.com/coral-xyz/anchor/pull/686)).
- lang: Check that ProgramAccount writable before mut borrow (`anchor-debug` only) ([#681](https://github.com/coral-xyz/anchor/pull/681)).

### Breaking Changes

- lang: All programs must now define their program id in source via `declare_id!` ([#686](https://github.com/coral-xyz/anchor/pull/686)).

## [0.14.0] - 2021-09-02

### Features

- lang: Ignore `Unnamed` structs instead of panic ([#605](https://github.com/coral-xyz/anchor/pull/605)).
- lang: Add constraints for initializing mint accounts as pdas, `#[account(init, seeds = [...], mint::decimals = <expr>, mint::authority = <expr>)]` ([#562](https://github.com/coral-xyz/anchor/pull/562)).
- lang: Add `AsRef<AccountInfo>` for `AccountInfo` wrappers ([#652](https://github.com/coral-xyz/anchor/pull/652)).
- lang: Optimize `trait Key` by removing `AccountInfo` cloning ([#652](https://github.com/coral-xyz/anchor/pull/652)).
- cli, client, lang: Update solana toolchain to v1.7.11 ([#653](https://github.com/coral-xyz/anchor/pull/653)).

### Breaking Changes

- lang: Change `#[account(init, seeds = [...], token = <expr>, authority = <expr>)]` to `#[account(init, token::mint = <expr> token::authority = <expr>)]` ([#562](https://github.com/coral-xyz/anchor/pull/562)).
- lang: `#[associated]` and `#[account(associated = <target>, with = <target>)]` are both removed ([#612](https://github.com/coral-xyz/anchor/pull/612)).
- cli: Removed `anchor launch` command ([#634](https://github.com/coral-xyz/anchor/pull/634)).
- lang: `#[account(init)]` now creates the account inside the same instruction to be consistent with initializing PDAs. To maintain the old behavior of `init`, replace it with `#[account(zero)]` ([#641](https://github.com/coral-xyz/anchor/pull/641)).
- lang: `bump` must be provided when using the `seeds` constraint. This has been added as an extra safety constraint to ensure that whenever a PDA is initialized via a constraint the bump used is the one created by `Pubkey::find_program_address` ([#641](https://github.com/coral-xyz/anchor/pull/641)).
- lang: `try_from_init` has been removed from `Loader`, `ProgramAccount`, and `CpiAccount` and replaced with `try_from_unchecked` ([#641](https://github.com/coral-xyz/anchor/pull/641)).
- lang: Remove `AccountsInit` trait ([#641](https://github.com/coral-xyz/anchor/pull/641)).
- lang: `try_from` methods for `ProgramAccount`, `Loader`, and `ProgramState` now take in an additional `program_id: &Pubkey` parameter ([#660](https://github.com/coral-xyz/anchor/pull/660)).

## [0.13.2] - 2021-08-11

### Fixes

- cli: Fix `anchor init` command "Workspace not found" regression ([#598](https://github.com/coral-xyz/anchor/pull/598)).

## [0.13.1] - 2021-08-10

### Features

- cli: Programs embedded into genesis during tests will produce program logs ([#594](https://github.com/coral-xyz/anchor/pull/594)).

### Fixes

- cli: Allows Cargo.lock to exist in workspace subdirectories when publishing ([#593](https://github.com/coral-xyz/anchor/pull/593)).

## [0.13.0] - 2021-08-08

### Features

- cli: Adds a `[registry]` section in the Anchor toml ([#570](https://github.com/coral-xyz/anchor/pull/570)).
- cli: Adds the `anchor login <api-token>` command ([#570](https://github.com/coral-xyz/anchor/pull/570)).
- cli: Adds the `anchor publish <package>` command ([#570](https://github.com/coral-xyz/anchor/pull/570)).
- cli: Adds a root level `anchor_version` field to the Anchor.toml for specifying the anchor docker image to use for verifiable builds ([#570](https://github.com/coral-xyz/anchor/pull/570)).
- cli: Adds a root level `solana_version` field to the Anchor.toml for specifying the solana toolchain to use for verifiable builds ([#570](https://github.com/coral-xyz/anchor/pull/570)).
- lang: Dynamically fetch rent sysvar for when using `init` ([#587](https://github.com/coral-xyz/anchor/pull/587)).

### Breaking

- cli: `[clusters.<network>]` Anchor.toml section has been renamed to `[programs.<network>]` ([#570](https://github.com/coral-xyz/anchor/pull/570)).
- cli: `[workspace]` member and exclude arrays must now be filepaths relative to the workpsace root ([#570](https://github.com/coral-xyz/anchor/pull/570)).

## [0.12.0] - 2021-08-03

### Features

- cli: Add keys `members` / `exclude` in config `programs` section ([#546](https://github.com/coral-xyz/anchor/pull/546)).
- cli: Allow program address configuration for test command through `clusters.localnet` ([#554](https://github.com/coral-xyz/anchor/pull/554)).
- lang: IDLs are now parsed from the entire crate ([#517](https://github.com/coral-xyz/anchor/pull/517)).
- spl: Dex permissioned markets proxy ([#519](https://github.com/coral-xyz/anchor/pull/519), [#543](https://github.com/coral-xyz/anchor/pull/543)).

### Breaking Changes

- ts: Use `hex` by default for decoding Instruction ([#547](https://github.com/coral-xyz/anchor/pull/547)).
- lang: `CpiAccount::reload` mutates the existing struct instead of returning a new one ([#526](https://github.com/coral-xyz/anchor/pull/526)).
- cli: Anchor.toml now requires an explicit `[scripts]` test command ([#550](https://github.com/coral-xyz/anchor/pull/550)).

## [0.11.1] - 2021-07-09

### Features

- lang: Adds `require` macro for specifying assertions that return error codes on failure ([#483](https://github.com/coral-xyz/anchor/pull/483)).
- lang: Allow one to specify arbitrary programs as the owner when creating PDA ([#483](https://github.com/coral-xyz/anchor/pull/483)).
- lang: A new `bump` keyword is added to the accounts constraints, which is used to add an optional bump seed to the end of a `seeds` array. When used in conjunction with _both_ `init` and `seeds`, then the program executes `find_program_address` to assert that the given bump is the canonical bump ([#483](https://github.com/coral-xyz/anchor/pull/483)).

### Fixes

- lang: Preserve all instruction data for fallback functions ([#483](https://github.com/coral-xyz/anchor/pull/483)).
- ts: Event listener not firing when creating associated accounts ([#356](https://github.com/coral-xyz/anchor/issues/356)).

## [0.11.0] - 2021-07-03

### Features

- lang: Add fallback functions ([#457](https://github.com/coral-xyz/anchor/pull/457)).
- lang: Add feature flag for using the old state account discriminator. This is a temporary flag for those with programs built prior to v0.7.0 but want to use the latest Anchor version. Expect this to be removed in a future version ([#446](https://github.com/coral-xyz/anchor/pull/446)).
- lang: Add generic support to Accounts ([#496](https://github.com/coral-xyz/anchor/pull/496)).

### Breaking Changes

- cli: Remove `.spec` suffix on TypeScript tests files ([#441](https://github.com/coral-xyz/anchor/pull/441)).
- lang: Remove `belongs_to` constraint ([#459](https://github.com/coral-xyz/anchor/pull/459)).

## [0.10.0] - 2021-06-27

### Features

- lang: Add `#[account(address = <expr>)]` constraint for asserting the address of an account ([#400](https://github.com/coral-xyz/anchor/pull/400)).
- lang: Add `#[account(init, token = <mint-target>, authority = <token-owner-target>...)]` constraint for initializing SPL token accounts as program derived addresses for the program. Can be used when initialized via `seeds` or `associated` ([#400](https://github.com/coral-xyz/anchor/pull/400)).
- lang: Add `associated_seeds!` macro for generating signer seeds for CPIs signed by an `#[account(associated = <target>)]` account ([#400](https://github.com/coral-xyz/anchor/pull/400)).
- cli: Add `[scripts]` section to the Anchor.toml for specifying workspace scripts that can be run via `anchor run <script>` ([#400](https://github.com/coral-xyz/anchor/pull/400)).
- cli: `[clusters.<network>]` table entries can now also use `{ address = <base58-str>, idl = <filepath-str> }` to specify workspace programs ([#400](https://github.com/coral-xyz/anchor/pull/400)).

### Breaking Changes

- cli: Remove `--yarn` flag in favor of using `npx` ([#432](https://github.com/coral-xyz/anchor/pull/432)).

## [0.9.0] - 2021-06-15

### Features

- lang: Instruction data is now available to accounts constraints ([#386](https://github.com/coral-xyz/anchor/pull/386)).
- lang: Initialize program derived addresses with accounts constraints ([#386](https://github.com/coral-xyz/anchor/pull/386)).

### Breaking Changes

- lang: Event field names in IDLs are now mixed case. ([#379](https://github.com/coral-xyz/anchor/pull/379)).
- lang: Accounts trait now accepts an additional `&[u8]` parameter ([#386](https://github.com/coral-xyz/anchor/pull/386)).

## [0.8.0] - 2021-06-10

### Features

- cli: Add `--program-name` option for build command to build a single program at a time ([#362](https://github.com/coral-xyz/anchor/pull/362)).
- cli, client: Parse custom cluster urls from str ([#369](https://github.com/coral-xyz/anchor/pull/369)).
- cli, client, lang: Update solana toolchain to v1.7.1 ([#368](https://github.com/coral-xyz/anchor/pull/369)).
- ts: Instruction decoding and formatting ([#372](https://github.com/coral-xyz/anchor/pull/372)).
- lang: Add `#[account(close = <destination>)]` constraint for closing accounts and sending the rent exemption lamports to a specified destination account ([#371](https://github.com/coral-xyz/anchor/pull/371)).

### Fixes

- lang: Allows one to use `remaining_accounts` with `CpiContext` by implementing the `ToAccountMetas` trait on `CpiContext` ([#351](https://github.com/coral-xyz/anchor/pull/351/files)).

### Breaking

- lang, ts: Framework defined error codes are introduced, reserving error codes 0-300 for Anchor, and 300 and up for user defined error codes ([#354](https://github.com/coral-xyz/anchor/pull/354)).

## [0.7.0] - 2021-05-31

### Features

- cli: Add global options for override Anchor.toml values ([#313](https://github.com/coral-xyz/anchor/pull/313)).
- spl: Add `SetAuthority` instruction ([#307](https://github.com/coral-xyz/anchor/pull/307/files)).
- spl: Add init and close open orders instructions ([#245](https://github.com/coral-xyz/anchor/pull/245)).
- lang: `constraint = <expression>` added as a replacement for (the now deprecated) string literal constraints ([#341](https://github.com/coral-xyz/anchor/pull/341)).
- lang: Span information is now preserved, providing informative compiler error messages ([#341](https://github.com/coral-xyz/anchor/pull/341)).
- ts: Address metadata is now optional for `anchor.workspace` clients ([#310](https://github.com/coral-xyz/anchor/pull/310)).

### Breaking Changes

- ts: Retrieving deserialized accounts from the `<program>.account.<my-account>` and `<program>.state` namespaces now require explicitly invoking the `fetch` API. For example, `program.account.myAccount(<adddress>)` and `program.state()` is now `program.account.myAccount.fetch(<address>)` and `program.state.fetch()` ([#322](https://github.com/coral-xyz/anchor/pull/322)).
- lang: `#[account(associated)]` now requires `init` to be provided to create an associated account. If not provided, then the address will be assumed to exist, and a constraint will be added to ensure the correctness of the address ([#318](https://github.com/coral-xyz/anchor/pull/318)).
- lang, ts: Change account discriminator pre-image of the `#[state]` account discriminator to be namespaced by "state:" ([#320](https://github.com/coral-xyz/anchor/pull/320)).
- lang, ts: Change domain delimiters for the pre-image of the instruciton sighash to be a single colon `:` to be consistent with accounts ([#321](https://github.com/coral-xyz/anchor/pull/321)).
- lang: Associated constraints no longer automatically implement `mut` ([#341](https://github.com/coral-xyz/anchor/pull/341)).
- lang: Associated `space` constraints must now be literal integers instead of literal strings ([#341](https://github.com/coral-xyz/anchor/pull/341)).

## [0.6.0] - 2021-05-23

### Features

- ts: Add `program.simulate` namespace ([#266](https://github.com/coral-xyz/anchor/pull/266)).
- ts: Introduce `Address` type, allowing one to use Base 58 encoded strings in public APIs ([#304](https://github.com/coral-xyz/anchor/pull/304)).
- ts: Replace deprecated `web3.Account` with `web3.Signer` in public APIs ([#296](https://github.com/coral-xyz/anchor/pull/296)).
- ts: Generated `anchor.workspace` clients can now be customized per network with `[cluster.<slug>]` in the Anchor.toml ([#308](https://github.com/coral-xyz/anchor/pull/308)).
- cli: Add yarn flag to test command ([#267](https://github.com/coral-xyz/anchor/pull/267)).
- cli: Add `--skip-build` flag to test command ([301](https://github.com/coral-xyz/anchor/pull/301)).
- cli: Add `anchor shell` command to spawn a node shell populated with an Anchor.toml based environment ([#303](https://github.com/coral-xyz/anchor/pull/303)).

### Breaking Changes

- cli: The Anchor.toml's `wallet` and `cluster` settings must now be under the `[provider]` table ([#305](https://github.com/coral-xyz/anchor/pull/305)).
- ts: Event coder `decode` API changed to decode strings directly instead of buffers ([#292](https://github.com/coral-xyz/anchor/pull/292)).
- ts: Event coder `encode` API removed ([#292](https://github.com/coral-xyz/anchor/pull/292)).

## [0.5.0] - 2021-05-07

### Features

- client: Adds support for state instructions ([#248](https://github.com/coral-xyz/anchor/pull/248)).
- lang: Add `anchor-debug` feature flag for logging ([#253](https://github.com/coral-xyz/anchor/pull/253)).
- ts: Add support for u16 ([#255](https://github.com/coral-xyz/anchor/pull/255)).

### Breaking Changes

- client: Renames `RequestBuilder::new` to `RequestBuilder::from` ([#248](https://github.com/coral-xyz/anchor/pull/248)).
- lang: Renames the generated `instruction::state::Ctor` struct to `instruction::state::New` ([#248](https://github.com/coral-xyz/anchor/pull/248)).

## [0.4.5] - 2021-04-29

- spl: Add serum DEX CPI client ([#224](https://github.com/coral-xyz/anchor/pull/224)).

## [0.4.4] - 2021-04-18

### Features

- lang: Allows one to specify multiple `with` targets when creating associated acconts ([#197](https://github.com/coral-xyz/anchor/pull/197)).
- lang, ts: Add array support ([#202](https://github.com/coral-xyz/anchor/pull/202)).
- lang: Zero copy deserialization for accounts ([#202](https://github.com/coral-xyz/anchor/pull/202), [#206](https://github.com/coral-xyz/anchor/pull/206)).
- lang, spl, cli, client: Upgrade solana toolchain to 1.6.6 ([#210](https://github.com/coral-xyz/anchor/pull/210)).

## [0.4.3] - 2021-04-13

### Features

- lang: CPI clients for program state instructions ([#43](https://github.com/coral-xyz/anchor/pull/43)).
- lang: Add `#[account(owner = <program>)]` constraint ([#178](https://github.com/coral-xyz/anchor/pull/178)).
- lang, cli, ts: Add `#[account(associated = <target>)]` and `#[associated]` attributes for creating associated program accounts within programs. The TypeScript package can fetch these accounts with a new `<program>.account.<account-name>.associated` (and `associatedAddress`) method ([#186](https://github.com/coral-xyz/anchor/pull/186)).

### Fixes

- lang: Unused `#[account]`s are now parsed into the IDL correctly ([#177](https://github.com/coral-xyz/anchor/pull/177)).

## [0.4.2] - 2021-04-10

### Features

- cli: Fund Anchor.toml configured wallet when testing ([#164](https://github.com/coral-xyz/anchor/pull/164)).
- spl: Add initialize_account instruction for spl tokens ([#166](https://github.com/coral-xyz/anchor/pull/166)).

## [0.4.1] - 2021-04-06

- cli: Version verifiable docker builder ([#145](https://github.com/coral-xyz/anchor/pull/145)).

## [0.4.0] - 2021-04-04

### Features

- cli: Specify test files to run ([#118](https://github.com/coral-xyz/anchor/pull/118)).
- lang: Allow overriding the `#[state]` account's size ([#121](https://github.com/coral-xyz/anchor/pull/121)).
- lang, client, ts: Add event emission and subscriptions ([#89](https://github.com/coral-xyz/anchor/pull/89)).
- lang/account: Allow namespacing account discriminators ([#128](https://github.com/coral-xyz/anchor/pull/128)).
- cli: TypeScript migrations ([#132](https://github.com/coral-xyz/anchor/pull/132)).
- lang: Add `#[account(executable)]` attribute ([#140](https://github.com/coral-xyz/anchor/pull/140)).

### Breaking Changes

- client: Replace url str with `Cluster` struct when constructing clients ([#89](https://github.com/coral-xyz/anchor/pull/89)).
- lang: Changes the account discriminator of `IdlAccount` to be namespaced by `"internal"` ([#128](https://github.com/coral-xyz/anchor/pull/128)).
- lang, spl, cli: Upgrade solana toolchain to 1.6.3, a major version upgrade even though only the minor version is incremented. This allows for the removal of `-#![feature(proc_macro_hygiene)]`. ([#139](https://github.com/coral-xyz/anchor/pull/139)).

## [0.3.0] - 2021-03-12

### Features

- ts: Allow preloading instructions for state rpc transactions ([cf9c84](https://github.com/coral-xyz/anchor/commit/cf9c847e4144989b5bc1936149d171e90204777b)).
- ts: Export sighash coder function ([734c75](https://github.com/coral-xyz/anchor/commit/734c751882f43beec7ea3f0f4d988b502e3f24e4)).
- cli: Specify programs to embed into local validator genesis via Anchor.toml while testing ([b3803a](https://github.com/coral-xyz/anchor/commit/b3803aec03fbbae1a794c9aa6a789e6cb58fda99)).
- cli: Allow skipping the creation of a local validator when testing against localnet ([#93](https://github.com/coral-xyz/anchor/pull/93)).
- cli: Adds support for tests with Typescript ([#94](https://github.com/coral-xyz/anchor/pull/94)).
- cli: Deterministic and verifiable builds ([#100](https://github.com/coral-xyz/anchor/pull/100)).
- cli, lang: Add write buffers for IDL upgrades ([#107](https://github.com/coral-xyz/anchor/pull/107)).

## Breaking Changes

- lang: Removes `IdlInstruction::Clear` ([#107](https://github.com/coral-xyz/anchor/pull/107)).

### Fixes

- cli: Propagates mocha test exit status on error ([79b791](https://github.com/coral-xyz/anchor/commit/79b791ffa85ffae5b6163fa853562aa568650f21)).

## [0.2.1] - 2021-02-11

### Features

- cli: Embed workspace programs into local validator genesis when testing ([733ec3](https://github.com/coral-xyz/anchor/commit/733ec300b0308e7d007873b0975585d836333fd4)).
- cli: Stream program logs to `.anchor/program-logs` directory when testing ([ce5ca7](https://github.com/coral-xyz/anchor/commit/ce5ca7ddab6e0fd579deddcd02094b3f798bbe6a)).
- spl: Add shared memory api [(d92cb1)](https://github.com/coral-xyz/anchor/commit/d92cb1516b78696d1257e41d0c5ac6821716300e).
- lang/attribute/access-control: Allow specifying multiple modifier functions ([845df6](https://github.com/coral-xyz/anchor/commit/845df6d1960bb544fa0f2e3331ec79cc804edeb6)).
- lang/syn: Allow state structs that don't have a ctor or impl block (just trait implementations) ([a78000](https://github.com/coral-xyz/anchor/commit/a7800026833d64579e5b19c90d724ecc20d2a455)).
- ts: Add instruction method to state namespace ([627c27](https://github.com/coral-xyz/anchor/commit/627c275e9cdf3dafafcf44473ba8146cc7979d44)).
- lang/syn, ts: Add support for u128 and i128 ([#83](https://github.com/coral-xyz/anchor/pull/83)).

## [0.2.0] - 2021-02-08

### Features

- lang: Adds the ability to create and use CPI program interfaces ([#66](https://github.com/coral-xyz/anchor/pull/66/files?file-filters%5B%5D=)).

### Breaking Changes

- lang, client, ts: Migrate from rust enum based method dispatch to a variant of sighash ([#64](https://github.com/coral-xyz/anchor/pull/64)).

## [0.1.0] - 2021-01-31

Initial release.

### Includes

- lang: `anchor-lang` crate providing a Rust eDSL for Solana.
- lang/attribute/access-control: Internal attribute macro for function modifiers.
- lang/attribute/account: Internal attribute macro for defining Anchor accounts.
- lang/attribute/error: Internal attribute macro for defining Anchor program errors.
- lang/attribute/program: Internal attribute macro for defining an Anchor program.
- lang/attribute/state: Internal attribute macro for defining an Anchor program state struct.
- lang/derive/accounts: Internal derive macro for defining deserialized account structs.
- lang/syn: Internal crate for parsing the Anchor eDSL, generating code, and an IDL.
- spl: `anchor-spl` crate providing CPI clients for Anchor programs.
- client: `anchor-client` crate providing Rust clients for Anchor programs.
- ts: `@project-serum/anchor` package for generating TypeScript clients.
- cli: Command line interface for managing Anchor programs.<|MERGE_RESOLUTION|>--- conflicted
+++ resolved
@@ -71,16 +71,10 @@
 
 ### Fixes
 
-<<<<<<< HEAD
+- cli: Fix `anchor keys list` reading the `target` folder in the wrong path ([#2063](https://github.com/coral-xyz/anchor/pull/2063)).
 - cli: Move `overflow-checks` into workspace `Cargo.toml` so that it will not be ignored by compiler ([#1806](https://github.com/coral-xyz/anchor/pull/1806)).
 - lang: Fix missing account name information when deserialization fails when using `init` or `zero` ([#1800](https://github.com/coral-xyz/anchor/pull/1800)).
 - ts: Expose the wallet's publickey on the Provider ([#1845](https://github.com/coral-xyz/anchor/pull/1845)).
-=======
-* cli: Fix `anchor keys list` reading the `target` folder in the wrong path ([#2063](https://github.com/coral-xyz/anchor/pull/2063)).
-* cli: Move `overflow-checks` into workspace `Cargo.toml` so that it will not be ignored by compiler ([#1806](https://github.com/coral-xyz/anchor/pull/1806)).
-* lang: Fix missing account name information when deserialization fails when using `init` or `zero` ([#1800](https://github.com/coral-xyz/anchor/pull/1800)).
-* ts: Expose the wallet's publickey on the Provider ([#1845](https://github.com/coral-xyz/anchor/pull/1845)).
->>>>>>> 3945f010
 
 ### Breaking
 
