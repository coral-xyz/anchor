--- conflicted
+++ resolved
@@ -11,12 +11,10 @@
 
 ## [Unreleased]
 
-<<<<<<< HEAD
+### Features
+
+* lang: Add new `AccountSysvarMismatch` error code and test cases for sysvars ([#1535](https://github.com/project-serum/anchor/pull/1535)).
 * spl: Add support for revoke instruction ([#1493](https://github.com/project-serum/anchor/pull/1493)).
-=======
-### Features
-
-* lang: Add new `AccountSysvarMismatch` error code and test cases for sysvars ([#1535](https://github.com/project-serum/anchor/pull/1535)).
 
 ### Fixes
 
@@ -27,7 +25,6 @@
 * ts: Mark `transaction`, `instruction`, `simulate` and `rpc` program namespaces as deprecated in favor of `methods` ([#1539](https://github.com/project-serum/anchor/pull/1539)).
 
 ## [0.22.1] - 2022-02-28
->>>>>>> 8ffb22d9
 
 ### Fixes
 
