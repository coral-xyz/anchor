# Changelog

All notable changes to this project will be documented in this file.

The format is based on [Keep a Changelog](https://keepachangelog.com/en/1.0.0/),
and this project adheres to [Semantic Versioning](https://semver.org/spec/v2.0.0.html).

**Note:** Version 0 of Semantic Versioning is handled differently from version 1 and above.
The minor version will be incremented upon a breaking change and the patch version will be incremented for features.

## [Unreleased]

### Features

<<<<<<< HEAD
* lang: Add return values to CPI client. ([#1598](https://github.com/project-serum/anchor/pull/1598)).
=======
* avm: New `avm update` command to update the Anchor CLI to the latest version ([#1670](https://github.com/project-serum/anchor/pull/1670)).

### Fixes

* avm: `avm install` no longer downloads the version if already installed in the machine ([#1670](https://github.com/project-serum/anchor/pull/1670)).

### Breaking

* avm: `amv install` switches to the newly installed version after installation finishes ([#1670](https://github.com/project-serum/anchor/pull/1670)).
* spl: Re-export the `spl_token` crate ([#1665](https://github.com/project-serum/anchor/pull/1665)).
>>>>>>> e9995112

## [0.23.0] - 2022-03-20

### Features

* cli: Add `anchor clean` command that's the same as `cargo clean` but preserves keypairs inside `target/deploy` ([#1470](https://github.com/project-serum/anchor/issues/1470)).
* cli: Running `anchor init` now initializes a new git repository for the workspace. This can be disabled with the `--no-git` flag ([#1605](https://github.com/project-serum/anchor/pull/1605)).
* cli: Add support for `anchor idl fetch` to work outside anchor workspace ([#1509](https://github.com/project-serum/anchor/pull/1509)).
* cli: [[test.validator.clone]] also clones the program data account of programs owned by the bpf upgradeable loader ([#1481](https://github.com/project-serum/anchor/issues/1481)).
* lang: Add new `AccountSysvarMismatch` error code and test cases for sysvars ([#1535](https://github.com/project-serum/anchor/pull/1535)).
* lang: Replace `std::io::Cursor` with a custom `Write` impl that uses the Solana mem syscalls ([#1589](https://github.com/project-serum/anchor/pull/1589)).
* lang: Add `require_neq`, `require_keys_neq`, `require_gt`, and `require_gte` comparison macros ([#1622](https://github.com/project-serum/anchor/pull/1622)).
* lang: Handle arrays with const as size in instruction data ([#1623](https://github.com/project-serum/anchor/issues/1623).
* spl: Add support for revoke instruction ([#1493](https://github.com/project-serum/anchor/pull/1493)).
* ts: Add provider parameter to `Spl.token` factory method ([#1597](https://github.com/project-serum/anchor/pull/1597)).

### Fixes

* ts: Fix the loss of strict typing using the `methods` namespace on builder functions ([#1539](https://github.com/project-serum/anchor/pull/1539)).
* spl: Update `spl/governance` to use new errors ([#1582](https://github.com/project-serum/anchor/pull/1582)).
* client: Fix `Cluster`'s `FromStr` implementation ([#1362](https://github.com/project-serum/anchor/pull/1362)).
* lang: Implement `Key` for `Pubkey` again, so `associated_token::*` constraints can use pubkey targets again ([#1601](https://github.com/project-serum/anchor/pull/1601)).
* lang: Adjust error code so `#[error_code]` works with just importing `anchor_lang::error_code` ([#1610](https://github.com/project-serum/anchor/pull/1610)).
* ts: Fix `spl-token` coder account parsing ([#1604](https://github.com/project-serum/anchor/pull/1604)).
* cli: Fix `npm install` fallback if `yarn` install doesn't work ([#1643](https://github.com/project-serum/anchor/pull/1643)).
* lang: Fix bug where `owner = <target>` would not compile because of missing type annotation ([#1648](https://github.com/project-serum/anchor/pull/1648)).
* ts: Adjust `send` and `simulate` functions in `provider.ts`, so they use the return value of `Wallet.signTransaction`([#1527](https://github.com/project-serum/anchor/pull/1527)).

### Breaking

* ts: Mark `transaction`, `instruction`, `simulate` and `rpc` program namespaces as deprecated in favor of `methods` ([#1539](https://github.com/project-serum/anchor/pull/1539)).
* ts: No longer allow manual setting of globally resolvable program public keys in `methods#accounts()`. ([#1548][https://github.com/project-serum/anchor/pull/1548])
* lang/ts: Events are now emitted using the `sol_log_data` syscall ([#1608](https://github.com/project-serum/anchor/pull/1608)).
* lang: Remove space calculation using `#[derive(Default)]` ([#1519](https://github.com/project-serum/anchor/pull/1519)).
* lang: Add support for logging expected and actual values and pubkeys. Add `require_eq` and `require_keys_eq` macros. Add default error code to `require` macro ([#1572](https://github.com/project-serum/anchor/pull/1572)).
* lang: Add `system_program` CPI wrapper functions. Make `system_program` module public instead of re-exporting `system_program::System`([#1629](https://github.com/project-serum/anchor/pull/1629)).
* cli: `avm use` no long prompts [y/n] if an install is needed first - it just tells the user to `avm install` ([#1565](https://github.com/project-serum/anchor/pull/1565))
* ts: Add `AnchorError` with program stack and also a program stack for non-`AnchorError` errors ([#1640](https://github.com/project-serum/anchor/pull/1640)). `AnchorError` is not returned for `processed` tx that have `skipPreflight` set to `true` (it falls back to `ProgramError` or the raw solana library error).

## [0.22.1] - 2022-02-28

### Fixes

* cli: Fix rust template ([#1488](https://github.com/project-serum/anchor/pull/1488)).
* lang: Handle array sizes with variable sizes in events and array size casting in IDL parsing ([#1485](https://github.com/project-serum/anchor/pull/1485))


## [0.22.0] - 2022-02-20

### Features

* lang: Add check that declared id == program id ([#1451](https://github.com/project-serum/anchor/pull/1451)).
* ts: Added float types support ([#1425](https://github.com/project-serum/anchor/pull/1425)).
* cli: Add `--skip-lint` option to disable check linting introduced in ([#1452](https://github.com/project-serum/anchor/pull/1452)) for rapid prototyping ([#1482](https://github.com/project-serum/anchor/pull/1482)).

### Fixes

* ts: Allow nullable types for `Option<T>` mapped types ([#1428](https://github.com/project-serum/anchor/pull/1428)).

### Breaking

* lang: Enforce that the payer for an init-ed account be marked `mut` ([#1271](https://github.com/project-serum/anchor/pull/1271)).
* lang: All error-related code is now in the error module ([#1426](https://github.com/project-serum/anchor/pull/1426)).
* lang: Require doc comments when using AccountInfo or UncheckedAccount types ([#1452](https://github.com/project-serum/anchor/pull/1452)).
* lang: add [`error!`](https://docs.rs/anchor-lang/latest/anchor_lang/prelude/macro.error.html) and [`err!`](https://docs.rs/anchor-lang/latest/anchor_lang/prelude/macro.err.html) macro and `Result` type ([#1462](https://github.com/project-serum/anchor/pull/1462)).
This change will break most programs. Do the following to upgrade:
     * change all `ProgramResult`'s to `Result<()>`
     * change `#[error]` to `#[error_code]`
     * change all `Err(MyError::SomeError.into())` to `Err(error!(MyError::SomeError))` and all `Err(ProgramError::SomeProgramError)` to `Err(ProgramError::SomeProgramError.into())` or `Err(Error::from(ProgramError::SomeProgramError).with_source(source!()))` to provide file and line source of the error (`with_source` is most useful with `ProgramError`s. `error!` already adds source information for custom and anchor internal errors).
     * change all `solana_program::program::invoke()` to `solana_program::program::invoke().map_err(Into::into)` and `solana_program::program::invoke_signed()` to `solana_program::program::invoke_signed().map_err(Into::into)`

## [0.21.0] - 2022-02-07

### Fixes

* ts: Fix the root type declaration of the `Wallet` / `NodeWallet` class ([#1363](https://github.com/project-serum/anchor/pull/1363)).
* ts: Improve type mapping of Account fields into Typescript with additional support for `Option<T>` and `Vec<String>` types ([#1393](https://github.com/project-serum/anchor/pull/1393)).

### Features

* lang: Add `seeds::program` constraint for specifying which program_id to use when deriving PDAs ([#1197](https://github.com/project-serum/anchor/pull/1197)).
* lang: `Context` now has a new `bumps: BTree<String, u8>` argument, mapping account name to bump seed "found" by the accounts context. This allows one to access bump seeds without having to pass them in from the client or recalculate them in the handler ([#1367](https://github.com/project-serum/anchor/pull/1367)).
* lang, ts: Automatically infer PDA addresses ([#1331](https://github.com/project-serum/anchor/pull/1331)).
* ts: Remove error logging in the event parser when log websocket encounters a program error ([#1313](https://github.com/project-serum/anchor/pull/1313)).
* ts: Add new `methods` namespace to the program client, introducing a more ergonomic builder API ([#1324](https://github.com/project-serum/anchor/pull/1324)).
* ts: Add registry utility for fetching the latest verified build ([#1371](https://github.com/project-serum/anchor/pull/1371)).
* cli: Expose the solana-test-validator --account flag in Anchor.toml via [[test.validator.account]] ([#1366](https://github.com/project-serum/anchor/pull/1366)).
* cli: Add avm, a tool for managing anchor-cli versions ([#1385](https://github.com/project-serum/anchor/pull/1385)).

### Breaking

* lang: Put `init_if_needed` behind a feature flag to decrease wrong usage ([#1258](https://github.com/project-serum/anchor/pull/1258)).
* lang: rename `loader_account` module to `account_loader` module ([#1279](https://github.com/project-serum/anchor/pull/1279))
* lang: The `Accounts` trait's `try_accounts` method now has an additional `bumps: &mut BTreeMap<String, u8>` argument, which accumulates bump seeds ([#1367](https://github.com/project-serum/anchor/pull/1367)).
* lang: Providing `bump = <target>` targets with `init` will now error. On `init` only, it is required to use `bump` without a target and access the seed inside function handlers via `ctx.bumps.get("<pda-account-name")`. For subsequent seeds constraints (without init), it is recommended to store the bump on your account and use it as a `bump = <target>` target to minimize compute units used ([#1380](https://github.com/project-serum/anchor/pull/1380)).
* ts: `Coder` is now an interface and the existing class has been renamed to `BorshCoder`. This change allows the generation of Anchor clients for non anchor programs  ([#1259](https://github.com/project-serum/anchor/pull/1259/files)).
* cli: [[test.clone]] key in Anchor.toml is renamed to [[test.validator.clone]] ([#1366](https://github.com/project-serum/anchor/pull/1366)).


## [0.20.1] - 2022-01-09

### Fixes

* lang: Improved error msgs when required programs are missing when using the `init` constraint([#1257](https://github.com/project-serum/anchor/pull/1257))

### Features

* lang: Allow repr overrides for zero copy accounts ([#1273](https://github.com/project-serum/anchor/pull/1273)).

## [0.20.0] - 2022-01-06

### Fixes

* lang: `init_if_needed` now checks rent exemption when init is not needed ([#1250](https://github.com/project-serum/anchor/pull/1250)).
* lang: Add missing owner check when `associated_token::authority` is used ([#1240](https://github.com/project-serum/anchor/pull/1240)).
* ts: Add type declarations for conditional `workspace` and `Wallet` exports ([#1137](https://github.com/project-serum/anchor/pull/1137)).
* ts: Change commitment message `recent` to `processed` and `max` to `finalized` ([#1128](https://github.com/project-serum/anchor/pull/1128))
* ts: fix `translateAddress` which currently leads to failing browser code. Now uses `PublicKey` constructor instead of prototype chain constructor name checking which doesn't work in the presence of code minifying/mangling([#1138](https://github.com/project-serum/anchor/pull/1138))
* lang: add missing check that verifies that account is ATA when using `init_if_needed` and init is not needed([#1221](https://github.com/project-serum/anchor/pull/1221))

### Features

* lang: Add `programdata_address: Option<Pubkey>` field to `Program` account. Will be populated if account is a program owned by the upgradable bpf loader ([#1125](https://github.com/project-serum/anchor/pull/1125))
* lang,ts,ci,cli,docs: update solana toolchain to version 1.8.5([#1133](https://github.com/project-serum/anchor/pull/1133)).
* lang: Account wrappers for non-Anchor programs no longer have to implement the `serialize` function because it has a default impl now. Similarly, they no longer have to implement `try_deserialize` which now delegates to `try_deserialize_unchecked` by default([#1156](https://github.com/project-serum/anchor/pull/1156)).
* lang: Add `set_inner` method to `Account<'a, T>` to enable easy updates ([#1177](https://github.com/project-serum/anchor/pull/1177)).
* lang: Handle arrays with const as length ([#968](https://github.com/project-serum/anchor/pull/968)).
* ts: Add optional commitment argument to `fetch` and `fetchMultiple` ([#1171](https://github.com/project-serum/anchor/pull/1171)).
* lang: Implement `AsRef<T>` for `Account<'a, T>`([#1173](https://github.com/project-serum/anchor/pull/1173))
* cli: Add `anchor expand` command which wraps around `cargo expand` ([#1160](https://github.com/project-serum/anchor/pull/1160))

### Breaking

* client: Client::new and Client::new_with_options now accept `Rc<dyn Signer>` instead of `Keypair` ([#975](https://github.com/project-serum/anchor/pull/975)).
* lang, ts: Change error enum name and message for 'wrong program ownership' account validation ([#1154](https://github.com/project-serum/anchor/pull/1154)).
* lang: Change from `#[repr(packed)]` to `#[repr(C)]` for zero copy accounts ([#1106](https://github.com/project-serum/anchor/pull/1106)).
* lang: Account types can now be found either in the `prelude` module or the `accounts` module but not longer directly under the root.
Deprecated account types are no longer imported by the prelude ([#1208](https://github.com/project-serum/anchor/pull/1208)).

## [0.19.0] - 2021-12-08

### Fixes

* lang: Add `deprecated` attribute to `ProgramAccount` ([#1014](https://github.com/project-serum/anchor/pull/1014)).
* cli: Add version number from programs `Cargo.toml` into extracted IDL ([#1061](https://github.com/project-serum/anchor/pull/1061)).
* lang: Add `deprecated` attribute to `Loader`([#1078](https://github.com/project-serum/anchor/pull/1078)).
* lang: the `init_if_needed` attribute now checks that given attributes (e.g. space, owner, token::authority etc.) are validated even when init is not needed ([#1096](https://github.com/project-serum/anchor/pull/1096)).

### Features

* lang: Add `ErrorCode::AccountNotInitialized` error to separate the situation when the account has the wrong owner from when it does not exist (#[1024](https://github.com/project-serum/anchor/pull/1024)).
* lang: Called instructions now log their name by default. This can be turned off with the `no-log-ix-name` flag ([#1057](https://github.com/project-serum/anchor/pull/1057)).
* lang: `ProgramData` and `UpgradableLoaderState` can now be passed into `Account` as generics. see [UpgradeableLoaderState](https://docs.rs/solana-program/latest/solana_program/bpf_loader_upgradeable/enum.UpgradeableLoaderState.html). `UpgradableLoaderState` can also be matched on to get `ProgramData`, but when `ProgramData` is used instead, anchor does the serialization and checking that it is actually program data for you  ([#1095](https://github.com/project-serum/anchor/pull/1095)).
* ts: Add better error msgs in the ts client if something wrong (i.e. not a pubkey or a string) is passed in as an account in an instruction accounts object ([#1098](https://github.com/project-serum/anchor/pull/1098)).
* ts: Add inputs `postInstructions` and `preInstructions` as a replacement for (the now deprecated) `instructions` ([#1007](https://github.com/project-serum/anchor/pull/1007)).
* ts: Add `getAccountInfo` helper method to account namespace/client ([#1084](https://github.com/project-serum/anchor/pull/1084)).

### Breaking

* lang, ts: Error codes have been mapped to new numbers to allow for more errors per namespace ([#1096](https://github.com/project-serum/anchor/pull/1096)).

## [0.18.2] - 2021-11-14

* cli: Replace global JavaScript dependency installs with local.

### Features

* lang: Add `SystemAccount<'info>` account type for generic wallet addresses or accounts owned by the system program ([#954](https://github.com/project-serum/anchor/pull/954))

### Fixes

* cli: fix dns in NODE_OPTIONS ([#928](https://github.com/project-serum/anchor/pull/928)).
* cli: output TypeScript IDL in `idl parse` subcommand ([#941](https://github.com/project-serum/anchor/pull/941)).
* cli: Add fields `os` and `cpu` to npm package `@project-serum/anchor-cli` ([#976](https://github.com/project-serum/anchor/pull/976)).
* cli: Allow specify output directory for TypeScript IDL ([#940](https://github.com/project-serum/anchor/pull/940)).

### Breaking

* spl: Move permissioned markets into dex repository ([#962](https://github.com/project-serum/anchor/pull/962)).

## [0.18.0] - 2021-10-24

### Features

* cli: Add support for configuration options for `solana-test-validator` in Anchor.toml ([#834](https://github.com/project-serum/anchor/pull/834)).
* cli: `target/types` directory now created on build to store a TypeScript types file for each program's IDL ([#795](https://github.com/project-serum/anchor/pull/795)).
* ts: `Program<T>` can now be typed with an IDL type ([#795](https://github.com/project-serum/anchor/pull/795)).
* lang: Add `mint::freeze_authority` keyword for mint initialization within `#[derive(Accounts)]` ([#835](https://github.com/project-serum/anchor/pull/835)).
* lang: Add `AccountLoader` type for `zero_copy` accounts with support for CPI ([#792](https://github.com/project-serum/anchor/pull/792)).
* lang: Add `#[account(init_if_needed)]` keyword for allowing one to invoke the same instruction even if the account was created already ([#906](https://github.com/project-serum/anchor/pull/906)).
* lang: Add custom errors support for raw constraints ([#905](https://github.com/project-serum/anchor/pull/905)).
* lang, cli, spl: Update solana toolchain to v1.8.0 ([#886](https://github.com/project-serum/anchor/pull/886)).
* lang: Add custom errors support for `signer`, `mut`, `has_one`, `owner`, raw constraints and `address` ([#905](https://github.com/project-serum/anchor/pull/905), [#913](https://github.com/project-serum/anchor/pull/913)).

### Breaking

* lang: Accounts marked with the `#[account(signer)]` constraint now enforce signer when the `"cpi"` feature is enabled ([#849](https://github.com/project-serum/anchor/pull/849)).

## [0.17.0] - 2021-10-03

### Features

* cli: Add `localnet` command for starting a local `solana-test-validator` with the workspace deployed ([#820](https://github.com/project-serum/anchor/pull/820)).

### Breaking

* `CpiContext` accounts must now be used with the accounts struct generated in the `crate::cpi::accounts::*` module. These structs correspond to the accounts context for each instruction, except that each field is of type `AccountInfo` ([#824](https://github.com/project-serum/anchor/pull/824)).

## [0.16.2] - 2021-09-27

### Features

* lang: Add `--detach` flag to `anchor test` ([#770](https://github.com/project-serum/anchor/pull/770)).
* lang: Add `associated_token` keyword for initializing associated token accounts within `#[derive(Accounts)]` ([#790](https://github.com/project-serum/anchor/pull/790)).
* cli: Allow passing through cargo flags for build command ([#719](https://github.com/project-serum/anchor/pull/719)).
* cli: Allow passing through cargo flags for test, verify, and publish commands ([#804](https://github.com/project-serum/anchor/pull/804)).

### Fixes

* lang: Generated `AccountMeta`s for Rust clients now properly set the `isSigner` field ([#762](https://github.com/project-serum/anchor/pull/762)).

## [0.16.1] - 2021-09-17

### Fixes

* lang: `Signer` type now sets isSigner to true in the IDL ([#750](https://github.com/project-serum/anchor/pull/750)).

## [0.16.0] - 2021-09-16

### Features

* lang: `Program` type introduced for executable accounts ([#705](https://github.com/project-serum/anchor/pull/705)).
* lang: `Signer` type introduced for signing accounts where data is not used ([#705](https://github.com/project-serum/anchor/pull/705)).
* lang: `UncheckedAccount` type introduced as a preferred alias for `AccountInfo` ([#745](https://github.com/project-serum/anchor/pull/745)).

### Breaking Changes

* lang: `#[account(owner = <pubkey>)]` now requires a `Pubkey` instead of an account ([#691](https://github.com/project-serum/anchor/pull/691)).

## [0.15.0] - 2021-09-07

### Features

* lang: Add new `Account` type to replace `ProgramAccount` and `CpiAccount`, both of which are deprecated ([#686](https://github.com/project-serum/anchor/pull/686)).
* lang: `Box` can be used with `Account` types to reduce stack usage ([#686](https://github.com/project-serum/anchor/pull/686)).
* lang: Add `Owner` trait, which is automatically implemented by all `#[account]` structs ([#686](https://github.com/project-serum/anchor/pull/686)).
* lang: Check that ProgramAccount writable before mut borrow (`anchor-debug` only) ([#681](https://github.com/project-serum/anchor/pull/681)).

### Breaking Changes

* lang: All programs must now define their program id in source via `declare_id!` ([#686](https://github.com/project-serum/anchor/pull/686)).

## [0.14.0] - 2021-09-02

### Features

* lang: Ignore `Unnamed` structs instead of panic ([#605](https://github.com/project-serum/anchor/pull/605)).
* lang: Add constraints for initializing mint accounts as pdas, `#[account(init, seeds = [...], mint::decimals = <expr>, mint::authority = <expr>)]` ([#562](https://github.com/project-serum/anchor/pull/562)).
* lang: Add `AsRef<AccountInfo>` for `AccountInfo` wrappers ([#652](https://github.com/project-serum/anchor/pull/652)).
* lang: Optimize `trait Key` by removing `AccountInfo` cloning ([#652](https://github.com/project-serum/anchor/pull/652)).
* cli, client, lang: Update solana toolchain to v1.7.11 ([#653](https://github.com/project-serum/anchor/pull/653)).

### Breaking Changes

* lang: Change `#[account(init, seeds = [...], token = <expr>, authority = <expr>)]` to `#[account(init, token::mint = <expr> token::authority = <expr>)]` ([#562](https://github.com/project-serum/anchor/pull/562)).
* lang: `#[associated]` and `#[account(associated = <target>, with = <target>)]` are both removed ([#612](https://github.com/project-serum/anchor/pull/612)).
* cli: Removed `anchor launch` command ([#634](https://github.com/project-serum/anchor/pull/634)).
* lang: `#[account(init)]` now creates the account inside the same instruction to be consistent with initializing PDAs. To maintain the old behavior of `init`, replace it with `#[account(zero)]` ([#641](https://github.com/project-serum/anchor/pull/641)).
* lang: `bump` must be provided when using the `seeds` constraint. This has been added as an extra safety constraint to ensure that whenever a PDA is initialized via a constraint the bump used is the one created by `Pubkey::find_program_address` ([#641](https://github.com/project-serum/anchor/pull/641)).
* lang: `try_from_init` has been removed from `Loader`, `ProgramAccount`, and `CpiAccount`  and replaced with `try_from_unchecked` ([#641](https://github.com/project-serum/anchor/pull/641)).
* lang: Remove `AccountsInit` trait ([#641](https://github.com/project-serum/anchor/pull/641)).
* lang: `try_from` methods for `ProgramAccount`, `Loader`, and `ProgramState` now take in an additional `program_id: &Pubkey` parameter ([#660](https://github.com/project-serum/anchor/pull/660)).

## [0.13.2] - 2021-08-11

### Fixes

* cli: Fix `anchor init` command "Workspace not found" regression ([#598](https://github.com/project-serum/anchor/pull/598)).

## [0.13.1] - 2021-08-10

### Features

* cli: Programs embedded into genesis during tests will produce program logs ([#594](https://github.com/project-serum/anchor/pull/594)).

### Fixes

* cli: Allows Cargo.lock to exist in workspace subdirectories when publishing ([#593](https://github.com/project-serum/anchor/pull/593)).

## [0.13.0] - 2021-08-08

### Features

* cli: Adds a `[registry]` section in the Anchor toml ([#570](https://github.com/project-serum/anchor/pull/570)).
* cli: Adds the `anchor login <api-token>` command ([#570](https://github.com/project-serum/anchor/pull/570)).
* cli: Adds the `anchor publish <package>` command ([#570](https://github.com/project-serum/anchor/pull/570)).
* cli: Adds a root level `anchor_version` field to the Anchor.toml for specifying the anchor docker image to use for verifiable builds ([#570](https://github.com/project-serum/anchor/pull/570)).
* cli: Adds a root level `solana_version` field to the Anchor.toml for specifying the solana toolchain to use for verifiable builds ([#570](https://github.com/project-serum/anchor/pull/570)).
* lang: Dynamically fetch rent sysvar for when using `init` ([#587](https://github.com/project-serum/anchor/pull/587)).

### Breaking

* cli: `[clusters.<network>]` Anchor.toml section has been renamed to `[programs.<network>]` ([#570](https://github.com/project-serum/anchor/pull/570)).
* cli: `[workspace]` member and exclude arrays must now be filepaths relative to the workpsace root ([#570](https://github.com/project-serum/anchor/pull/570)).

## [0.12.0] - 2021-08-03

### Features

* cli: Add keys `members` / `exclude` in config `programs` section ([#546](https://github.com/project-serum/anchor/pull/546)).
* cli: Allow program address configuration for test command through `clusters.localnet` ([#554](https://github.com/project-serum/anchor/pull/554)).
* lang: IDLs are now parsed from the entire crate ([#517](https://github.com/project-serum/anchor/pull/517)).
* spl: Dex permissioned markets proxy ([#519](https://github.com/project-serum/anchor/pull/519), [#543](https://github.com/project-serum/anchor/pull/543)).

### Breaking Changes

* ts: Use `hex` by default for decoding Instruction ([#547](https://github.com/project-serum/anchor/pull/547)).
* lang: `CpiAccount::reload` mutates the existing struct instead of returning a new one ([#526](https://github.com/project-serum/anchor/pull/526)).
* cli: Anchor.toml now requires an explicit `[scripts]` test command ([#550](https://github.com/project-serum/anchor/pull/550)).

## [0.11.1] - 2021-07-09

### Features

* lang: Adds `require` macro for specifying assertions that return error codes on failure ([#483](https://github.com/project-serum/anchor/pull/483)).
* lang: Allow one to specify arbitrary programs as the owner when creating PDA ([#483](https://github.com/project-serum/anchor/pull/483)).
* lang: A new `bump` keyword is added to the accounts constraints, which is used to add an optional bump seed to the end of a `seeds` array. When used in conjunction with *both* `init` and `seeds`, then the program executes `find_program_address` to assert that the given bump is the canonical bump ([#483](https://github.com/project-serum/anchor/pull/483)).

### Fixes

* lang: Preserve all instruction data for fallback functions ([#483](https://github.com/project-serum/anchor/pull/483)).
* ts: Event listener not firing when creating associated accounts ([#356](https://github.com/project-serum/anchor/issues/356)).

## [0.11.0] - 2021-07-03

### Features

* lang: Add fallback functions ([#457](https://github.com/project-serum/anchor/pull/457)).
* lang: Add feature flag for using the old state account discriminator. This is a temporary flag for those with programs built prior to v0.7.0 but want to use the latest Anchor version. Expect this to be removed in a future version ([#446](https://github.com/project-serum/anchor/pull/446)).
* lang: Add generic support to Accounts ([#496](https://github.com/project-serum/anchor/pull/496)).

### Breaking Changes

* cli: Remove `.spec` suffix on TypeScript tests files ([#441](https://github.com/project-serum/anchor/pull/441)).
* lang: Remove `belongs_to` constraint ([#459](https://github.com/project-serum/anchor/pull/459)).

## [0.10.0] - 2021-06-27

### Features

* lang: Add `#[account(address = <expr>)]` constraint for asserting the address of an account ([#400](https://github.com/project-serum/anchor/pull/400)).
* lang: Add `#[account(init, token = <mint-target>, authority = <token-owner-target>...)]` constraint for initializing SPL token accounts as program derived addresses for the program. Can be used when initialized via `seeds` or `associated` ([#400](https://github.com/project-serum/anchor/pull/400)).
* lang: Add `associated_seeds!` macro for generating signer seeds for CPIs signed by an `#[account(associated = <target>)]` account ([#400](https://github.com/project-serum/anchor/pull/400)).
* cli: Add `[scripts]` section to the Anchor.toml for specifying workspace scripts that can be run via `anchor run <script>` ([#400](https://github.com/project-serum/anchor/pull/400)).
* cli: `[clusters.<network>]` table entries can now also use `{ address = <base58-str>, idl = <filepath-str> }` to specify workspace programs ([#400](https://github.com/project-serum/anchor/pull/400)).

### Breaking Changes

* cli: Remove `--yarn` flag in favor of using `npx` ([#432](https://github.com/project-serum/anchor/pull/432)).

## [0.9.0] - 2021-06-15

### Features

* lang: Instruction data is now available to accounts constraints ([#386](https://github.com/project-serum/anchor/pull/386)).
* lang: Initialize program derived addresses with accounts constraints ([#386](https://github.com/project-serum/anchor/pull/386)).

### Breaking Changes

* lang: Event field names in IDLs are now mixed case. ([#379](https://github.com/project-serum/anchor/pull/379)).
* lang: Accounts trait now accepts an additional `&[u8]` parameter ([#386](https://github.com/project-serum/anchor/pull/386)).

## [0.8.0] - 2021-06-10

### Features

* cli: Add `--program-name` option for build command to build a single program at a time ([#362](https://github.com/project-serum/anchor/pull/362)).
* cli, client: Parse custom cluster urls from str ([#369](https://github.com/project-serum/anchor/pull/369)).
* cli, client, lang: Update solana toolchain to v1.7.1 ([#368](https://github.com/project-serum/anchor/pull/369)).
* ts: Instruction decoding and formatting ([#372](https://github.com/project-serum/anchor/pull/372)).
* lang: Add `#[account(close = <destination>)]` constraint for closing accounts and sending the rent exemption lamports to a specified destination account ([#371](https://github.com/project-serum/anchor/pull/371)).

### Fixes

* lang: Allows one to use `remaining_accounts` with `CpiContext` by implementing the `ToAccountMetas` trait on `CpiContext` ([#351](https://github.com/project-serum/anchor/pull/351/files)).

### Breaking

* lang, ts: Framework defined error codes are introduced, reserving error codes 0-300 for Anchor, and 300 and up for user defined error codes ([#354](https://github.com/project-serum/anchor/pull/354)).

## [0.7.0] - 2021-05-31

### Features

* cli: Add global options for override Anchor.toml values ([#313](https://github.com/project-serum/anchor/pull/313)).
* spl: Add `SetAuthority` instruction ([#307](https://github.com/project-serum/anchor/pull/307/files)).
* spl: Add init and close open orders instructions ([#245](https://github.com/project-serum/anchor/pull/245)).
* lang: `constraint = <expression>` added as a replacement for (the now deprecated) string literal constraints ([#341](https://github.com/project-serum/anchor/pull/341)).
* lang: Span information is now preserved, providing informative compiler error messages ([#341](https://github.com/project-serum/anchor/pull/341)).
* ts: Address metadata is now optional for `anchor.workspace` clients ([#310](https://github.com/project-serum/anchor/pull/310)).

### Breaking Changes

* ts: Retrieving deserialized accounts from the `<program>.account.<my-account>` and `<program>.state` namespaces now require explicitly invoking the `fetch` API. For example, `program.account.myAccount(<adddress>)` and `program.state()` is now `program.account.myAccount.fetch(<address>)` and `program.state.fetch()` ([#322](https://github.com/project-serum/anchor/pull/322)).
* lang: `#[account(associated)]` now requires `init` to be provided to create an associated account. If not provided, then the address will be assumed to exist, and a constraint will be added to ensure the correctness of the address ([#318](https://github.com/project-serum/anchor/pull/318)).
* lang, ts: Change account discriminator pre-image of the `#[state]` account discriminator to be namespaced by "state:" ([#320](https://github.com/project-serum/anchor/pull/320)).
* lang, ts: Change domain delimiters for the pre-image of the instruciton sighash to be a single colon `:` to be consistent with accounts ([#321](https://github.com/project-serum/anchor/pull/321)).
* lang: Associated constraints no longer automatically implement `mut` ([#341](https://github.com/project-serum/anchor/pull/341)).
* lang: Associated `space` constraints must now be literal integers instead of literal strings ([#341](https://github.com/project-serum/anchor/pull/341)).

## [0.6.0] - 2021-05-23

### Features

* ts: Add `program.simulate` namespace ([#266](https://github.com/project-serum/anchor/pull/266)).
* ts: Introduce `Address` type, allowing one to use Base 58 encoded strings in public APIs ([#304](https://github.com/project-serum/anchor/pull/304)).
* ts: Replace deprecated `web3.Account` with `web3.Signer` in public APIs ([#296](https://github.com/project-serum/anchor/pull/296)).
* ts: Generated `anchor.workspace` clients can now be customized per network with `[cluster.<slug>]` in the Anchor.toml ([#308](https://github.com/project-serum/anchor/pull/308)).
* cli: Add yarn flag to test command ([#267](https://github.com/project-serum/anchor/pull/267)).
* cli: Add `--skip-build` flag to test command ([301](https://github.com/project-serum/anchor/pull/301)).
* cli: Add `anchor shell` command to spawn a node shell populated with an Anchor.toml based environment ([#303](https://github.com/project-serum/anchor/pull/303)).

### Breaking Changes

* cli: The Anchor.toml's `wallet` and `cluster` settings must now be under the `[provider]` table ([#305](https://github.com/project-serum/anchor/pull/305)).
* ts: Event coder `decode` API changed to decode strings directly instead of buffers ([#292](https://github.com/project-serum/anchor/pull/292)).
* ts: Event coder `encode` API removed ([#292](https://github.com/project-serum/anchor/pull/292)).

## [0.5.0] - 2021-05-07

### Features

* client: Adds support for state instructions ([#248](https://github.com/project-serum/anchor/pull/248)).
* lang: Add `anchor-debug` feature flag for logging ([#253](https://github.com/project-serum/anchor/pull/253)).
* ts: Add support for u16 ([#255](https://github.com/project-serum/anchor/pull/255)).

### Breaking Changes

* client: Renames `RequestBuilder::new` to `RequestBuilder::from` ([#248](https://github.com/project-serum/anchor/pull/248)).
* lang: Renames the generated `instruction::state::Ctor` struct to `instruction::state::New` ([#248](https://github.com/project-serum/anchor/pull/248)).

## [0.4.5] - 2021-04-29

* spl: Add serum DEX CPI client ([#224](https://github.com/project-serum/anchor/pull/224)).

## [0.4.4] - 2021-04-18

### Features

* lang: Allows one to specify multiple `with` targets when creating associated acconts ([#197](https://github.com/project-serum/anchor/pull/197)).
* lang, ts: Add array support ([#202](https://github.com/project-serum/anchor/pull/202)).
* lang: Zero copy deserialization for accounts ([#202](https://github.com/project-serum/anchor/pull/202), [#206](https://github.com/project-serum/anchor/pull/206)).
* lang, spl, cli, client: Upgrade solana toolchain to 1.6.6 ([#210](https://github.com/project-serum/anchor/pull/210)).

## [0.4.3] - 2021-04-13

### Features

* lang: CPI clients for program state instructions ([#43](https://github.com/project-serum/anchor/pull/43)).
* lang: Add `#[account(owner = <program>)]` constraint ([#178](https://github.com/project-serum/anchor/pull/178)).
* lang, cli, ts: Add `#[account(associated = <target>)]` and `#[associated]` attributes for creating associated program accounts within programs. The TypeScript package can fetch these accounts with a new `<program>.account.<account-name>.associated` (and `associatedAddress`) method ([#186](https://github.com/project-serum/anchor/pull/186)).

### Fixes

* lang: Unused `#[account]`s are now parsed into the IDL correctly ([#177](https://github.com/project-serum/anchor/pull/177)).

## [0.4.2] - 2021-04-10

### Features

* cli: Fund Anchor.toml configured wallet when testing ([#164](https://github.com/project-serum/anchor/pull/164)).
* spl: Add initialize_account instruction for spl tokens ([#166](https://github.com/project-serum/anchor/pull/166)).

## [0.4.1] - 2021-04-06

* cli: Version verifiable docker builder ([#145](https://github.com/project-serum/anchor/pull/145)).

## [0.4.0] - 2021-04-04

### Features

* cli: Specify test files to run ([#118](https://github.com/project-serum/anchor/pull/118)).
* lang: Allow overriding the `#[state]` account's size ([#121](https://github.com/project-serum/anchor/pull/121)).
* lang, client, ts: Add event emission and subscriptions ([#89](https://github.com/project-serum/anchor/pull/89)).
* lang/account: Allow namespacing account discriminators ([#128](https://github.com/project-serum/anchor/pull/128)).
* cli: TypeScript migrations ([#132](https://github.com/project-serum/anchor/pull/132)).
* lang: Add `#[account(executable)]` attribute ([#140](https://github.com/project-serum/anchor/pull/140)).

### Breaking Changes

* client: Replace url str with `Cluster` struct when constructing clients ([#89](https://github.com/project-serum/anchor/pull/89)).
* lang: Changes the account discriminator of `IdlAccount` to be namespaced by `"internal"` ([#128](https://github.com/project-serum/anchor/pull/128)).
* lang, spl, cli: Upgrade solana toolchain to 1.6.3, a major version upgrade even though only the minor version is incremented. This allows for the removal of `-#![feature(proc_macro_hygiene)]`. ([#139](https://github.com/project-serum/anchor/pull/139)).

## [0.3.0] - 2021-03-12

### Features

* ts: Allow preloading instructions for state rpc transactions ([cf9c84](https://github.com/project-serum/anchor/commit/cf9c847e4144989b5bc1936149d171e90204777b)).
* ts: Export sighash coder function ([734c75](https://github.com/project-serum/anchor/commit/734c751882f43beec7ea3f0f4d988b502e3f24e4)).
* cli: Specify programs to embed into local validator genesis via Anchor.toml while testing ([b3803a](https://github.com/project-serum/anchor/commit/b3803aec03fbbae1a794c9aa6a789e6cb58fda99)).
* cli: Allow skipping the creation of a local validator when testing against localnet ([#93](https://github.com/project-serum/anchor/pull/93)).
* cli: Adds support for tests with Typescript ([#94](https://github.com/project-serum/anchor/pull/94)).
* cli: Deterministic and verifiable builds ([#100](https://github.com/project-serum/anchor/pull/100)).
* cli, lang: Add write buffers for IDL upgrades ([#107](https://github.com/project-serum/anchor/pull/107)).

## Breaking Changes

* lang: Removes `IdlInstruction::Clear` ([#107](https://github.com/project-serum/anchor/pull/107)).

### Fixes

* cli: Propagates mocha test exit status on error ([79b791](https://github.com/project-serum/anchor/commit/79b791ffa85ffae5b6163fa853562aa568650f21)).

## [0.2.1] - 2021-02-11

### Features

* cli: Embed workspace programs into local validator genesis when testing ([733ec3](https://github.com/project-serum/anchor/commit/733ec300b0308e7d007873b0975585d836333fd4)).
* cli: Stream program logs to `.anchor/program-logs` directory when testing ([ce5ca7](https://github.com/project-serum/anchor/commit/ce5ca7ddab6e0fd579deddcd02094b3f798bbe6a)).
* spl: Add shared memory api [(d92cb1)](https://github.com/project-serum/anchor/commit/d92cb1516b78696d1257e41d0c5ac6821716300e).
* lang/attribute/access-control: Allow specifying multiple modifier functions ([845df6](https://github.com/project-serum/anchor/commit/845df6d1960bb544fa0f2e3331ec79cc804edeb6)).
* lang/syn: Allow state structs that don't have a ctor or impl block (just trait implementations) ([a78000](https://github.com/project-serum/anchor/commit/a7800026833d64579e5b19c90d724ecc20d2a455)).
* ts: Add instruction method to state namespace ([627c27](https://github.com/project-serum/anchor/commit/627c275e9cdf3dafafcf44473ba8146cc7979d44)).
* lang/syn, ts: Add support for u128 and i128 ([#83](https://github.com/project-serum/anchor/pull/83)).

## [0.2.0] - 2021-02-08

### Features

* lang: Adds the ability to create and use CPI program interfaces ([#66](https://github.com/project-serum/anchor/pull/66/files?file-filters%5B%5D=)).

### Breaking Changes

* lang, client, ts: Migrate from rust enum based method dispatch to a variant of sighash ([#64](https://github.com/project-serum/anchor/pull/64)).

## [0.1.0] - 2021-01-31

Initial release.

### Includes

* lang: `anchor-lang` crate providing a Rust eDSL for Solana.
* lang/attribute/access-control: Internal attribute macro for function modifiers.
* lang/attribute/account: Internal attribute macro for defining Anchor accounts.
* lang/attribute/error: Internal attribute macro for defining Anchor program errors.
* lang/attribute/program: Internal attribute macro for defining an Anchor program.
* lang/attribute/state: Internal attribute macro for defining an Anchor program state struct.
* lang/derive/accounts: Internal derive macro for defining deserialized account structs.
* lang/syn: Internal crate for parsing the Anchor eDSL, generating code, and an IDL.
* spl: `anchor-spl` crate providing CPI clients for Anchor programs.
* client: `anchor-client` crate providing Rust clients for Anchor programs.
* ts: `@project-serum/anchor` package for generating TypeScript clients.
* cli: Command line interface for managing Anchor programs.<|MERGE_RESOLUTION|>--- conflicted
+++ resolved
@@ -12,9 +12,7 @@
 
 ### Features
 
-<<<<<<< HEAD
 * lang: Add return values to CPI client. ([#1598](https://github.com/project-serum/anchor/pull/1598)).
-=======
 * avm: New `avm update` command to update the Anchor CLI to the latest version ([#1670](https://github.com/project-serum/anchor/pull/1670)).
 
 ### Fixes
@@ -25,7 +23,6 @@
 
 * avm: `amv install` switches to the newly installed version after installation finishes ([#1670](https://github.com/project-serum/anchor/pull/1670)).
 * spl: Re-export the `spl_token` crate ([#1665](https://github.com/project-serum/anchor/pull/1665)).
->>>>>>> e9995112
 
 ## [0.23.0] - 2022-03-20
 
